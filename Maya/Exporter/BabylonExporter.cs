﻿using Autodesk.Maya.OpenMaya;
using BabylonExport.Entities;
using System;
using System.Collections.Generic;
using System.Diagnostics;
using System.Drawing;
using System.IO;
using System.Linq;
using System.Windows.Forms;

namespace Maya2Babylon
{
    internal partial class BabylonExporter
    {
        // Export options
        private bool _onlySelected;
        private bool _exportHiddenObjects;
        private bool _optimizeVertices;
        private bool _exportTangents;
        private bool ExportHiddenObjects { get; set; }
        private bool CopyTexturesToOutput { get; set; }
        private bool ExportQuaternionsInsteadOfEulers { get; set; }
        private bool isBabylonExported;
        private bool _exportSkin;
        private long _quality;

        public bool IsCancelled { get; set; }

        // Custom properties
        private bool _exportQuaternionsInsteadOfEulers;

        // TODO - Check if it's ok for other languages
        /// <summary>
        /// Names of the default cameras used as viewports in Maya in English language
        /// Those cameras are always ignored when exporting (ie even when exporting hidden objects)
        /// </summary>
        private static List<string> defaultCameraNames = new List<string>(new string[] { "persp", "top", "front", "side" });

<<<<<<< HEAD
        private string exporterVersion = "1.2.3";
=======
        private string exporterVersion = "1.2.4";
>>>>>>> 1551d9db

        public void Export(string outputDirectory, string outputFileName, string outputFormat, bool generateManifest,
                            bool onlySelected, bool autoSaveMayaFile, bool exportHiddenObjects, bool copyTexturesToOutput,
                            bool optimizeVertices, bool exportTangents, string scaleFactor, bool exportSkin, string quality)
        {
            // Check if the animation is running
            MGlobal.executeCommand("play -q - state", out int isPlayed);
            if(isPlayed == 1)
            {
                RaiseError("Stop the animation before exporting.");
                return;
            }

            // Check input text is valid
            var scaleFactorFloat = 1.0f;
            try
            {
                scaleFactor = scaleFactor.Replace(".", System.Globalization.NumberFormatInfo.CurrentInfo.NumberDecimalSeparator);
                scaleFactor = scaleFactor.Replace(",", System.Globalization.NumberFormatInfo.CurrentInfo.NumberDecimalSeparator);
                scaleFactorFloat = float.Parse(scaleFactor);
            }
            catch
            {
                RaiseError("Scale factor is not a valid number.");
                return;
            }

            try
            {
                _quality = long.Parse(quality);

                if (_quality < 0 || _quality > 100)
                {
                    throw new Exception();
                }
            }
            catch
            {
                RaiseError("Quality is not a valid number. It should be an integer between 0 and 100.");
                RaiseError("This parameter set the quality of jpg compression.");
                return;
            }

            RaiseMessage("Exportation started", Color.Blue);
            var progression = 0.0f;
            ReportProgressChanged(progression);

            // Store export options
            _onlySelected = onlySelected;
            _exportHiddenObjects = exportHiddenObjects;
            _optimizeVertices = optimizeVertices;
            _exportTangents = exportTangents;
            CopyTexturesToOutput = copyTexturesToOutput;
            isBabylonExported = outputFormat == "babylon" || outputFormat == "binary babylon";
            _exportSkin = exportSkin;

            // Check directory exists
            if (!Directory.Exists(outputDirectory))
            {
                RaiseError("Exportation stopped: Output folder does not exist");
                ReportProgressChanged(100);
                return;
            }

            var watch = new Stopwatch();
            watch.Start();

            var outputBabylonDirectory = outputDirectory;
            var babylonScene = new BabylonScene(outputBabylonDirectory);

            // Save scene
            if (autoSaveMayaFile)
            {
                RaiseMessage("Saving Maya file");

                // Query expand file name
                string fileName = MGlobal.executeCommandStringResult($@"file -q -exn;");

                // If scene has already been saved previously
                if (fileName.EndsWith(".ma") || fileName.EndsWith(".mb"))
                {
                    // Name is already specified and this line will not fail
                    MFileIO.save();
                }
                else
                {
                    // Open SaveAs dialog window
                    MGlobal.executeCommand($@"fileDialog2;");
                }
            }

            // Force output file extension to be babylon
            outputFileName = Path.ChangeExtension(outputFileName, "babylon");

            // Store selected nodes
            MSelectionList selectedNodes = new MSelectionList();
            MGlobal.getActiveSelectionList(selectedNodes);
            selectedNodeFullPaths = new List<string>();
            MItSelectionList mItSelectionList = new MItSelectionList(selectedNodes);
            while (!mItSelectionList.isDone)
            {
                MDagPath mDagPath = new MDagPath();
                try
                {
                    mItSelectionList.getDagPath(mDagPath);
                    selectedNodeFullPaths.Add(mDagPath.fullPathName);
                } catch
                {
                    // selected object is not a DAG object
                    // fail silently
                }

                mItSelectionList.next();
            }
            if (selectedNodeFullPaths.Count > 0)
            {
                RaiseMessage("Selected nodes full path");
                foreach(string selectedNodeFullPath in selectedNodeFullPaths)
                {
                    RaiseMessage(selectedNodeFullPath, 1);
                }
            }

            // Producer
            babylonScene.producer = new BabylonProducer
            {
                name = "Maya",
                version = "2018",
                exporter_version = exporterVersion,
                file = outputFileName
            };

            // Global
            babylonScene.autoClear = true;
            // TODO - Retreive colors from Maya
            //babylonScene.clearColor = Loader.Core.GetBackGround(0, Tools.Forever).ToArray();
            //babylonScene.ambientColor = Loader.Core.GetAmbient(0, Tools.Forever).ToArray();

            // TODO - Add custom properties
            _exportQuaternionsInsteadOfEulers = true;
            
            PrintDAG(true);
            PrintDAG(false);

            // --------------------
            // ------ Nodes -------
            // --------------------
            RaiseMessage("Exporting nodes");

            // Clear materials
            referencedMaterials.Clear();
            multiMaterials.Clear();

            // Get all nodes
            var dagIterator = new MItDag(MItDag.TraversalType.kDepthFirst, MFn.Type.kTransform);
            List<MDagPath> nodes = new List<MDagPath>();
            while (!dagIterator.isDone)
            {
                MDagPath mDagPath = new MDagPath();
                dagIterator.getPath(mDagPath);
                
                // Check if one of its descendant (direct or not) is a mesh/camera/light/locator
                if (isNodeRelevantToExportRec(mDagPath)
                    // Ensure it's not one of the default cameras used as viewports in Maya
                    && defaultCameraNames.Contains(mDagPath.partialPathName) == false)
                {
                    nodes.Add(mDagPath);
                }
                else
                {
                    // Skip descendants
                    dagIterator.prune();
                }

                dagIterator.next();
            }
            // Export all nodes
            var progressionStep = 100.0f / nodes.Count;
            foreach (MDagPath mDagPath in nodes)
            {
                BabylonNode babylonNode = null;
                
                switch (getApiTypeOfDirectDescendants(mDagPath))
                {
                    case MFn.Type.kMesh:
                        babylonNode = ExportMesh(mDagPath, babylonScene);
                        break;
                    case MFn.Type.kCamera:
                        babylonNode = ExportCamera(mDagPath, babylonScene);
                        break;
                    case MFn.Type.kLight: // Lights api type are actually kPointLight, kSpotLight...
                        babylonNode = ExportLight(mDagPath, babylonScene);
                        break;
                    case MFn.Type.kLocator: // Camera target
                        babylonNode = ExportDummy(mDagPath, babylonScene);
                        break;
                }

                // If node is not exported successfully
                if (babylonNode == null)
                {
                    // Create a dummy (empty mesh)
                    babylonNode = ExportDummy(mDagPath, babylonScene);
                };
                
                // Update progress bar
                progression += progressionStep;
                ReportProgressChanged(progression);

                CheckCancelled();
            }
            RaiseMessage(string.Format("Total meshes: {0}", babylonScene.MeshesList.Count), Color.Gray, 1);


            // if nothing is enlightened, exclude all meshes
            foreach (BabylonLight light in babylonScene.LightsList)
            {
                if(light.includedOnlyMeshesIds.Length == 0)
                {
                    light.excludedMeshesIds = babylonScene.MeshesList.Select(m => m.id).ToArray();
                }
            }

            /*
             * Switch coordinate system at global level
             * 
             * Add a root node with negative scaling
             * Pros - It's safer to use a root node
             * Cons - It's cleaner to switch at object level (as it is done now)
             * Use root node method when you want to be 100% sure of the output
             * Don't forget to also inverse winding order of mesh indices
             */
            //// Switch from right to left handed coordinate system
            //MUuid mUuid = new MUuid();
            //mUuid.generate();
            //var rootNode = new BabylonMesh
            //{
            //    name = "root",
            //    id = mUuid.asString(),
            //    scaling = new float[] { 1, 1, -1 }
            //};
            //foreach(var babylonMesh in babylonScene.MeshesList)
            //{
            //    // Add root meshes as child to root node
            //    if (babylonMesh.parentId == null)
            //    {
            //        babylonMesh.parentId = rootNode.id;
            //    }
            //}
            //babylonScene.MeshesList.Add(rootNode);
            
            // Main camera
            BabylonCamera babylonMainCamera = null;
            if (babylonScene.CamerasList.Count > 0)
            {
                // Set first camera as main one
                babylonMainCamera = babylonScene.CamerasList[0];
                babylonScene.activeCameraID = babylonMainCamera.id;
                RaiseMessage("Active camera set to " + babylonMainCamera.name, Color.Green, 1, true);
            }

            if (babylonMainCamera == null)
            {
                RaiseWarning("No camera defined", 1);
            }
            else
            {
                RaiseMessage(string.Format("Total cameras: {0}", babylonScene.CamerasList.Count), Color.Gray, 1);
            }

            // Default light
            if (babylonScene.LightsList.Count == 0)
            {
                RaiseWarning("No light defined", 1);
                RaiseWarning("A default ambient light was added for your convenience", 1);
                ExportDefaultLight(babylonScene);
            }
            else
            {
                RaiseMessage(string.Format("Total lights: {0}", babylonScene.LightsList.Count), Color.Gray, 1);
            }

            if (scaleFactorFloat != 1.0f)
            {
                RaiseMessage("A root node is added for scaling", 1);

                // Create root node for scaling
                BabylonMesh rootNode = new BabylonMesh { name = "root", id = Tools.GenerateUUID() };
                rootNode.isDummy = true;
                float rootNodeScale = 1.0f / scaleFactorFloat;
                rootNode.scaling = new float[3] { rootNodeScale, rootNodeScale, rootNodeScale };

                // Update all top nodes
                var babylonNodes = new List<BabylonNode>();
                babylonNodes.AddRange(babylonScene.MeshesList);
                babylonNodes.AddRange(babylonScene.CamerasList);
                babylonNodes.AddRange(babylonScene.LightsList);
                foreach (BabylonNode babylonNode in babylonNodes)
                {
                    if (babylonNode.parentId == null)
                    {
                        babylonNode.parentId = rootNode.id;
                    }
                }

                // Store root node
                babylonScene.MeshesList.Add(rootNode);
            }

            // --------------------
            // ----- Materials ----
            // --------------------
            RaiseMessage("Exporting materials");
            GenerateMaterialDuplicationDatas(babylonScene);
            foreach (var mat in referencedMaterials)
            {
                ExportMaterial(mat, babylonScene);
                CheckCancelled();
            }
            foreach (var mat in multiMaterials)
            {
                ExportMultiMaterial(mat.Key, mat.Value, babylonScene);
                CheckCancelled();
            }
            UpdateMeshesMaterialId(babylonScene);
            RaiseMessage(string.Format("Total: {0}", babylonScene.MaterialsList.Count + babylonScene.MultiMaterialsList.Count), Color.Gray, 1);


            // Export skeletons
            if (_exportSkin && skins.Count > 0)
            {
                progressSkin = 0;
                progressSkinStep = 100 / skins.Count;
                ReportProgressChanged(progressSkin);
                RaiseMessage("Exporting skeletons");
                foreach (var skin in skins)
                {
                    ExportSkin(skin, babylonScene);
                }
            }

            // Output
            babylonScene.Prepare(false, false);
            if (isBabylonExported)
            {
                Write(babylonScene, outputBabylonDirectory, outputFileName, outputFormat, generateManifest);
            }

            ReportProgressChanged(100);

            // Export glTF
            if (outputFormat == "gltf" || outputFormat == "glb")
            {
                bool generateBinary = outputFormat == "glb";
                ExportGltf(babylonScene, outputDirectory, outputFileName, generateBinary);
            }

            watch.Stop();
            RaiseMessage(string.Format("Exportation done in {0:0.00}s", watch.ElapsedMilliseconds / 1000.0), Color.Blue);
        }

        void CheckCancelled()
        {
            Application.DoEvents();
            if (IsCancelled)
            {
                throw new OperationCanceledException();
            }
        }

        /// <summary>
        /// Return true if node descendant hierarchy has any exportable Mesh, Camera, Light or Locator
        /// </summary>
        private bool isNodeRelevantToExportRec(MDagPath mDagPathRoot)
        {
            var mIteratorType = new MIteratorType();
            MIntArray listOfFilters = new MIntArray();
            listOfFilters.Add((int)MFn.Type.kMesh);
            listOfFilters.Add((int)MFn.Type.kCamera);
            listOfFilters.Add((int)MFn.Type.kLight);
            listOfFilters.Add((int)MFn.Type.kLocator);
            mIteratorType.setFilterList(listOfFilters);
            var dagIterator = new MItDag(mIteratorType, MItDag.TraversalType.kDepthFirst);
            dagIterator.reset(mDagPathRoot);

            while (!dagIterator.isDone)
            {
                MDagPath mDagPath = new MDagPath();
                dagIterator.getPath(mDagPath);

                // Check direct descendants
                if (getApiTypeOfDirectDescendants(mDagPath) != MFn.Type.kUnknown)
                {
                    return true;
                }

                dagIterator.next();
            }

            // No relevant node found among descendants
            return false;
        }

        /// <summary>
        /// Return the type of the direct descendants of the node
        /// </summary>
        /// <param name="mDagPath"></param>
        /// <returns> Return Mesh, Camera, Light or Unknown</returns>
        private MFn.Type getApiTypeOfDirectDescendants(MDagPath mDagPath)
        {
            for (uint i = 0; i < mDagPath.childCount; i++)
            {
                MObject childObject = mDagPath.child(i);
                MFnDagNode nodeObject = new MFnDagNode(childObject);

                switch (childObject.apiType)
                {
                    case MFn.Type.kMesh:
                        if (IsMeshExportable(nodeObject, mDagPath))
                        {
                            return MFn.Type.kMesh;
                        }
                        break;
                    case MFn.Type.kCamera:
                        if (IsCameraExportable(nodeObject, mDagPath))
                        {
                            return MFn.Type.kCamera;
                        }
                        break;
                }

                // Lights api type are kPointLight, kSpotLight...
                // Easier to check if has generic light function set rather than check all cases
                if (mDagPath.hasFn(MFn.Type.kLight) && IsLightExportable(nodeObject, mDagPath))
                {
                    // Return generic kLight api type
                    return MFn.Type.kLight;
                }

                // Locators
                if (mDagPath.hasFn(MFn.Type.kLocator) && IsNodeExportable(nodeObject, mDagPath))
                {
                    return MFn.Type.kLocator;
                }
            }

            return MFn.Type.kUnknown;
        }

        /// <summary>
        /// 
        /// </summary>
        /// <param name="isFull">If true all nodes are printed, otherwise only relevant ones</param>
        private void PrintDAG(bool isFull, MObject root = null)
        {
            var dagIterator = new MItDag(MItDag.TraversalType.kDepthFirst);
            if (root != null)
            {
                dagIterator.reset(root);
            }
            RaiseMessage("DAG: " + (isFull ? "full" : "relevant"));
            while (!dagIterator.isDone)
            {
                MDagPath mDagPath = new MDagPath();
                dagIterator.getPath(mDagPath);

                if (isFull || isNodeRelevantToExportRec(mDagPath) || mDagPath.apiType == MFn.Type.kMesh || mDagPath.apiType == MFn.Type.kCamera || mDagPath.hasFn(MFn.Type.kLight) || mDagPath.apiType == MFn.Type.kLocator)
                {
                    RaiseMessage("name=" + mDagPath.partialPathName + "\t type=" + mDagPath.apiType, (int)dagIterator.depth + 1);
                }
                else
                {
                    dagIterator.prune();
                }
                dagIterator.next();
            }
        }
    }
}<|MERGE_RESOLUTION|>--- conflicted
+++ resolved
@@ -36,11 +36,7 @@
         /// </summary>
         private static List<string> defaultCameraNames = new List<string>(new string[] { "persp", "top", "front", "side" });
 
-<<<<<<< HEAD
-        private string exporterVersion = "1.2.3";
-=======
         private string exporterVersion = "1.2.4";
->>>>>>> 1551d9db
 
         public void Export(string outputDirectory, string outputFileName, string outputFormat, bool generateManifest,
                             bool onlySelected, bool autoSaveMayaFile, bool exportHiddenObjects, bool copyTexturesToOutput,
