﻿using Autodesk.Maya.OpenMaya;
using BabylonExport.Entities;
using System;
using System.Collections.Generic;
using System.Diagnostics;
using System.Drawing;
using System.IO;
using System.Linq;
using System.Windows.Forms;

namespace Maya2Babylon
{
    internal partial class BabylonExporter
    {
        // Export options
        private bool _onlySelected;
        private bool _exportHiddenObjects;
        private bool _optimizeVertices;
        private bool _exportTangents;
        private bool ExportHiddenObjects { get; set; }
        private bool CopyTexturesToOutput { get; set; }
        private bool ExportQuaternionsInsteadOfEulers { get; set; } = true;
        private bool isBabylonExported;
        private bool _exportSkin;
        private long _quality;
        private bool _dracoCompression;
        private bool _exportMorphNormal;
        private bool _exportMorphTangent;
        private bool _exportKHRLightsPunctual;
        private bool _exportKHRTextureTransform;
        private bool _bakeAnimationFrames;

        public bool IsCancelled { get; set; }

        // Custom properties
        private bool _exportQuaternionsInsteadOfEulers;

        // TODO - Check if it's ok for other languages
        /// <summary>
        /// Names of the default cameras used as viewports in Maya in English language
        /// Those cameras are always ignored when exporting (ie even when exporting hidden objects)
        /// </summary>
        private static List<string> defaultCameraNames = new List<string>(new string[] { "persp", "top", "front", "side" });

<<<<<<< HEAD
        public static string exporterVersion = "1.3.0";
=======
        public static string exporterVersion = "1.3.1";
>>>>>>> 4ee46315

        /// <summary>
        /// Export to file
        /// </summary>
        /// <param name="outputDirectory">The directory to store the generated files</param>
        /// <param name="outputFileName">The filename to use for the generated files</param>
        /// <param name="outputFormat">The format to use for the generated files</param>
        /// <param name="generateManifest">Specifies if a manifest file should be generated</param>
        /// <param name="onlySelected">Specifies if only the selected objects should be exported</param>
        /// <param name="autoSaveMayaFile">Specifies if the Maya scene should be auto-saved</param>
        /// <param name="exportHiddenObjects">Specifies if hidden objects should be exported</param>
        /// <param name="copyTexturesToOutput">Specifies if textures should be copied to the output directory</param>
        /// <param name="optimizeVertices">Specifies if vertices should be optimized on export</param>
        /// <param name="exportTangents">Specifies if tangents should be exported</param>
        /// <param name="scaleFactor">Scales the scene by this factor</param>
        /// <param name="exportSkin">Specifies if skins should be exported</param>
        /// <param name="quality">The texture quality</param>
        /// <param name="dracoCompression">Specifies if draco compression should be used</param>
        /// <param name="exportMorphNormal">Specifies if normals should be exported for morph targets</param>
        /// <param name="exportMorphTangent">Specifies if tangents should be exported for morph targets</param>
        /// <param name="exportKHRLightsPunctual">Specifies if the KHR_lights_punctual extension should be enabled</param>
        /// <param name="exportKHRTextureTransform">Specifies if the KHR_texture_transform extension should be enabled</param>
        /// <param name="bakeAnimationFrames">Specifies if animations should be exporting keyframes directly or should manually bake out animations frame by frame</param>
        public void Export(string outputDirectory, string outputFileName, string outputFormat, bool generateManifest,
                            bool onlySelected, bool autoSaveMayaFile, bool exportHiddenObjects, bool copyTexturesToOutput,
                            bool optimizeVertices, bool exportTangents, string scaleFactor, bool exportSkin, string quality, bool dracoCompression,
                            bool exportMorphNormal, bool exportMorphTangent, bool exportKHRLightsPunctual, bool exportKHRTextureTransform, bool bakeAnimationFrames)
        {
            // Check if the animation is running
            MGlobal.executeCommand("play -q - state", out int isPlayed);
            if(isPlayed == 1)
            {
                RaiseError("Stop the animation before exporting.");
                return;
            }

            // Check input text is valid
            var scaleFactorFloat = 1.0f;
            try
            {
                scaleFactor = scaleFactor.Replace(".", System.Globalization.NumberFormatInfo.CurrentInfo.NumberDecimalSeparator);
                scaleFactor = scaleFactor.Replace(",", System.Globalization.NumberFormatInfo.CurrentInfo.NumberDecimalSeparator);
                scaleFactorFloat = float.Parse(scaleFactor);
            }
            catch
            {
                RaiseError("Scale factor is not a valid number.");
                return;
            }

            try
            {
                _quality = long.Parse(quality);

                if (_quality < 0 || _quality > 100)
                {
                    throw new Exception();
                }
            }
            catch
            {
                RaiseError("Quality is not a valid number. It should be an integer between 0 and 100.");
                RaiseError("This parameter set the quality of jpg compression.");
                return;
            }

            RaiseMessage("Export started", Color.Blue);
            var progression = 0.0f;
            ReportProgressChanged(progression);

            // Store export options
            _onlySelected = onlySelected;
            _exportHiddenObjects = exportHiddenObjects;
            _optimizeVertices = optimizeVertices;
            _exportTangents = exportTangents;
            CopyTexturesToOutput = copyTexturesToOutput;
            isBabylonExported = outputFormat == "babylon" || outputFormat == "binary babylon";
            _exportSkin = exportSkin;
            _dracoCompression = dracoCompression;
            _exportMorphNormal = exportMorphNormal;
            _exportMorphTangent = exportMorphTangent;
            _exportKHRLightsPunctual = exportKHRLightsPunctual;
            _exportKHRTextureTransform = exportKHRTextureTransform;
            _bakeAnimationFrames = bakeAnimationFrames;
            

            // Check directory exists
            if (!Directory.Exists(outputDirectory))
            {
                RaiseError("Export stopped: Output folder does not exist");
                ReportProgressChanged(100);
                return;
            }

            var watch = new Stopwatch();
            watch.Start();

            var outputBabylonDirectory = outputDirectory;
            var babylonScene = new BabylonScene(outputBabylonDirectory);

            // Save scene
            if (autoSaveMayaFile)
            {
                RaiseMessage("Saving Maya file");

                // Query expand file name
                string fileName = MGlobal.executeCommandStringResult($@"file -q -exn;");

                // If scene has already been saved previously
                if (fileName.EndsWith(".ma") || fileName.EndsWith(".mb"))
                {
                    // Name is already specified and this line will not fail
                    MFileIO.save();
                }
                else
                {
                    // Open SaveAs dialog window
                    MGlobal.executeCommand($@"fileDialog2;");
                }
            }

            // Force output file extension to be babylon
            outputFileName = Path.ChangeExtension(outputFileName, "babylon");

            // Store selected nodes
            MSelectionList selectedNodes = new MSelectionList();
            MGlobal.getActiveSelectionList(selectedNodes);
            selectedNodeFullPaths = new List<string>();
            MItSelectionList mItSelectionList = new MItSelectionList(selectedNodes);
            while (!mItSelectionList.isDone)
            {
                MDagPath mDagPath = new MDagPath();
                try
                {
                    mItSelectionList.getDagPath(mDagPath);
                    selectedNodeFullPaths.Add(mDagPath.fullPathName);
                } catch
                {
                    // selected object is not a DAG object
                    // fail silently
                }

                mItSelectionList.next();
            }
            if (selectedNodeFullPaths.Count > 0)
            {
                RaiseMessage("Selected nodes full path");
                foreach(string selectedNodeFullPath in selectedNodeFullPaths)
                {
                    RaiseMessage(selectedNodeFullPath, 1);
                }
            }

            // Producer
            babylonScene.producer = new BabylonProducer
            {
                name = "Maya",
                version = "2018",
                exporter_version = exporterVersion,
                file = outputFileName
            };

            // Global
            babylonScene.autoClear = true;
            // TODO - Retreive colors from Maya
            //babylonScene.clearColor = Loader.Core.GetBackGround(0, Tools.Forever).ToArray();
            //babylonScene.ambientColor = Loader.Core.GetAmbient(0, Tools.Forever).ToArray();

            // TODO - Add custom properties
            _exportQuaternionsInsteadOfEulers = true;
            
            PrintDAG(true);
            PrintDAG(false);

            // Store the current frame. It can be change to find a proper one for the node/bone export
            double currentTime = Loader.GetCurrentTime();

            // --------------------
            // ------ Nodes -------
            // --------------------
            RaiseMessage("Exporting nodes");

            // It makes each morph target manager export starts from id = 0.
            BabylonMorphTargetManager.Reset();

            // Clear materials
            referencedMaterials.Clear();
            multiMaterials.Clear();

            // Get all nodes
            var dagIterator = new MItDag(MItDag.TraversalType.kDepthFirst, MFn.Type.kTransform);
            List<MDagPath> nodes = new List<MDagPath>();
            while (!dagIterator.isDone)
            {
                MDagPath mDagPath = new MDagPath();
                dagIterator.getPath(mDagPath);
                
                // Check if one of its descendant (direct or not) is a mesh/camera/light/locator
                if (isNodeRelevantToExportRec(mDagPath)
                    // Ensure it's not one of the default cameras used as viewports in Maya
                    && defaultCameraNames.Contains(mDagPath.partialPathName) == false)
                {
                    nodes.Add(mDagPath);
                }
                else
                {
                    // Skip descendants
                    dagIterator.prune();
                }

                dagIterator.next();
            }
            // Export all nodes
            var progressionStep = 100.0f / nodes.Count;
            foreach (MDagPath mDagPath in nodes)
            {
                BabylonNode babylonNode = null;
                
                switch (getApiTypeOfDirectDescendants(mDagPath))
                {
                    case MFn.Type.kMesh:
                        babylonNode = ExportMesh(mDagPath, babylonScene);
                        break;
                    case MFn.Type.kCamera:
                        babylonNode = ExportCamera(mDagPath, babylonScene);
                        break;
                    case MFn.Type.kLight: // Lights api type are actually kPointLight, kSpotLight...
                        babylonNode = ExportLight(mDagPath, babylonScene);
                        break;
                    case MFn.Type.kLocator: // Camera target
                        babylonNode = ExportDummy(mDagPath, babylonScene);
                        break;
                }

                // If node is not exported successfully
                if (babylonNode == null)
                {
                    // Create a dummy (empty mesh)
                    babylonNode = ExportDummy(mDagPath, babylonScene);
                };
                
                // Update progress bar
                progression += progressionStep;
                ReportProgressChanged(progression);

                CheckCancelled();
            }
            RaiseMessage(string.Format("Total meshes: {0}", babylonScene.MeshesList.Count), Color.Gray, 1);


            // if nothing is enlightened, exclude all meshes
            foreach (BabylonLight light in babylonScene.LightsList)
            {
                if(light.includedOnlyMeshesIds.Length == 0)
                {
                    light.excludedMeshesIds = babylonScene.MeshesList.Select(m => m.id).ToArray();
                }
            }

            /*
             * Switch coordinate system at global level
             * 
             * Add a root node with negative scaling
             * Pros - It's safer to use a root node
             * Cons - It's cleaner to switch at object level (as it is done now)
             * Use root node method when you want to be 100% sure of the output
             * Don't forget to also inverse winding order of mesh indices
             */
            //// Switch from right to left handed coordinate system
            //MUuid mUuid = new MUuid();
            //mUuid.generate();
            //var rootNode = new BabylonMesh
            //{
            //    name = "root",
            //    id = mUuid.asString(),
            //    scaling = new float[] { 1, 1, -1 }
            //};
            //foreach(var babylonMesh in babylonScene.MeshesList)
            //{
            //    // Add root meshes as child to root node
            //    if (babylonMesh.parentId == null)
            //    {
            //        babylonMesh.parentId = rootNode.id;
            //    }
            //}
            //babylonScene.MeshesList.Add(rootNode);
            
            // Main camera
            BabylonCamera babylonMainCamera = null;
            if (babylonScene.CamerasList.Count > 0)
            {
                // Set first camera as main one
                babylonMainCamera = babylonScene.CamerasList[0];
                babylonScene.activeCameraID = babylonMainCamera.id;
                RaiseMessage("Active camera set to " + babylonMainCamera.name, Color.Green, 1, true);
            }

            if (babylonMainCamera == null)
            {
                RaiseWarning("No camera defined", 1);
            }
            else
            {
                RaiseMessage(string.Format("Total cameras: {0}", babylonScene.CamerasList.Count), Color.Gray, 1);
            }

            // Default light
            if (babylonScene.LightsList.Count == 0)
            {
                RaiseWarning("No light defined", 1);
                RaiseWarning("A default ambient light was added for your convenience", 1);
                ExportDefaultLight(babylonScene);
            }
            else
            {
                RaiseMessage(string.Format("Total lights: {0}", babylonScene.LightsList.Count), Color.Gray, 1);
            }

            if (scaleFactorFloat != 1.0f)
            {
                RaiseMessage("A root node is added for scaling", 1);

                // Create root node for scaling
                BabylonMesh rootNode = new BabylonMesh { name = "root", id = Tools.GenerateUUID() };
                rootNode.isDummy = true;
                float rootNodeScale = scaleFactorFloat;
                rootNode.scaling = new float[3] { rootNodeScale, rootNodeScale, rootNodeScale };

                if (ExportQuaternionsInsteadOfEulers)
                {
                    rootNode.rotationQuaternion = new float[] { 0, 0, 0, 1 };
                }
                else
                {
                    rootNode.rotation = new float[] { 0, 0, 0 };
                }

                // Update all top nodes
                var babylonNodes = new List<BabylonNode>();
                babylonNodes.AddRange(babylonScene.MeshesList);
                babylonNodes.AddRange(babylonScene.CamerasList);
                babylonNodes.AddRange(babylonScene.LightsList);
                foreach (BabylonNode babylonNode in babylonNodes)
                {
                    if (babylonNode.parentId == null)
                    {
                        babylonNode.parentId = rootNode.id;
                    }
                }

                // Store root node
                babylonScene.MeshesList.Add(rootNode);
            }

            // --------------------
            // ----- Materials ----
            // --------------------
            RaiseMessage("Exporting materials");
            GenerateMaterialDuplicationDatas(babylonScene);
            foreach (var mat in referencedMaterials)
            {
                ExportMaterial(mat, babylonScene);
                CheckCancelled();
            }
            foreach (var mat in multiMaterials)
            {
                ExportMultiMaterial(mat.Key, mat.Value, babylonScene);
                CheckCancelled();
            }
            UpdateMeshesMaterialId(babylonScene);
            RaiseMessage(string.Format("Total: {0}", babylonScene.MaterialsList.Count + babylonScene.MultiMaterialsList.Count), Color.Gray, 1);


            // Export skeletons
            if (_exportSkin && skins.Count > 0)
            {
                progressSkin = 0;
                progressSkinStep = 100 / skins.Count;
                ReportProgressChanged(progressSkin);
                RaiseMessage("Exporting skeletons");
                foreach (var skin in skins)
                {
                    ExportSkin(skin, babylonScene);
                }
            }

            // set back the frame
            Loader.SetCurrentTime(currentTime);

            // Animation group
            if (isBabylonExported)
            {
                RaiseMessage("Export animation groups");
                // add animation groups to the scene
                babylonScene.animationGroups = ExportAnimationGroups(babylonScene);

                // if there is animationGroup, then remove animations from nodes
                if (babylonScene.animationGroups.Count > 0)
                {
                    // add animations of each nodes in the animGroup
                    List<BabylonNode> babylonNodes = new List<BabylonNode>();
                    babylonNodes.AddRange(babylonScene.MeshesList);
                    babylonNodes.AddRange(babylonScene.CamerasList);
                    babylonNodes.AddRange(babylonScene.LightsList);

                    foreach (BabylonNode node in babylonNodes)
                    {
                        node.animations = null;
                    }
                    foreach (BabylonSkeleton skel in babylonScene.SkeletonsList)
                    {
                        foreach (BabylonBone bone in skel.bones)
                        {
                            bone.animation = null;
                        }
                    }
                }
            }


            // Output
            babylonScene.Prepare(false, false);
            if (isBabylonExported)
            {
                Write(babylonScene, outputBabylonDirectory, outputFileName, outputFormat, generateManifest);
            }

            ReportProgressChanged(100);

            // Export glTF
            if (outputFormat == "gltf" || outputFormat == "glb")
            {
                bool generateBinary = outputFormat == "glb";
                ExportGltf(babylonScene, outputDirectory, outputFileName, generateBinary);
            }

            watch.Stop();
            RaiseMessage(string.Format("Export done in {0:0.00}s", watch.ElapsedMilliseconds / 1000.0), Color.Blue);
        }

        void CheckCancelled()
        {
            Application.DoEvents();
            if (IsCancelled)
            {
                throw new OperationCanceledException();
            }
        }

        /// <summary>
        /// Return true if node descendant hierarchy has any exportable Mesh, Camera, Light or Locator
        /// </summary>
        private bool isNodeRelevantToExportRec(MDagPath mDagPathRoot)
        {
            var mIteratorType = new MIteratorType();
            MIntArray listOfFilters = new MIntArray();
            listOfFilters.Add((int)MFn.Type.kMesh);
            listOfFilters.Add((int)MFn.Type.kCamera);
            listOfFilters.Add((int)MFn.Type.kLight);
            listOfFilters.Add((int)MFn.Type.kLocator);
            mIteratorType.setFilterList(listOfFilters);
            var dagIterator = new MItDag(mIteratorType, MItDag.TraversalType.kDepthFirst);
            dagIterator.reset(mDagPathRoot);

            while (!dagIterator.isDone)
            {
                MDagPath mDagPath = new MDagPath();
                dagIterator.getPath(mDagPath);

                // Check direct descendants
                if (getApiTypeOfDirectDescendants(mDagPath) != MFn.Type.kUnknown)
                {
                    return true;
                }

                dagIterator.next();
            }

            // No relevant node found among descendants
            return false;
        }

        /// <summary>
        /// Return the type of the direct descendants of the node
        /// </summary>
        /// <param name="mDagPath"></param>
        /// <returns> Return Mesh, Camera, Light or Unknown</returns>
        private MFn.Type getApiTypeOfDirectDescendants(MDagPath mDagPath)
        {
            for (uint i = 0; i < mDagPath.childCount; i++)
            {
                MObject childObject = mDagPath.child(i);
                MFnDagNode nodeObject = new MFnDagNode(childObject);

                switch (childObject.apiType)
                {
                    case MFn.Type.kMesh:
                        if (IsMeshExportable(nodeObject, mDagPath))
                        {
                            return MFn.Type.kMesh;
                        }
                        break;
                    case MFn.Type.kCamera:
                        if (IsCameraExportable(nodeObject, mDagPath))
                        {
                            return MFn.Type.kCamera;
                        }
                        break;
                }

                // Lights api type are kPointLight, kSpotLight...
                // Easier to check if has generic light function set rather than check all cases
                if (mDagPath.hasFn(MFn.Type.kLight) && IsLightExportable(nodeObject, mDagPath))
                {
                    // Return generic kLight api type
                    return MFn.Type.kLight;
                }

                // Locators
                if (mDagPath.hasFn(MFn.Type.kLocator) && IsNodeExportable(nodeObject, mDagPath))
                {
                    return MFn.Type.kLocator;
                }
            }

            return MFn.Type.kUnknown;
        }

        /// <summary>
        /// 
        /// </summary>
        /// <param name="isFull">If true all nodes are printed, otherwise only relevant ones</param>
        private void PrintDAG(bool isFull, MObject root = null)
        {
            var dagIterator = new MItDag(MItDag.TraversalType.kDepthFirst);
            if (root != null)
            {
                dagIterator.reset(root);
            }
            RaiseMessage("DAG: " + (isFull ? "full" : "relevant"));
            while (!dagIterator.isDone)
            {
                MDagPath mDagPath = new MDagPath();
                dagIterator.getPath(mDagPath);

                if (isFull || isNodeRelevantToExportRec(mDagPath) || mDagPath.apiType == MFn.Type.kMesh || mDagPath.apiType == MFn.Type.kCamera || mDagPath.hasFn(MFn.Type.kLight) || mDagPath.apiType == MFn.Type.kLocator)
                {
                    RaiseMessage("name=" + mDagPath.partialPathName + "\t type=" + mDagPath.apiType, (int)dagIterator.depth + 1);
                }
                else
                {
                    dagIterator.prune();
                }
                dagIterator.next();
            }
        }
    }
}<|MERGE_RESOLUTION|>--- conflicted
+++ resolved
@@ -42,11 +42,7 @@
         /// </summary>
         private static List<string> defaultCameraNames = new List<string>(new string[] { "persp", "top", "front", "side" });
 
-<<<<<<< HEAD
-        public static string exporterVersion = "1.3.0";
-=======
         public static string exporterVersion = "1.3.1";
->>>>>>> 4ee46315
 
         /// <summary>
         /// Export to file
