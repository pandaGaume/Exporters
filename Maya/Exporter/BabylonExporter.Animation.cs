--- conflicted
+++ resolved
@@ -39,13 +39,8 @@
         {
             try
             {
-<<<<<<< HEAD
-                babylonNode.animations = GetAnimationsFrameByFrame(mFnTransform).ToArray();
-                
-=======
                 babylonNode.animations = getAnimationsFunc(mFnTransform).ToArray();
 
->>>>>>> a6fb61a4
                 // TODO - Retreive from Maya
                 babylonNode.autoAnimate = true;
                 babylonNode.autoAnimateFrom = GetMinTime()[0];
@@ -151,118 +146,6 @@
                             name = babylonAnimationProperty + " animation",
                             framePerSecond = 30, // TODO - Get from Maya
                             loopBehavior = (int)BabylonAnimation.LoopBehavior.Cycle,
-                            property = babylonAnimationProperty,
-                            keys = keys.ToArray()
-                        });
-                    }
-                }
-            }
-
-            return animations;
-        }
-
-        /// <summary>
-        /// Export TRS and visiblity animations of the transform.
-        /// Used for camera with target.
-        /// </summary>
-        /// <param name="babylonNode"></param>
-        /// <param name="mFnTransform">Transform above mesh/camera/light</param>
-        private void ExportNodeAnimationFrameByFrame(BabylonNode babylonNode, MFnTransform mFnTransform)
-        {
-            try
-            {
-            babylonNode.animations = GetAnimationsFrameByFrame(mFnTransform).ToArray();
-
-                babylonNode.autoAnimate = true;
-                babylonNode.autoAnimateFrom = GetMinTime()[0];
-                babylonNode.autoAnimateTo = GetMaxTime()[0];
-                babylonNode.autoAnimateLoop = true;
-            }
-            catch (Exception e)
-            {
-                RaiseError("Error while exporting animation: "+ e.Message, 2);
-            }
-        }
-
-        private List<BabylonAnimation> GetAnimationsFrameByFrame(MFnTransform mFnTransform)
-        {
-            int start = GetMinTime()[0];
-            int end = GetMaxTime()[0];
-            // Animations
-            List<BabylonAnimation> animations = new List<BabylonAnimation>();
-
-            string[] babylonAnimationProperties = new string[] { "scaling", "rotationQuaternion", "position" };
-
-            // create animation for each type
-            for(int indexAnimation = 0; indexAnimation < babylonAnimationProperties.Length; indexAnimation++)
-            {
-                string babylonAnimationProperty = babylonAnimationProperties[indexAnimation];
-
-                List<BabylonAnimationKey> keys = new List<BabylonAnimationKey>();
-                // get keys
-                for (int currentFrame = start; currentFrame <= end; currentFrame++)
-                {
-                    MDoubleArray mDoubleMatrix = new MDoubleArray();
-                    MGlobal.executeCommand($"getAttr -t {currentFrame} {mFnTransform.fullPathName}.matrix", mDoubleMatrix);
-
-                    mDoubleMatrix.get(out float[] localMatrix);
-                    
-                    MMatrix matrix = new MMatrix(localMatrix);
-                    var transformationMatrix = new MTransformationMatrix(matrix);
-
-                    var position = transformationMatrix.getTranslation();
-                    var rotationQuaternion = transformationMatrix.getRotationQuaternion();
-                    var scaling = transformationMatrix.getScale();
-
-                    // Switch coordinate system at object level
-                    position[2] *= -1;
-                    rotationQuaternion[0] *= -1;
-                    rotationQuaternion[1] *= -1;
-
-                    BabylonAnimationKey key = new BabylonAnimationKey();
-                    key.frame = currentFrame;
-                    switch(indexAnimation)
-                    {
-                        case 0: // scaling
-                            key.values = scaling.ToArray();
-                            break;
-                        case 1: // rotationQuaternion
-                            key.values = rotationQuaternion.ToArray();
-                            break;
-                        case 2: // position
-                            key.values = position.ToArray();
-                            break;
-                    }
-
-                    keys.Add(key);
-                }
-
-                // Optimization
-                OptimizeAnimations(keys, true);
-
-                // Ensure animation has at least 2 frames
-                if (keys.Count > 1)
-                {
-                    var animationPresent = true;
-
-                    // Ensure animation has at least 2 non equal frames
-                    if (keys.Count == 2)
-                    {
-                        if (keys[0].values.IsEqualTo(keys[1].values))
-                        {
-                            animationPresent = false;
-                        }
-                    }
-
-                    if (animationPresent)
-                    {
-                        // Create BabylonAnimation
-                        animations.Add(new BabylonAnimation()
-                        {
-                            dataType = indexAnimation == 1 ? (int)BabylonAnimation.DataType.Quaternion : (int)BabylonAnimation.DataType.Vector3,
-                            name = babylonAnimationProperty + " animation",
-                            framePerSecond = 30, // TODO - Get from Maya
-                            loopBehavior = (int) BabylonAnimation.LoopBehavior.Cycle,
                             property = babylonAnimationProperty,
                             keys = keys.ToArray()
                         });
