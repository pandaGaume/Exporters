--- conflicted
+++ resolved
@@ -1,4 +1,3 @@
-<<<<<<< HEAD
 from .animation import *
 from .armature import *
 from .camera import *
@@ -45,8 +44,12 @@
             Logger.log('========= Conversion from Blender to Babylon.js =========', 0)
             Logger.log('Scene settings used:', 1)
             Logger.log('selected layers only:  ' + format_bool(scene.export_onlySelectedLayer), 2)
-            Logger.log('flat shading entire scene:  ' + format_bool(scene.export_flatshadeScene), 2)
             Logger.log('inline textures:  ' + format_bool(scene.inlineTextures), 2)
+            Logger.log('Positions Precision :  ' + format_int(scene.positionsPrecision), 2)
+            Logger.log('Normals Precision   :  ' + format_int(scene.normalsPrecision), 2)
+            Logger.log('UVs Precision       :  ' + format_int(scene.UVsPrecision), 2)
+            Logger.log('Vert Color Precision:  ' + format_int(scene.vColorsPrecision), 2)
+            Logger.log('Mat Weight Precision:  ' + format_int(scene.mWeightsPrecision), 2)
             if not scene.inlineTextures:
                 Logger.log('texture directory:  ' + self.textureDir, 2)
             self.world = World(scene)
@@ -96,39 +99,22 @@
                         Logger.warn('The following camera not visible in scene thus ignored: ' + object.name)
 
                 elif object.type == 'MESH':
-                    forcedParent = None
-                    nameID = ''
-                    nextStartFace = 0
-
-                    while True and self.isInSelectedLayer(object, scene):
-                        mesh = Mesh(object, scene, nextStartFace, forcedParent, nameID, self)
-                        if mesh.hasUnappliedTransforms and hasattr(mesh, 'skeletonWeights'):
-                            self.fatalError = 'Mesh: ' + mesh.name + ' has un-applied transformations.  This will never work for a mesh with an armature.  Export cancelled'
-                            Logger.log(self.fatalError)
-                            return
-
-                        if hasattr(mesh, 'physicsImpostor'): self.needPhysics = True
-                        
-                        if hasattr(mesh, 'instances'):
-                            self.meshesAndNodes.append(mesh)
-                            if hasattr(mesh, 'morphTargetManagerId'):
-                                self.morphTargetMngrs.append(mesh)
-                        else:
-                            break
-
-                        if object.data.attachedSound != '':
-                            self.sounds.append(Sound(object.data.attachedSound, object.data.autoPlaySound, object.data.loopSound, object))
-
-                        nextStartFace = mesh.offsetFace
-                        if nextStartFace == 0:
-                            break
-
-                        if forcedParent is None:
-                            nameID = 0
-                            forcedParent = object
-                            Logger.warn('The following mesh has exceeded the maximum # of vertex elements & will be broken into multiple Babylon meshes: ' + object.name)
-
-                        nameID = nameID + 1
+                    if not self.isInSelectedLayer(object, scene): continue
+                    mesh = Mesh(object, scene, self)
+                    if mesh.hasUnappliedTransforms and hasattr(mesh, 'skeletonWeights'):
+                        self.fatalError = 'Mesh: ' + mesh.name + ' has un-applied transformations.  This will never work for a mesh with an armature.  Export cancelled'
+                        Logger.log(self.fatalError)
+                        return
+
+                    if hasattr(mesh, 'physicsImpostor'): self.needPhysics = True
+
+                    if hasattr(mesh, 'instances'):
+                        self.meshesAndNodes.append(mesh)
+                        if hasattr(mesh, 'morphTargetManagerId'):
+                            self.morphTargetMngrs.append(mesh)
+
+                    if object.data.attachedSound != '':
+                        self.sounds.append(Sound(object.data.attachedSound, object.data.autoPlaySound, object.data.loopSound, object))
 
                 elif object.type == 'EMPTY':
                     self.meshesAndNodes.append(Node(object))
@@ -291,7 +277,7 @@
             file_handler.write('\t"enableSceneOffline" : true,\n')
             file_handler.write('\t"enableTextureOffline" : true\n')
             file_handler.write('}')
-            file_handler.close();
+            file_handler.close()
 
         Logger.log('========= Writing of scene file completed =========', 0)
 # - - - - - - - - - - - - - - - - - - - - - - - - - - - - - - - - - - - - - - - -
@@ -325,305 +311,4 @@
             if skeleton.name == name:
                 return skeleton
         #really cannot happen, will cause exception in caller
-=======
-from .animation import *
-from .armature import *
-from .camera import *
-from .exporter_settings_panel import *
-from .light_shadow import *
-from .logger import *
-from .material import *
-from .mesh import *
-from .package_level import *
-from .sound import *
-from .world import *
-
-import bpy
-from io import open
-from os import path, makedirs
-#===============================================================================
-class JsonExporter:
-    nameSpace   = None  # assigned in execute
-# - - - - - - - - - - - - - - - - - - - - - - - - - - - - - - - - - - - - - - - -
-    def execute(self, context, filepath):
-        scene = context.scene
-        self.scene = scene # reference for passing
-        self.fatalError = None
-        try:
-            self.filepathMinusExtension = filepath.rpartition('.')[0]
-            JsonExporter.nameSpace = getNameSpace(self.filepathMinusExtension)
-
-            log = Logger(self.filepathMinusExtension + '.log')
-
-            if bpy.ops.object.mode_set.poll():
-                bpy.ops.object.mode_set(mode = 'OBJECT')
-
-            # assign texture location, purely temporary if in-lining
-            self.textureDir = path.dirname(filepath)
-            if not scene.inlineTextures:
-                self.textureDir = path.join(self.textureDir, scene.textureDir)
-                if not path.isdir(self.textureDir):
-                    makedirs(self.textureDir)
-                    Logger.warn('Texture sub-directory did not already exist, created: ' + self.textureDir)
-
-            Logger.log('========= Conversion from Blender to Babylon.js =========', 0)
-            Logger.log('Scene settings used:', 1)
-            Logger.log('selected layers only:  ' + format_bool(scene.export_onlySelectedLayer), 2)
-            Logger.log('inline textures:  ' + format_bool(scene.inlineTextures), 2)
-            Logger.log('Positions Precision :  ' + format_int(scene.positionsPrecision), 2)
-            Logger.log('Normals Precision   :  ' + format_int(scene.normalsPrecision), 2)
-            Logger.log('UVs Precision       :  ' + format_int(scene.UVsPrecision), 2)
-            Logger.log('Vert Color Precision:  ' + format_int(scene.vColorsPrecision), 2)
-            Logger.log('Mat Weight Precision:  ' + format_int(scene.mWeightsPrecision), 2)
-            if not scene.inlineTextures:
-                Logger.log('texture directory:  ' + self.textureDir, 2)
-            self.world = World(scene)
-
-            bpy.ops.screen.animation_cancel()
-            currentFrame = bpy.context.scene.frame_current
-
-            # Active camera
-            if scene.camera != None:
-                self.activeCamera = scene.camera.name
-            else:
-                Logger.warn('No active camera has been assigned, or is not in a currently selected Blender layer')
-
-            self.cameras = []
-            self.lights = []
-            self.shadowGenerators = []
-            self.skeletons = []
-            skeletonId = 0
-            self.meshesAndNodes = []
-            self.morphTargetMngrs = []
-            self.materials = []
-            self.multiMaterials = []
-            self.sounds = []
-            self.needPhysics = False
-
-            # Scene level sound
-            if scene.attachedSound != '':
-                self.sounds.append(Sound(scene.attachedSound, scene.autoPlaySound, scene.loopSound))
-
-            # separate loop doing all skeletons, so available in Mesh to make skipping IK bones possible
-            for object in [object for object in scene.objects]:
-                scene.frame_set(currentFrame)
-                if object.type == 'ARMATURE':  #skeleton.pose.bones
-                    if object.is_visible(scene):
-                        self.skeletons.append(Skeleton(object, scene, skeletonId, scene.ignoreIKBones))
-                        skeletonId += 1
-                    else:
-                        Logger.warn('The following armature not visible in scene thus ignored: ' + object.name)
-
-            # exclude lamps in this pass, so ShadowGenerator constructor can be passed meshesAnNodes
-            for object in [object for object in scene.objects]:
-                scene.frame_set(currentFrame)
-                if object.type == 'CAMERA':
-                    if object.is_visible(scene): # no isInSelectedLayer() required, is_visible() handles this for them
-                        self.cameras.append(Camera(object))
-                    else:
-                        Logger.warn('The following camera not visible in scene thus ignored: ' + object.name)
-
-                elif object.type == 'MESH':
-                    if not self.isInSelectedLayer(object, scene): continue
-                    mesh = Mesh(object, scene, self)
-                    if mesh.hasUnappliedTransforms and hasattr(mesh, 'skeletonWeights'):
-                        self.fatalError = 'Mesh: ' + mesh.name + ' has un-applied transformations.  This will never work for a mesh with an armature.  Export cancelled'
-                        Logger.log(self.fatalError)
-                        return
-
-                    if hasattr(mesh, 'physicsImpostor'): self.needPhysics = True
-
-                    if hasattr(mesh, 'instances'):
-                        self.meshesAndNodes.append(mesh)
-                        if hasattr(mesh, 'morphTargetManagerId'):
-                            self.morphTargetMngrs.append(mesh)
-
-                    if object.data.attachedSound != '':
-                        self.sounds.append(Sound(object.data.attachedSound, object.data.autoPlaySound, object.data.loopSound, object))
-
-                elif object.type == 'EMPTY':
-                    self.meshesAndNodes.append(Node(object))
-
-                elif object.type != 'LAMP' and object.type != 'ARMATURE':
-                    Logger.warn('The following object (type - ' +  object.type + ') is not currently exportable thus ignored: ' + object.name)
-
-            # Lamp / shadow Generator pass; meshesAnNodes complete & forceParents included
-            for object in [object for object in scene.objects]:
-                if object.type == 'LAMP':
-                    if object.is_visible(scene): # no isInSelectedLayer() required, is_visible() handles this for them
-                        bulb = Light(object, self.meshesAndNodes)
-                        self.lights.append(bulb)
-                        if object.data.shadowMap != 'NONE':
-                            if bulb.light_type == DIRECTIONAL_LIGHT or bulb.light_type == SPOT_LIGHT:
-                                self.shadowGenerators.append(ShadowGenerator(object, self.meshesAndNodes, scene))
-                            else:
-                                Logger.warn('Only directional (sun) and spot types of lamp are valid for shadows thus ignored: ' + object.name)
-                    else:
-                        Logger.warn('The following lamp not visible in scene thus ignored: ' + object.name)
-
-            bpy.context.scene.frame_set(currentFrame)
-
-            # output file
-            self.to_scene_file()
-
-        except:# catch *all* exceptions
-            log.log_error_stack()
-            raise
-
-        finally:
-            log.close()
-
-        self.nWarnings = log.nWarnings
-# - - - - - - - - - - - - - - - - - - - - - - - - - - - - - - - - - - - - - - - -
-    def to_scene_file(self):
-        Logger.log('========= Writing of scene file started =========', 0)
-        # Open file
-        file_handler = open(self.filepathMinusExtension + '.babylon', 'w', encoding='utf8')
-        file_handler.write('{')
-        file_handler.write('"producer":{"name":"Blender","version":"' + bpy.app.version_string + '","exporter_version":"' + format_exporter_version() + '","file":"' + JsonExporter.nameSpace + '.babylon"},\n')
-        self.world.to_scene_file(file_handler, self.needPhysics)
-
-        # Materials
-        file_handler.write(',\n"materials":[')
-        first = True
-        for material in self.materials:
-            if first != True:
-                file_handler.write(',\n')
-
-            first = False
-            material.to_scene_file(file_handler)
-        file_handler.write(']')
-
-        # Multi-materials
-        file_handler.write(',\n"multiMaterials":[')
-        first = True
-        for multimaterial in self.multiMaterials:
-            if first != True:
-                file_handler.write(',')
-
-            first = False
-            multimaterial.to_scene_file(file_handler)
-        file_handler.write(']')
-
-        # Armatures/Bones
-        file_handler.write(',\n"skeletons":[')
-        first = True
-        for skeleton in self.skeletons:
-            if first != True:
-                file_handler.write(',')
-
-            first = False
-            skeleton.to_scene_file(file_handler)
-        file_handler.write(']')
-
-        # Meshes
-        file_handler.write(',\n"meshes":[')
-        first = True
-        for mesh in self.meshesAndNodes:
-            if first != True:
-                file_handler.write(',')
-
-            first = False
-            mesh.to_scene_file(file_handler)
-        file_handler.write(']')
-
-        # Morph targets
-        file_handler.write(',\n"morphTargetManagers":[')
-        first = True
-        for mesh in self.morphTargetMngrs:
-            if first != True:
-                file_handler.write(',')
-
-            first = False
-            mesh.write_morphing_file(file_handler)
-        file_handler.write(']')
-
-        # Cameras
-        file_handler.write(',\n"cameras":[')
-        first = True
-        for camera in self.cameras:
-            if hasattr(camera, 'fatalProblem'): continue
-            if first != True:
-                file_handler.write(',')
-
-            first = False
-            camera.update_for_target_attributes(self.meshesAndNodes)
-            camera.to_scene_file(file_handler)
-        file_handler.write(']')
-
-        # Active camera
-        if hasattr(self, 'activeCamera'):
-            write_string(file_handler, 'activeCamera', self.activeCamera)
-
-        # Lights
-        file_handler.write(',\n"lights":[')
-        first = True
-        for light in self.lights:
-            if first != True:
-                file_handler.write(',')
-
-            first = False
-            light.to_scene_file(file_handler)
-        file_handler.write(']')
-
-        # Shadow generators
-        file_handler.write(',\n"shadowGenerators":[')
-        first = True
-        for shadowGen in self.shadowGenerators:
-            if first != True:
-                file_handler.write(',')
-
-            first = False
-            shadowGen.to_scene_file(file_handler)
-        file_handler.write(']')
-
-        # Sounds
-        if len(self.sounds) > 0:
-            file_handler.write('\n,"sounds":[')
-            first = True
-            for sound in self.sounds:
-                if first != True:
-                    file_handler.write(',')
-
-                first = False
-                sound.to_scene_file(file_handler)
-
-            file_handler.write(']')
-
-        # Closing
-        file_handler.write('\n}')
-        file_handler.close()
-        Logger.log('========= Writing of scene file completed =========', 0)
-# - - - - - - - - - - - - - - - - - - - - - - - - - - - - - - - - - - - - - - - -
-    def getMaterial(self, baseMaterialId):
-        fullName = JsonExporter.nameSpace + '.' + baseMaterialId
-        for material in self.materials:
-            if material.name == fullName:
-                return material
-
-        return None
-# - - - - - - - - - - - - - - - - - - - - - - - - - - - - - - - - - - - - - - - -
-    def getSourceMeshInstance(self, dataName):
-        for mesh in self.meshesAndNodes:
-            # nodes have no 'dataName', cannot be instanced in any case
-            if hasattr(mesh, 'dataName') and mesh.dataName == dataName:
-                return mesh
-
-        return None
-# - - - - - - - - - - - - - - - - - - - - - - - - - - - - - - - - - - - - - - - -
-    def isInSelectedLayer(self, obj, scene):
-        if not scene.export_onlySelectedLayer:
-            return True
-
-        for l in range(0, len(scene.layers)):
-            if obj.layers[l] and scene.layers[l]:
-                return True
-        return False
-# - - - - - - - - - - - - - - - - - - - - - - - - - - - - - - - - - - - - - - - -
-    def get_skeleton(self, name):
-        for skeleton in self.skeletons:
-            if skeleton.name == name:
-                return skeleton
-        #really cannot happen, will cause exception in caller
->>>>>>> 30b305ee
         return None