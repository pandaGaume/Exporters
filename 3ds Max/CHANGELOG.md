--- conflicted
+++ resolved
@@ -1,433 +1,231 @@
-<<<<<<< HEAD
-# Changelog
-
-## v1.3.2
-**Implemented changes:**
-- Added changelog
-
-**Fixed bugs:**
-- Fixed a bug in exporting KHR_lights_punctual to glTF where ambient was still being indexed, causing the resulting glTF to cause errors in loaders (https://github.com/BabylonJS/Exporters/issues/340)
-
-## v1.3.3
-**Implemented changes:**
-- Added checkbox to toggle KHR_lights_punctual in exporter
-- Remove copyright from glTF files
-
-## v1.3.4
-**Fixed bugs:**
-- Fixed a bug in exporting occlusion textures without enabling the mergeAO flag
-
-## v1.3.5
-**Implemented changes:**
-- KHR_texture_transform is now disabled by default but can be enabled with a checkbox in the exporter interface
-- KHR_texture_transform is now implemented as a used and required extension in the glTF file
-
-## v1.3.6
-**Implemented changes:**
-- KHR_materials_unlit can now be toggled from the exporter iterface
-- Alpha Test can now be enabled by setting "babylonAlphaTest" as a boolean custom attribute on a material
-
-## v1.3.7
-**Implemented changes:**
-- Added option to not export materials (https://github.com/BabylonJS/Exporters/issues/362)
-
-## v1.3.8
-**Fixed bugs:**
-- Fixed normals for models that contain offset transforms (https://github.com/BabylonJS/Exporters/issues/360)
-
-## v1.3.9
-**Fixed bugs:**
-- Fixed bug where setting the base color texture overwrites the base color factor (https://github.com/BabylonJS/Exporters/issues/367)
-
-## v1.3.10
-**Fixed bugs:**
-- Fixed bug where export would fail if the number of max material param blocks is 0 (https://github.com/BabylonJS/Exporters/issues/392)
-
-## v1.3.11
-**Fixed bugs:**
-- Fixed bug where binary babylon files were not copied to the output directory (https://github.com/BabylonJS/Exporters/issues/397)
-
-## v1.3.12
-**Fixed bugs:**
-- Fixed bug where texture names are changed when exporting from the exporter(https://github.com/BabylonJS/Exporters/issues/379)
-
-## v1.3.13
-**Fixed bugs:**
-- Fixed bug where babylonbinarymeshdata file was not getting copied to the output directory(https://github.com/BabylonJS/Exporters/issues/401)
-
-## v1.3.14
-**Fixed bugs:**
-- Fixed bug where texture transform offset and scale is
-not exported correctly using glTF
-(https://github.com/BabylonJS/Exporters/issues/383)
-
-## v1.3.15
-**Fixed bugs:**
-- Fixed bug where morph target normals were not exported unless the property menu was opened
-(https://github.com/BabylonJS/Exporters/issues/382)
-
-## v1.3.16
-**Fixed bugs:**
-- Fixed issue where the scale factor was treated as 1 / scale factor in the exported glTF
-(https://github.com/BabylonJS/Exporters/issues/394)
-
-## v1.3.17
-**Fixed bugs:**
-- Fixed issue where textures with different texture transforms applied were not exported properly with glTF
-(https://github.com/BabylonJS/Exporters/issues/409)
-
-## v1.3.18
-**Fixed bugs:**
-- Fixed issue where a texture connected to multiple material inputs would be cloned on export instead of reused
-(https://github.com/BabylonJS/Exporters/issues/386)
-
-## v1.3.19
-**Fixed bugs:**
-- Fixed issue where standard materials with different texture transforms were not exported to glTF
-(https://github.com/BabylonJS/Exporters/issues/409)
-
-## v1.3.20
-**Fixed bugs:**
-- Allow ambient occlusion texture coordinates and texture transforms to be respected when merged with an ORM texture
-(https://github.com/BabylonJS/Exporters/issues/385)
-
-## v1.3.21
-**Fixed bugs:**
-- fixed material-slot allocation for Arnold materials to better withstand changes to slot IDs (due to feature changes on arnold material)
-- optimizedmaterial-alphasettings-export by adding .png to valid extensions when exporting opaque materials
-(https://github.com/BabylonJS/Exporters/pull/416)
-
-## v1.3.22
-**Fixed bugs:**
-- modify texture name if it is not a valid uri name
-(https://github.com/BabylonJS/Exporters/issues/419)
-
-## v1.3.23
-**Changes:**
-- preserve texture name if it is not a valid uri name, but modify within glTF file
-(https://github.com/BabylonJS/Exporters/issues/419)
-
-## v1.3.24
-**Changes:**
-- Add version number in exporter window
-(https://github.com/BabylonJS/Exporters/issues/424)
-
-## v1.3.25
-**Fixed Bugs:**
-- Fixed bug in GLTFImage uri which caused glb files to not export
-(https://github.com/BabylonJS/Exporters/issues/423)
-
-## v1.3.26
-**Fixed Bugs:**
-- Fixed bug in GLTFImage uri which caused glb files with textures containing spaces to not export
-(https://github.com/BabylonJS/Exporters/issues/429)
-
-## v1.3.27
-**Fixed Bugs:**
-- Fixed issue where shell material may fail to export
-(https://github.com/BabylonJS/Exporters/issues/413)
-
-## v1.3.28
-**Implemented Changes:**
-- Joint indices for glTF are now set to 0 instead of joint count
-
-## v1.3.29
-**Fixed Bugs:**
-- Change "tag" to "tags" in babylon file and glTF extras
-(https://github.com/BabylonJS/Exporters/issues/436)
-
-## v1.3.30
-**Implemented Changes:**
-- Added @Selmar 's multi file export
-(https://github.com/BabylonJS/Exporters/issues/436)
-
-## v1.3.31
-**Fixed Bugs:**
-- Disable exporting a multimaterial connect to another multimaterial
-(https://github.com/BabylonJS/Exporters/issues/384)
-
-## v1.3.32
-**Fixed Bugs:**
-- Fixed bug causing DirectX material to fail the exporter
-(https://github.com/BabylonJS/Exporters/issues/405)
-
-## v1.3.33
-**Fixed Bugs:**
-- Fixed bug where KHR_texture_transform warning is always displayed
-(https://github.com/BabylonJS/Exporters/issues/460)
-
-## v1.3.34
-**Implemented Changes**
-- Added @MackeyK24 's support for BabylonMesh LOD
-(https://github.com/BabylonJS/Exporters/pull/479)
-
-## v1.3.35
-**Implemented Changes**
-- Added @elpie89 's implementation for different unit scale systems
-(https://github.com/BabylonJS/Exporters/pull/481)
-
-- Added @MackeyK24 's Support for Bablyon Lightmap mode parsing
-(https://github.com/BabylonJS/Exporters/pull/486)
-
-- Added @MackeyK24 's Support for Babylon Link Transform Nodes
-(https://github.com/BabylonJS/Exporters/pull/488)
-
-- Added @Selmar 's support for custom material exporters 
-(https://github.com/BabylonJS/Exporters/pull/493)
-
-- Added @elpie89 's support for animation group exporting
-(https://github.com/BabylonJS/Exporters/pull/492)
-
-
-**Fixed Bugs:**
-- Fixed bug where high standard shader specular power results in a white material base color
-(https://github.com/BabylonJS/Exporters/issues/466)
-
-- Added @Selmar 's fix where the export hierarchy is incorrect when exporting skinning nodes
-(https://github.com/BabylonJS/Exporters/issues/489)
-
-- Fixed bug where babylon material is exported with improper alpha blending mode when texture lacks alpha channel
-(https://github.com/BabylonJS/Exporters/issues/470)
-
-## v1.3.36
-**Fixed Bugs**
-- Fixed build break caused by shared components using 3dsMax implementations
-(https://github.com/BabylonJS/Exporters/pull/498)
-
-## v1.4.0
-**Fixed Bugs**
-- Added @elpie89 's fix for null references when exporting Physical Material with no Texture
-(https://github.com/BabylonJS/Exporters/issues/509)
-=======
-# Changelog
-
-## v1.3.2
-**Implemented changes:**
-- Added changelog
-
-**Fixed bugs:**
-- Fixed a bug in exporting KHR_lights_punctual to glTF where ambient was still being indexed, causing the resulting glTF to cause errors in loaders (https://github.com/BabylonJS/Exporters/issues/340)
-
-## v1.3.3
-**Implemented changes:**
-- Added checkbox to toggle KHR_lights_punctual in exporter
-- Remove copyright from glTF files
-
-## v1.3.4
-**Fixed bugs:**
-- Fixed a bug in exporting occlusion textures without enabling the mergeAO flag
-
-## v1.3.5
-**Implemented changes:**
-- KHR_texture_transform is now disabled by default but can be enabled with a checkbox in the exporter interface
-- KHR_texture_transform is now implemented as a used and required extension in the glTF file
-
-## v1.3.6
-**Implemented changes:**
-- KHR_materials_unlit can now be toggled from the exporter iterface
-- Alpha Test can now be enabled by setting "babylonAlphaTest" as a boolean custom attribute on a material
-
-## v1.3.7
-**Implemented changes:**
-- Added option to not export materials (https://github.com/BabylonJS/Exporters/issues/362)
-
-## v1.3.8
-**Fixed bugs:**
-- Fixed normals for models that contain offset transforms (https://github.com/BabylonJS/Exporters/issues/360)
-
-## v1.3.9
-**Fixed bugs:**
-- Fixed bug where setting the base color texture overwrites the base color factor (https://github.com/BabylonJS/Exporters/issues/367)
-
-## v1.3.10
-**Fixed bugs:**
-- Fixed bug where export would fail if the number of max material param blocks is 0 (https://github.com/BabylonJS/Exporters/issues/392)
-
-## v1.3.11
-**Fixed bugs:**
-- Fixed bug where binary babylon files were not copied to the output directory (https://github.com/BabylonJS/Exporters/issues/397)
-
-## v1.3.12
-**Fixed bugs:**
-- Fixed bug where texture names are changed when exporting from the exporter(https://github.com/BabylonJS/Exporters/issues/379)
-
-## v1.3.13
-**Fixed bugs:**
-- Fixed bug where babylonbinarymeshdata file was not getting copied to the output directory(https://github.com/BabylonJS/Exporters/issues/401)
-
-## v1.3.14
-**Fixed bugs:**
-- Fixed bug where texture transform offset and scale is
-not exported correctly using glTF
-(https://github.com/BabylonJS/Exporters/issues/383)
-
-## v1.3.15
-**Fixed bugs:**
-- Fixed bug where morph target normals were not exported unless the property menu was opened
-(https://github.com/BabylonJS/Exporters/issues/382)
-
-## v1.3.16
-**Fixed bugs:**
-- Fixed issue where the scale factor was treated as 1 / scale factor in the exported glTF
-(https://github.com/BabylonJS/Exporters/issues/394)
-
-## v1.3.17
-**Fixed bugs:**
-- Fixed issue where textures with different texture transforms applied were not exported properly with glTF
-(https://github.com/BabylonJS/Exporters/issues/409)
-
-## v1.3.18
-**Fixed bugs:**
-- Fixed issue where a texture connected to multiple material inputs would be cloned on export instead of reused
-(https://github.com/BabylonJS/Exporters/issues/386)
-
-## v1.3.19
-**Fixed bugs:**
-- Fixed issue where standard materials with different texture transforms were not exported to glTF
-(https://github.com/BabylonJS/Exporters/issues/409)
-
-## v1.3.20
-**Fixed bugs:**
-- Allow ambient occlusion texture coordinates and texture transforms to be respected when merged with an ORM texture
-(https://github.com/BabylonJS/Exporters/issues/385)
-
-## v1.3.21
-**Fixed bugs:**
-- fixed material-slot allocation for Arnold materials to better withstand changes to slot IDs (due to feature changes on arnold material)
-- optimizedmaterial-alphasettings-export by adding .png to valid extensions when exporting opaque materials
-(https://github.com/BabylonJS/Exporters/pull/416)
-
-## v1.3.22
-**Fixed bugs:**
-- modify texture name if it is not a valid uri name
-(https://github.com/BabylonJS/Exporters/issues/419)
-
-## v1.3.23
-**Changes:**
-- preserve texture name if it is not a valid uri name, but modify within glTF file
-(https://github.com/BabylonJS/Exporters/issues/419)
-
-## v1.3.24
-**Changes:**
-- Add version number in exporter window
-(https://github.com/BabylonJS/Exporters/issues/424)
-
-## v1.3.25
-**Fixed Bugs:**
-- Fixed bug in GLTFImage uri which caused glb files to not export
-(https://github.com/BabylonJS/Exporters/issues/423)
-
-## v1.3.26
-**Fixed Bugs:**
-- Fixed bug in GLTFImage uri which caused glb files with textures containing spaces to not export
-(https://github.com/BabylonJS/Exporters/issues/429)
-
-## v1.3.27
-**Fixed Bugs:**
-- Fixed issue where shell material may fail to export
-(https://github.com/BabylonJS/Exporters/issues/413)
-
-## v1.3.28
-**Implemented Changes:**
-- Joint indices for glTF are now set to 0 instead of joint count
-
-## v1.3.29
-**Fixed Bugs:**
-- Change "tag" to "tags" in babylon file and glTF extras
-(https://github.com/BabylonJS/Exporters/issues/436)
-
-## v1.3.30
-**Implemented Changes:**
-- Added @Selmar 's multi file export
-(https://github.com/BabylonJS/Exporters/issues/436)
-
-## v1.3.31
-**Fixed Bugs:**
-- Disable exporting a multimaterial connect to another multimaterial
-(https://github.com/BabylonJS/Exporters/issues/384)
-
-## v1.3.32
-**Fixed Bugs:**
-- Fixed bug causing DirectX material to fail the exporter
-(https://github.com/BabylonJS/Exporters/issues/405)
-
-## v1.3.33
-**Fixed Bugs:**
-- Fixed bug where KHR_texture_transform warning is always displayed
-(https://github.com/BabylonJS/Exporters/issues/460)
-
-## v1.3.34
-**Implemented Changes**
-- Added @MackeyK24 's support for BabylonMesh LOD
-(https://github.com/BabylonJS/Exporters/pull/479)
-
-## v1.3.35
-**Implemented Changes**
-- Added @elpie89 's implementation for different unit scale systems
-(https://github.com/BabylonJS/Exporters/pull/481)
-
-- Added @MackeyK24 's Support for Bablyon Lightmap mode parsing
-(https://github.com/BabylonJS/Exporters/pull/486)
-
-- Added @MackeyK24 's Support for Babylon Link Transform Nodes
-(https://github.com/BabylonJS/Exporters/pull/488)
-
-- Added @Selmar 's support for custom material exporters 
-(https://github.com/BabylonJS/Exporters/pull/493)
-
-- Added @elpie89 's support for animation group exporting
-(https://github.com/BabylonJS/Exporters/pull/492)
-
-
-**Fixed Bugs:**
-- Fixed bug where high standard shader specular power results in a white material base color
-(https://github.com/BabylonJS/Exporters/issues/466)
-
-- Added @Selmar 's fix where the export hierarchy is incorrect when exporting skinning nodes
-(https://github.com/BabylonJS/Exporters/issues/489)
-
-- Fixed bug where babylon material is exported with improper alpha blending mode when texture lacks alpha channel
-(https://github.com/BabylonJS/Exporters/issues/470)
-
-## v1.3.36
-**Fixed Bugs**
-- Fixed build break caused by shared components using 3dsMax implementations
-(https://github.com/BabylonJS/Exporters/pull/498)
-
-## v1.4.0
-### (2019-05-17 12:00:00)
-**Fixed Bugs**
-- Added @elpie89 's fix for null references when exporting Physical Material with no Texture
-(https://github.com/BabylonJS/Exporters/issues/509)
-
-## v1.4.1
-### (2019-06-11 14:15:45)
-**Implemented Changes**
-- 3ds Max exporter batching improvements, add parameter saving, decouple export entrypoint from export button click callback. (https://github.com/BabylonJS/Exporters/pull/530)
-
-- Texture folder explicit (https://github.com/BabylonJS/Exporters/pull/532)
-
-- Get animation group by node (https://github.com/BabylonJS/Exporters/pull/516)
-
-- Relative file path (https://github.com/BabylonJS/Exporters/pull/515)
-
-- AnimationGroup multiselection, merge, clean features (https://github.com/BabylonJS/Exporters/pull/507)
-
-- Implement 3DS Max double-sided materials (https://github.com/BabylonJS/Exporters/pull/514)
-
-**Fixed Bugs**
-- fix merge, clean button after last merge issues (https://github.com/BabylonJS/Exporters/pull/528)
-
-- Fix merge regression, Re-Add animation group selection (https://github.com/BabylonJS/Exporters/pull/527)
-
-- VS 2015 build fixes for 3DS Max Exporter (https://github.com/BabylonJS/Exporters/pull/513)
-
-- Fix #533 : Base Color Texture is half darker than the original (https://github.com/BabylonJS/Exporters/commit/7df0e691cbd099bd56514c233d63e8dabd46c32a)
-
-## v1.4.2
-### (2019-06-11 15:40:44)
-**Fixed Bugs**
-- Fix _getSpecialTexmap null reference exception (https://github.com/BabylonJS/Exporters/pull/539)
-
-- Fix #472 : add NormalBumpTex support (https://github.com/BabylonJS/Exporters/pull/538)
->>>>>>> 4ee46315
+# Changelog
+
+## v1.3.2
+**Implemented changes:**
+- Added changelog
+
+**Fixed bugs:**
+- Fixed a bug in exporting KHR_lights_punctual to glTF where ambient was still being indexed, causing the resulting glTF to cause errors in loaders (https://github.com/BabylonJS/Exporters/issues/340)
+
+## v1.3.3
+**Implemented changes:**
+- Added checkbox to toggle KHR_lights_punctual in exporter
+- Remove copyright from glTF files
+
+## v1.3.4
+**Fixed bugs:**
+- Fixed a bug in exporting occlusion textures without enabling the mergeAO flag
+
+## v1.3.5
+**Implemented changes:**
+- KHR_texture_transform is now disabled by default but can be enabled with a checkbox in the exporter interface
+- KHR_texture_transform is now implemented as a used and required extension in the glTF file
+
+## v1.3.6
+**Implemented changes:**
+- KHR_materials_unlit can now be toggled from the exporter iterface
+- Alpha Test can now be enabled by setting "babylonAlphaTest" as a boolean custom attribute on a material
+
+## v1.3.7
+**Implemented changes:**
+- Added option to not export materials (https://github.com/BabylonJS/Exporters/issues/362)
+
+## v1.3.8
+**Fixed bugs:**
+- Fixed normals for models that contain offset transforms (https://github.com/BabylonJS/Exporters/issues/360)
+
+## v1.3.9
+**Fixed bugs:**
+- Fixed bug where setting the base color texture overwrites the base color factor (https://github.com/BabylonJS/Exporters/issues/367)
+
+## v1.3.10
+**Fixed bugs:**
+- Fixed bug where export would fail if the number of max material param blocks is 0 (https://github.com/BabylonJS/Exporters/issues/392)
+
+## v1.3.11
+**Fixed bugs:**
+- Fixed bug where binary babylon files were not copied to the output directory (https://github.com/BabylonJS/Exporters/issues/397)
+
+## v1.3.12
+**Fixed bugs:**
+- Fixed bug where texture names are changed when exporting from the exporter(https://github.com/BabylonJS/Exporters/issues/379)
+
+## v1.3.13
+**Fixed bugs:**
+- Fixed bug where babylonbinarymeshdata file was not getting copied to the output directory(https://github.com/BabylonJS/Exporters/issues/401)
+
+## v1.3.14
+**Fixed bugs:**
+- Fixed bug where texture transform offset and scale is
+not exported correctly using glTF
+(https://github.com/BabylonJS/Exporters/issues/383)
+
+## v1.3.15
+**Fixed bugs:**
+- Fixed bug where morph target normals were not exported unless the property menu was opened
+(https://github.com/BabylonJS/Exporters/issues/382)
+
+## v1.3.16
+**Fixed bugs:**
+- Fixed issue where the scale factor was treated as 1 / scale factor in the exported glTF
+(https://github.com/BabylonJS/Exporters/issues/394)
+
+## v1.3.17
+**Fixed bugs:**
+- Fixed issue where textures with different texture transforms applied were not exported properly with glTF
+(https://github.com/BabylonJS/Exporters/issues/409)
+
+## v1.3.18
+**Fixed bugs:**
+- Fixed issue where a texture connected to multiple material inputs would be cloned on export instead of reused
+(https://github.com/BabylonJS/Exporters/issues/386)
+
+## v1.3.19
+**Fixed bugs:**
+- Fixed issue where standard materials with different texture transforms were not exported to glTF
+(https://github.com/BabylonJS/Exporters/issues/409)
+
+## v1.3.20
+**Fixed bugs:**
+- Allow ambient occlusion texture coordinates and texture transforms to be respected when merged with an ORM texture
+(https://github.com/BabylonJS/Exporters/issues/385)
+
+## v1.3.21
+**Fixed bugs:**
+- fixed material-slot allocation for Arnold materials to better withstand changes to slot IDs (due to feature changes on arnold material)
+- optimizedmaterial-alphasettings-export by adding .png to valid extensions when exporting opaque materials
+(https://github.com/BabylonJS/Exporters/pull/416)
+
+## v1.3.22
+**Fixed bugs:**
+- modify texture name if it is not a valid uri name
+(https://github.com/BabylonJS/Exporters/issues/419)
+
+## v1.3.23
+**Changes:**
+- preserve texture name if it is not a valid uri name, but modify within glTF file
+(https://github.com/BabylonJS/Exporters/issues/419)
+
+## v1.3.24
+**Changes:**
+- Add version number in exporter window
+(https://github.com/BabylonJS/Exporters/issues/424)
+
+## v1.3.25
+**Fixed Bugs:**
+- Fixed bug in GLTFImage uri which caused glb files to not export
+(https://github.com/BabylonJS/Exporters/issues/423)
+
+## v1.3.26
+**Fixed Bugs:**
+- Fixed bug in GLTFImage uri which caused glb files with textures containing spaces to not export
+(https://github.com/BabylonJS/Exporters/issues/429)
+
+## v1.3.27
+**Fixed Bugs:**
+- Fixed issue where shell material may fail to export
+(https://github.com/BabylonJS/Exporters/issues/413)
+
+## v1.3.28
+**Implemented Changes:**
+- Joint indices for glTF are now set to 0 instead of joint count
+
+## v1.3.29
+**Fixed Bugs:**
+- Change "tag" to "tags" in babylon file and glTF extras
+(https://github.com/BabylonJS/Exporters/issues/436)
+
+## v1.3.30
+**Implemented Changes:**
+- Added @Selmar 's multi file export
+(https://github.com/BabylonJS/Exporters/issues/436)
+
+## v1.3.31
+**Fixed Bugs:**
+- Disable exporting a multimaterial connect to another multimaterial
+(https://github.com/BabylonJS/Exporters/issues/384)
+
+## v1.3.32
+**Fixed Bugs:**
+- Fixed bug causing DirectX material to fail the exporter
+(https://github.com/BabylonJS/Exporters/issues/405)
+
+## v1.3.33
+**Fixed Bugs:**
+- Fixed bug where KHR_texture_transform warning is always displayed
+(https://github.com/BabylonJS/Exporters/issues/460)
+
+## v1.3.34
+**Implemented Changes**
+- Added @MackeyK24 's support for BabylonMesh LOD
+(https://github.com/BabylonJS/Exporters/pull/479)
+
+## v1.3.35
+**Implemented Changes**
+- Added @elpie89 's implementation for different unit scale systems
+(https://github.com/BabylonJS/Exporters/pull/481)
+
+- Added @MackeyK24 's Support for Bablyon Lightmap mode parsing
+(https://github.com/BabylonJS/Exporters/pull/486)
+
+- Added @MackeyK24 's Support for Babylon Link Transform Nodes
+(https://github.com/BabylonJS/Exporters/pull/488)
+
+- Added @Selmar 's support for custom material exporters 
+(https://github.com/BabylonJS/Exporters/pull/493)
+
+- Added @elpie89 's support for animation group exporting
+(https://github.com/BabylonJS/Exporters/pull/492)
+
+
+**Fixed Bugs:**
+- Fixed bug where high standard shader specular power results in a white material base color
+(https://github.com/BabylonJS/Exporters/issues/466)
+
+- Added @Selmar 's fix where the export hierarchy is incorrect when exporting skinning nodes
+(https://github.com/BabylonJS/Exporters/issues/489)
+
+- Fixed bug where babylon material is exported with improper alpha blending mode when texture lacks alpha channel
+(https://github.com/BabylonJS/Exporters/issues/470)
+
+## v1.3.36
+**Fixed Bugs**
+- Fixed build break caused by shared components using 3dsMax implementations
+(https://github.com/BabylonJS/Exporters/pull/498)
+
+## v1.4.0
+### (2019-05-17 12:00:00)
+**Fixed Bugs**
+- Added @elpie89 's fix for null references when exporting Physical Material with no Texture
+(https://github.com/BabylonJS/Exporters/issues/509)
+
+## v1.4.1
+### (2019-06-11 14:15:45)
+**Implemented Changes**
+- 3ds Max exporter batching improvements, add parameter saving, decouple export entrypoint from export button click callback. (https://github.com/BabylonJS/Exporters/pull/530)
+
+- Texture folder explicit (https://github.com/BabylonJS/Exporters/pull/532)
+
+- Get animation group by node (https://github.com/BabylonJS/Exporters/pull/516)
+
+- Relative file path (https://github.com/BabylonJS/Exporters/pull/515)
+
+- AnimationGroup multiselection, merge, clean features (https://github.com/BabylonJS/Exporters/pull/507)
+
+- Implement 3DS Max double-sided materials (https://github.com/BabylonJS/Exporters/pull/514)
+
+**Fixed Bugs**
+- fix merge, clean button after last merge issues (https://github.com/BabylonJS/Exporters/pull/528)
+
+- Fix merge regression, Re-Add animation group selection (https://github.com/BabylonJS/Exporters/pull/527)
+
+- VS 2015 build fixes for 3DS Max Exporter (https://github.com/BabylonJS/Exporters/pull/513)
+
+- Fix #533 : Base Color Texture is half darker than the original (https://github.com/BabylonJS/Exporters/commit/7df0e691cbd099bd56514c233d63e8dabd46c32a)
+
+## v1.4.2
+### (2019-06-11 15:40:44)
+**Fixed Bugs**
+- Fix _getSpecialTexmap null reference exception (https://github.com/BabylonJS/Exporters/pull/539)
+
+- Fix #472 : add NormalBumpTex support (https://github.com/BabylonJS/Exporters/pull/538)