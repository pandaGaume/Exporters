--- conflicted
+++ resolved
@@ -349,53 +349,7 @@
             Loader.Global.COREInterface.MenuManager.UpdateMenuBar();
         }
 
-<<<<<<< HEAD
-        private void AddCallbacks()
-        {
-            // Retreive the material just created
-            string cmd = "maxMaterial = callbacks.notificationParam();";
-
-            // Easy syntax for a switch/case expression
-            cmd += "\r\n" + "if classof maxMaterial == StandardMaterial then";
-            cmd += "\r\n" + "(";
-            cmd += "\r\n" + BabylonExporter.GetStandardBabylonAttributesDataCA();
-            cmd += "\r\n" + "custAttributes.add maxMaterial babylonAttributesDataCA;";
-            cmd += "\r\n" + ")";
-            cmd += "\r\n" + "else if classof maxMaterial == PhysicalMaterial then ";
-            cmd += "\r\n" + "(";
-            cmd += "\r\n" + BabylonExporter.GetPhysicalBabylonAttributesDataCA();
-            cmd += "\r\n" + "custAttributes.add maxMaterial babylonAttributesDataCA;";
-            cmd += "\r\n" + ")";
-            cmd += "\r\n" + "else if classof maxMaterial == PBRMetalRough OR classof maxMaterial == PBRSpecGloss then";
-            cmd += "\r\n" + "(";
-            cmd += "\r\n" + BabylonExporter.GetPhysicalBabylonAttributesDataCA();
-            cmd += "\r\n" + "custAttributes.add maxMaterial babylonAttributesDataCA;";
-            cmd += "\r\n" + ")";
-            cmd += "\r\n" + "else if classof maxMaterial == ai_standard_surface then";
-            cmd += "\r\n" + "(";
-            cmd += "\r\n" + BabylonExporter.GetAiStandardSurfaceBabylonAttributesDataCA();
-            cmd += "\r\n" + "custAttributes.add maxMaterial babylonAttributesDataCA;";
-            cmd += "\r\n" + ")";
-
-            // Escape cmd
-            cmd = cmd.Replace("\"", "\\\"");
-
-            // Create cmd as string
-            ManagedServices.MaxscriptSDK.ExecuteMaxscriptCommand("cmd = \"" + cmd + "\"");
-
-            // Remove any definition of this callback
-            ManagedServices.MaxscriptSDK.ExecuteMaxscriptCommand("callbacks.removeScripts id:#BabylonAttributesMaterial;");
-
-            // Add a callback triggered when a new material is created
-            // Note:
-            // The callback is NOT persistent (default value is false).
-            // This means that it is not linked to a specific file.
-            // Rather, the callback is active for the current run of 3ds Max.
-            // See Autodesk documentation for more info: http://help.autodesk.com/view/3DSMAX/2015/ENU/?guid=__files_GUID_C1F6495F_5831_4FC8_A00C_667C5F2EAE36_htm
-            ManagedServices.MaxscriptSDK.ExecuteMaxscriptCommand("callbacks.addScript #mtlRefAdded cmd id:#BabylonAttributesMaterial;");
-        }
-=======
+
         private void AddCallbacks() => ManagedServices.MaxscriptSDK.ExecuteMaxscriptCommand(MaterialScripts.AddCallback);
->>>>>>> 6c9c4cd2
     }
 }