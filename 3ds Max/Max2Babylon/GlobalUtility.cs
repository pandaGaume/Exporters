using Autodesk.Max;
using Autodesk.Max.IQuadMenuContext;
using Autodesk.Max.Plugins;
using System;
using System.Collections.Generic;

namespace Max2Babylon
{
    class GlobalUtility : GUP
    {
        IIMenu menu;
        IIMenuItem menuItem;
        IIMenuItem menuItemBabylon;
        uint idActionTable;
        IActionTable actionTable;
        IActionCallback actionCallback;

        /// <summary>
        /// Store reference of exporter form to close it manually when exiting 3ds max
        /// </summary>
        BabylonExportActionItem babylonExportActionItem;

#if MAX2018 || MAX2019
        GlobalDelegates.Delegate5 m_SystemStartupDelegate;
#endif
        private static bool filePreOpenCallback = false;
        private GlobalDelegates.Delegate5 m_FilePreOpenDelegate;

        private static bool postSceneResetCallback = false;
        private GlobalDelegates.Delegate5 m_PostSceneResetCallback;

        private static bool nodeAddedCallback = false;
        private GlobalDelegates.Delegate5 m_NodeAddedDelegate;

        private static bool nodeDeleteCallback = false;
        private GlobalDelegates.Delegate5 m_NodeDeleteDelegate;


        private void MenuSystemStartupHandler(IntPtr objPtr, INotifyInfo infoPtr)
        {
            InstallMenus();
            AddCallbacks();
        }

        private void InitializeBabylonGuids(IntPtr param0, IntPtr param1)
        {
            Tools.guids = new Dictionary<Guid, IAnimatable>();
        }

        private void InitializeBabylonGuids(IntPtr objPtr, INotifyInfo infoPtr)
        {
            Tools.guids = new Dictionary<Guid, IAnimatable>();
        }

#if MAX2015
        private void OnNodeAdded(IntPtr param0, IntPtr param1)
        {
            try
            {
                INotifyInfo obj = Loader.Global.NotifyInfo.Marshal(param1);

                IINode n = (IINode) obj.CallParam;
                //todo replace this with something like isXREFNODE
                //to have a distinction between added xref node and max node
                string guid = n.GetStringProperty("babylonjs_GUID", string.Empty);
                if (string.IsNullOrEmpty(guid))
                {
                    n.GetGuid(); // force to assigne a new guid if not exist yet for this node
                }

                IIContainerObject contaner = Loader.Global.ContainerManagerInterface.IsContainerNode(n);
                if (contaner != null)
                {
                    // a generic operation on a container is done (open/inherit)
                    contaner.ResolveContainer();
                }
            }
            catch
            {
                // Fails silently
            }
        }
#endif

#if MAX2015
        private void OnNodeDeleted(IntPtr objPtr, IntPtr param1)
        {
            try
            {
                INotifyInfo obj = Loader.Global.NotifyInfo.Marshal(param1);

                IINode n = (IINode) obj.CallParam;
                Tools.guids.Remove(n.GetGuid());
            }
            catch
            {
                // Fails silently
            }
        }
#endif

        private void OnNodeAdded(IntPtr objPtr, INotifyInfo infoPtr)
        {
            try
            {
                IINode n = (IINode)infoPtr.CallParam;
                //todo replace this with something like isXREFNODE
                //to have a distinction between added xref node and max node
                string guid = n.GetStringProperty("babylonjs_GUID", string.Empty);
                if (string.IsNullOrEmpty(guid))
                {
                    n.GetGuid(); // force to assigne a new guid if not exist yet for this node
                }

                IIContainerObject container = Loader.Global.ContainerManagerInterface.IsContainerNode(n);
                if (container != null)
                {
                    // a generic operation on a container is done (open/inherit)
                    container.ResolveContainer();
                }
            }
            catch
            {
                // Fails silently
            }
        }

        private void OnNodeDeleted(IntPtr objPtr, INotifyInfo infoPtr)
        {
            try
            {
                IINode n = (IINode)infoPtr.CallParam;
                Tools.guids.Remove(n.GetGuid());
            }
            catch
            {
                // Fails silently
            }
        }

        public override void Stop()
        {
            try
            {
                // Close exporter form manually
                if (babylonExportActionItem != null)
                {
                    babylonExportActionItem.Close();
                }

                if (actionTable != null)
                {
                    Loader.Global.COREInterface.ActionManager.DeactivateActionTable(actionCallback, idActionTable);
                }

                // Clean up menu
                if (menu != null)
                {
                    Loader.Global.COREInterface.MenuManager.UnRegisterMenu(menu);
                    Loader.Global.ReleaseIMenu(menu);
                    Loader.Global.ReleaseIMenuItem(menuItemBabylon);
                    Loader.Global.ReleaseIMenuItem(menuItem);

                    menu = null;
                    menuItem = null;
                }
            }
            catch
            {
                // Fails silently
            }
        }

        public override uint Start
        {
            get
            {
                IIActionManager actionManager = Loader.Core.ActionManager;

                // Set up global actions
                idActionTable = (uint)actionManager.NumActionTables;

                string actionTableName = "Babylon Actions";
                actionTable = Loader.Global.ActionTable.Create(idActionTable, 0, ref actionTableName);
                babylonExportActionItem = new BabylonExportActionItem();
                actionTable.AppendOperation(babylonExportActionItem);
                actionTable.AppendOperation(new BabylonPropertiesActionItem()); // Babylon Properties forms are modals => no need to store reference
                actionTable.AppendOperation(new BabylonAnimationActionItem());
                actionTable.AppendOperation(new BabylonSaveAnimations());
                actionTable.AppendOperation(new BabylonLoadAnimations());
                actionTable.AppendOperation(new BabylonSkipFlattenToggle());

                actionCallback = new BabylonActionCallback();

                actionManager.RegisterActionTable(actionTable);
                actionManager.ActivateActionTable(actionCallback as ActionCallback, idActionTable);



                // Set up menus
#if MAX2018 || MAX2019
                var global = GlobalInterface.Instance;
                m_SystemStartupDelegate = new GlobalDelegates.Delegate5(MenuSystemStartupHandler);
                global.RegisterNotification(m_SystemStartupDelegate, null, SystemNotificationCode.SystemStartup);


#else
                InstallMenus();
                AddCallbacks();
#endif
                RegisterFilePreOpen();
                RegisterPostSceneReset();
                RegisterNodeAddedCallback();
                RegisterNodeDeletedCallback();
                return 0;
            }
        }

        public void RegisterFilePreOpen()
        {
            if (!filePreOpenCallback)
            {
                m_FilePreOpenDelegate = new GlobalDelegates.Delegate5(this.InitializeBabylonGuids);
                GlobalInterface.Instance.RegisterNotification(this.m_FilePreOpenDelegate, null, SystemNotificationCode.FilePreOpen);

                filePreOpenCallback = true;
            }
        }

        public void RegisterPostSceneReset()
        {
            if (!postSceneResetCallback)
            {
                m_PostSceneResetCallback = new GlobalDelegates.Delegate5(this.InitializeBabylonGuids);
                GlobalInterface.Instance.RegisterNotification(this.m_PostSceneResetCallback, null, SystemNotificationCode.PostSceneReset);

                postSceneResetCallback = true;
            }
        }


        public void RegisterNodeAddedCallback()
        {
            if (!nodeAddedCallback)
            {
                m_NodeAddedDelegate = new GlobalDelegates.Delegate5(this.OnNodeAdded);
#if MAX2015
                //bug on Autodesk API  SystemNotificationCode.SceneAddedNode doesn't work for max 2015-2016
                GlobalInterface.Instance.RegisterNotification(this.m_NodeAddedDelegate, null, SystemNotificationCode.NodeLinked );
#else
                GlobalInterface.Instance.RegisterNotification(this.m_NodeAddedDelegate, null, SystemNotificationCode.SceneAddedNode);
#endif
                nodeAddedCallback = true;
            }
        }

        public void RegisterNodeDeletedCallback()
        {
            if (!nodeDeleteCallback)
            {
                m_NodeDeleteDelegate = new GlobalDelegates.Delegate5(this.OnNodeDeleted);
                GlobalInterface.Instance.RegisterNotification(this.m_NodeDeleteDelegate, null, SystemNotificationCode.ScenePreDeletedNode);
                nodeDeleteCallback = true;
            }
        }

        private void InstallMenus()
        {
            IIMenuManager menuManager = Loader.Core.MenuManager;

            // Set up menu
            menu = menuManager.FindMenu("Babylon");

            if (menu != null)
            {
                menuManager.UnRegisterMenu(menu);
                Loader.Global.ReleaseIMenu(menu);
                menu = null;
            }

            // Main menu
            menu = Loader.Global.IMenu;
            menu.Title = "Babylon";
            menuManager.RegisterMenu(menu, 0);

            // Launch option
            menuItemBabylon = Loader.Global.IMenuItem;
            menuItemBabylon.Title = "&File Exporter";
            menuItemBabylon.ActionItem = actionTable[0];
            menu.AddItem(menuItemBabylon, -1);

            menuItem = Loader.Global.IMenuItem;
            menuItem.SubMenu = menu;

            menuManager.MainMenuBar.AddItem(menuItem, -1);

            // Quad
            var rootQuadMenu = menuManager.GetViewportRightClickMenu(RightClickContext.NonePressed);
            var quadMenu = rootQuadMenu.GetMenu(0);

            menu = menuManager.FindMenu("Babylon...");

            if (menu != null)
            {
                menuManager.UnRegisterMenu(menu);
                Loader.Global.ReleaseIMenu(menu);
                menu = null;
            }

            menu = Loader.Global.IMenu;
            menu.Title = "Babylon...";
            menuManager.RegisterMenu(menu, 0);

            menuItemBabylon = Loader.Global.IMenuItem;
            menuItemBabylon.Title = "Babylon Properties";
            menuItemBabylon.ActionItem = actionTable[1];
            menu.AddItem(menuItemBabylon, -1);

            menuItemBabylon = Loader.Global.IMenuItem;
            menuItemBabylon.Title = "Babylon Animation Groups";
            menuItemBabylon.ActionItem = actionTable[2];
            menu.AddItem(menuItemBabylon, -1);

            menuItemBabylon = Loader.Global.IMenuItem;
            menuItemBabylon.Title = "Babylon Save Animation To Containers";
            menuItemBabylon.ActionItem = actionTable[3];
            menu.AddItem(menuItemBabylon, -1);

            menuItemBabylon = Loader.Global.IMenuItem;
            menuItemBabylon.Title = "Babylon Load Animation From Containers";
            menuItemBabylon.ActionItem = actionTable[4];
            menu.AddItem(menuItemBabylon, -1);

            menuItemBabylon = Loader.Global.IMenuItem;
            menuItemBabylon.Title = "Babylon Toggle Skip Flatten Status";
            menuItemBabylon.ActionItem = actionTable[5];
            menu.AddItem(menuItemBabylon, -1);

            menuItemBabylon = Loader.Global.IMenuItem;
            menuItemBabylon.Title = "Babylon Actions Builder";
            menuItemBabylon.ActionItem = actionTable[6];
            menu.AddItem(menuItemBabylon, -1);

            menuItem = Loader.Global.IMenuItem;
            menuItem.SubMenu = menu;

            quadMenu.AddItem(menuItem, -1);

            Loader.Global.COREInterface.MenuManager.UpdateMenuBar();
        }

<<<<<<< HEAD

=======
>>>>>>> c741e7fb
        private void AddCallbacks() => ManagedServices.MaxscriptSDK.ExecuteMaxscriptCommand(MaterialScripts.AddCallback);
    }
}<|MERGE_RESOLUTION|>--- conflicted
+++ resolved
@@ -349,10 +349,6 @@
             Loader.Global.COREInterface.MenuManager.UpdateMenuBar();
         }
 
-<<<<<<< HEAD
-
-=======
->>>>>>> c741e7fb
         private void AddCallbacks() => ManagedServices.MaxscriptSDK.ExecuteMaxscriptCommand(MaterialScripts.AddCallback);
     }
 }