--- conflicted
+++ resolved
@@ -146,13 +146,11 @@
     <Compile Include="..\BabylonSkipFlatten.cs">
       <Link>BabylonSkipFlatten.cs</Link>
     </Compile>
-<<<<<<< HEAD
     <Compile Include="..\BabylonStoreAnimations.cs">
       <Link>BabylonStoreAnimations.cs</Link>
-=======
+    </Compile>
     <Compile Include="..\BabylonToggleBakeAnimation.cs">
       <Link>BabylonToggleBakeAnimation.cs</Link>
->>>>>>> 845a1864
     </Compile>
     <Compile Include="..\Descriptor.cs">
       <Link>Descriptor.cs</Link>
