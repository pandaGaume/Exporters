﻿<?xml version="1.0" encoding="utf-8"?>
<Project ToolsVersion="12.0" DefaultTargets="Build" xmlns="http://schemas.microsoft.com/developer/msbuild/2003">
  <Import Project="$(MSBuildExtensionsPath)\$(MSBuildToolsVersion)\Microsoft.Common.props" Condition="Exists('$(MSBuildExtensionsPath)\$(MSBuildToolsVersion)\Microsoft.Common.props')" />
  <PropertyGroup>
    <Configuration Condition=" '$(Configuration)' == '' ">Debug</Configuration>
    <Platform Condition=" '$(Platform)' == '' ">AnyCPU</Platform>
    <ProjectGuid>{2F49C726-A1F8-40D4-859F-1355949608DC}</ProjectGuid>
    <OutputType>Library</OutputType>
    <AppDesignerFolder>Properties</AppDesignerFolder>
    <RootNamespace>Max2Babylon</RootNamespace>
    <AssemblyName>Max2Babylon</AssemblyName>
    <TargetFrameworkVersion>v4.5</TargetFrameworkVersion>
    <FileAlignment>512</FileAlignment>
    <TargetFrameworkProfile />
    <SccProjectName>SAK</SccProjectName>
    <SccLocalPath>SAK</SccLocalPath>
    <SccAuxPath>SAK</SccAuxPath>
    <SccProvider>SAK</SccProvider>
    <SolutionDir Condition="$(SolutionDir) == '' Or $(SolutionDir) == '*Undefined*'">..\</SolutionDir>
    <RestorePackages>true</RestorePackages>
  </PropertyGroup>
  <PropertyGroup Condition=" '$(Configuration)|$(Platform)' == 'Debug|AnyCPU' ">
    <DebugSymbols>true</DebugSymbols>
    <DebugType>full</DebugType>
    <Optimize>false</Optimize>
    <OutputPath>c:\Program Files\Autodesk\3ds Max 2017\bin\assemblies\</OutputPath>
    <DefineConstants>TRACE;DEBUG;MAX2017</DefineConstants>
    <ErrorReport>prompt</ErrorReport>
    <WarningLevel>4</WarningLevel>
    <Prefer32Bit>false</Prefer32Bit>
    <AllowUnsafeBlocks>true</AllowUnsafeBlocks>
    <PlatformTarget>x64</PlatformTarget>
  </PropertyGroup>
  <PropertyGroup Condition=" '$(Configuration)|$(Platform)' == 'Release|AnyCPU' ">
    <DebugType>pdbonly</DebugType>
    <Optimize>true</Optimize>
    <OutputPath>C:\Program Files\Autodesk\3ds Max 2013\bin\assemblies\</OutputPath>
    <DefineConstants>TRACE;MAX2015</DefineConstants>
    <ErrorReport>prompt</ErrorReport>
    <WarningLevel>4</WarningLevel>
    <Prefer32Bit>false</Prefer32Bit>
  </PropertyGroup>
  <ItemGroup>
    <Reference Include="Autodesk.Max, Version=17.0.630.0, Culture=neutral, processorArchitecture=MSIL">
      <SpecificVersion>False</SpecificVersion>
      <HintPath>..\..\..\..\..\Repos\Babylon.js\Exporters\3ds Max\Max2Babylon\2015\Refs\Autodesk.Max.dll</HintPath>
      <Private>False</Private>
    </Reference>
    <Reference Include="GDImageLibrary">
      <HintPath>..\..\Refs\GDImageLibrary.dll</HintPath>
    </Reference>
    <Reference Include="Newtonsoft.Json, Version=9.0.0.0, Culture=neutral, PublicKeyToken=30ad4fe6b2a6aeed, processorArchitecture=MSIL">
      <HintPath>..\..\packages\Newtonsoft.Json.9.0.1\lib\net45\Newtonsoft.Json.dll</HintPath>
      <Private>True</Private>
    </Reference>
    <Reference Include="SharpDX, Version=3.1.1.0, Culture=neutral, PublicKeyToken=b4dcf0f35e5521f1, processorArchitecture=MSIL">
      <HintPath>..\..\packages\SharpDX.3.1.1\lib\net45\SharpDX.dll</HintPath>
      <Private>True</Private>
    </Reference>
    <Reference Include="SharpDX.Mathematics, Version=3.1.1.0, Culture=neutral, PublicKeyToken=b4dcf0f35e5521f1, processorArchitecture=MSIL">
      <HintPath>..\..\packages\SharpDX.Mathematics.3.1.1\lib\net45\SharpDX.Mathematics.dll</HintPath>
      <Private>True</Private>
    </Reference>
    <Reference Include="System" />
    <Reference Include="System.Core" />
    <Reference Include="System.Drawing" />
    <Reference Include="System.Runtime.Serialization" />
    <Reference Include="System.Web" />
    <Reference Include="System.Windows.Forms" />
    <Reference Include="System.Data.DataSetExtensions" />
    <Reference Include="Microsoft.CSharp" />
    <Reference Include="System.Data" />
    <Reference Include="System.Xml" />
    <Reference Include="TargaImage">
      <HintPath>..\..\Refs\TargaImage.dll</HintPath>
    </Reference>
    <Reference Include="TQ.Texture">
      <HintPath>..\..\Refs\TQ.Texture.dll</HintPath>
    </Reference>
  </ItemGroup>
  <ItemGroup>
    <Compile Include="..\BabylonActionCallback.cs">
      <Link>BabylonActionCallback.cs</Link>
    </Compile>
<<<<<<< HEAD
    <Compile Include="..\BabylonAnimationActionItem.cs">
      <Link>BabylonAnimationActionItem.cs</Link>
=======
    <Compile Include="..\BabylonExportActionItem.cs">
      <Link>BabylonExportActionItem.cs</Link>
>>>>>>> 16dc5a25
    </Compile>
    <Compile Include="..\BabylonPropertiesActionItem.cs">
      <Link>BabylonPropertiesActionItem.cs</Link>
    </Compile>
    <Compile Include="..\Descriptor.cs">
      <Link>Descriptor.cs</Link>
    </Compile>
    <Compile Include="..\Exporter\AnimationGroup.cs">
      <Link>Exporter\AnimationGroup.cs</Link>
    </Compile>
    <Compile Include="..\Exporter\BabylonExporter.Animation.cs">
      <Link>Exporter\BabylonExporter.Animation.cs</Link>
    </Compile>
    <Compile Include="..\Exporter\BabylonExporter.Camera.cs">
      <Link>Exporter\BabylonExporter.Camera.cs</Link>
    </Compile>
    <Compile Include="..\Exporter\BabylonExporter.cs">
      <Link>Exporter\BabylonExporter.cs</Link>
    </Compile>
    <Compile Include="..\Exporter\BabylonExporter.GLTFExporter.AbstractMesh.cs">
      <Link>Exporter\BabylonExporter.GLTFExporter.AbstractMesh.cs</Link>
    </Compile>
    <Compile Include="..\Exporter\BabylonExporter.GLTFExporter.Camera.cs">
      <Link>Exporter\BabylonExporter.GLTFExporter.Camera.cs</Link>
    </Compile>
    <Compile Include="..\Exporter\BabylonExporter.GLTFExporter.cs">
      <Link>Exporter\BabylonExporter.GLTFExporter.cs</Link>
    </Compile>
    <Compile Include="..\Exporter\BabylonExporter.GLTFExporter.Light.cs">
      <Link>Exporter\BabylonExporter.GLTFExporter.Light.cs</Link>
    </Compile>
    <Compile Include="..\Exporter\BabylonExporter.GLTFExporter.Material.cs">
      <Link>Exporter\BabylonExporter.GLTFExporter.Material.cs</Link>
    </Compile>
    <Compile Include="..\Exporter\BabylonExporter.GLTFExporter.Mesh.cs">
      <Link>Exporter\BabylonExporter.GLTFExporter.Mesh.cs</Link>
    </Compile>
    <Compile Include="..\Exporter\BabylonExporter.GLTFExporter.Texture.cs">
      <Link>Exporter\BabylonExporter.GLTFExporter.Texture.cs</Link>
    </Compile>
    <Compile Include="..\Exporter\BabylonExporter.Light.cs">
      <Link>Exporter\BabylonExporter.Light.cs</Link>
    </Compile>
    <Compile Include="..\Exporter\BabylonExporter.Material.cs">
      <Link>Exporter\BabylonExporter.Material.cs</Link>
    </Compile>
    <Compile Include="..\Exporter\BabylonExporter.Mesh.cs">
      <Link>Exporter\BabylonExporter.Mesh.cs</Link>
    </Compile>
    <Compile Include="..\Exporter\BabylonExporter.ShadowGenerator.cs">
      <Link>Exporter\BabylonExporter.ShadowGenerator.cs</Link>
    </Compile>
    <Compile Include="..\Exporter\BabylonExporter.Skeleton.cs">
      <Link>Exporter\BabylonExporter.Skeleton.cs</Link>
    </Compile>
    <Compile Include="..\Exporter\BabylonExporter.Texture.cs">
      <Link>Exporter\BabylonExporter.Texture.cs</Link>
    </Compile>
    <Compile Include="..\Exporter\GlobalVertex.cs">
      <Link>Exporter\GlobalVertex.cs</Link>
    </Compile>
    <Compile Include="..\Exporter\GLTFGlobalVertex.cs">
      <Link>Exporter\GLTFGlobalVertex.cs</Link>
    </Compile>
    <Compile Include="..\Forms\AnimationForm.cs">
      <Link>Forms\AnimationForm.cs</Link>
      <SubType>Form</SubType>
    </Compile>
    <Compile Include="..\Forms\AnimationForm.designer.cs">
      <Link>Forms\AnimationForm.designer.cs</Link>
      <DependentUpon>AnimationForm.cs</DependentUpon>
    </Compile>
    <Compile Include="..\Forms\AnimationGroupControl.cs">
      <Link>Forms\AnimationGroupControl.cs</Link>
      <SubType>UserControl</SubType>
    </Compile>
    <Compile Include="..\Forms\AnimationGroupControl.designer.cs">
      <Link>Forms\AnimationGroupControl.designer.cs</Link>
      <DependentUpon>AnimationGroupControl.cs</DependentUpon>
    </Compile>
    <Compile Include="..\Forms\CameraPropertiesForm.cs">
      <Link>Forms\CameraPropertiesForm.cs</Link>
      <SubType>Form</SubType>
    </Compile>
    <Compile Include="..\Forms\CameraPropertiesForm.Designer.cs">
      <Link>Forms\CameraPropertiesForm.Designer.cs</Link>
      <DependentUpon>CameraPropertiesForm.cs</DependentUpon>
    </Compile>
    <Compile Include="..\Forms\ExporterForm.cs">
      <Link>Forms\ExporterForm.cs</Link>
      <SubType>Form</SubType>
    </Compile>
    <Compile Include="..\Forms\ExporterForm.Designer.cs">
      <Link>Forms\ExporterForm.Designer.cs</Link>
      <DependentUpon>ExporterForm.cs</DependentUpon>
    </Compile>
    <Compile Include="..\Forms\LightPropertiesForm.cs">
      <Link>Forms\LightPropertiesForm.cs</Link>
      <SubType>Form</SubType>
    </Compile>
    <Compile Include="..\Forms\LightPropertiesForm.Designer.cs">
      <Link>Forms\LightPropertiesForm.Designer.cs</Link>
      <DependentUpon>LightPropertiesForm.cs</DependentUpon>
    </Compile>
    <Compile Include="..\Forms\MaxNodeTreeView.cs">
      <Link>Forms\MaxNodeTreeView.cs</Link>
      <SubType>Component</SubType>
    </Compile>
    <Compile Include="..\Forms\MaxNodeTreeView.designer.cs">
      <Link>Forms\MaxNodeTreeView.designer.cs</Link>
      <DependentUpon>MaxNodeTreeView.cs</DependentUpon>
    </Compile>
    <Compile Include="..\Forms\ObjectPropertiesForm.cs">
      <Link>Forms\ObjectPropertiesForm.cs</Link>
      <SubType>Form</SubType>
    </Compile>
    <Compile Include="..\Forms\ObjectPropertiesForm.Designer.cs">
      <Link>Forms\ObjectPropertiesForm.Designer.cs</Link>
      <DependentUpon>ObjectPropertiesForm.cs</DependentUpon>
    </Compile>
    <Compile Include="..\Forms\ScenePropertiesForm.cs">
      <Link>Forms\ScenePropertiesForm.cs</Link>
      <SubType>Form</SubType>
    </Compile>
    <Compile Include="..\Forms\ScenePropertiesForm.Designer.cs">
      <Link>Forms\ScenePropertiesForm.Designer.cs</Link>
      <DependentUpon>ScenePropertiesForm.cs</DependentUpon>
    </Compile>
    <Compile Include="..\Forms\Vector3Control.cs">
      <Link>Forms\Vector3Control.cs</Link>
      <SubType>UserControl</SubType>
    </Compile>
    <Compile Include="..\Forms\Vector3Control.Designer.cs">
      <Link>Forms\Vector3Control.Designer.cs</Link>
      <DependentUpon>Vector3Control.cs</DependentUpon>
    </Compile>
    <Compile Include="..\GlobalUtility.cs">
      <Link>GlobalUtility.cs</Link>
    </Compile>
    <Compile Include="..\JsonTextWriterBounded.cs">
      <Link>JsonTextWriterBounded.cs</Link>
    </Compile>
    <Compile Include="..\JsonTextWriterOptimized.cs">
      <Link>JsonTextWriterOptimized.cs</Link>
    </Compile>
    <Compile Include="..\Loader.cs">
      <Link>Loader.cs</Link>
    </Compile>
    <Compile Include="..\Tools\Tools.cs">
      <Link>Tools\Tools.cs</Link>
    </Compile>
    <Compile Include="..\Tools\VNormal.cs">
      <Link>Tools\VNormal.cs</Link>
    </Compile>
    <Compile Include="..\Tools\WebServer.cs">
      <Link>Tools\WebServer.cs</Link>
    </Compile>
    <Compile Include="..\Exporter\GLTFBufferService.cs">
      <Link>Exporter\GLTFBufferService.cs</Link>
    </Compile>
    <Compile Include="..\Exporter\BabylonExporter.GLTFExporter.Animation.cs">
      <Link>Exporter\BabylonExporter.GLTFExporter.Animation.cs</Link>
    </Compile>
    <Compile Include="..\Exporter\BabylonExporter.GLTFExporter.Skin.cs">
      <Link>Exporter\BabylonExporter.GLTFExporter.Skin.cs</Link>
    </Compile>
    <Compile Include="Properties\AssemblyInfo.cs" />
    <Compile Include="Properties\Resources.Designer.cs">
      <AutoGen>True</AutoGen>
      <DesignTime>True</DesignTime>
      <DependentUpon>Resources.resx</DependentUpon>
    </Compile>
  </ItemGroup>
  <ItemGroup>
    <Content Include="Refs\Autodesk.Max.dll" />
  </ItemGroup>
  <ItemGroup>
    <EmbeddedResource Include="..\Forms\AnimationForm.resx">
      <Link>Forms\AnimationForm.resx</Link>
      <DependentUpon>AnimationForm.cs</DependentUpon>
    </EmbeddedResource>
    <EmbeddedResource Include="..\Forms\AnimationGroupControl.resx">
      <Link>Forms\AnimationGroupControl.resx</Link>
      <DependentUpon>AnimationGroupControl.cs</DependentUpon>
    </EmbeddedResource>
    <EmbeddedResource Include="..\Forms\CameraPropertiesForm.resx">
      <Link>Forms\CameraPropertiesForm.resx</Link>
      <DependentUpon>CameraPropertiesForm.cs</DependentUpon>
    </EmbeddedResource>
    <EmbeddedResource Include="..\Forms\ExporterForm.resx">
      <Link>Forms\ExporterForm.resx</Link>
      <DependentUpon>ExporterForm.cs</DependentUpon>
    </EmbeddedResource>
    <EmbeddedResource Include="..\Forms\LightPropertiesForm.resx">
      <Link>Forms\LightPropertiesForm.resx</Link>
      <DependentUpon>LightPropertiesForm.cs</DependentUpon>
    </EmbeddedResource>
    <EmbeddedResource Include="..\Forms\ObjectPropertiesForm.resx">
      <Link>Forms\ObjectPropertiesForm.resx</Link>
      <DependentUpon>ObjectPropertiesForm.cs</DependentUpon>
    </EmbeddedResource>
    <EmbeddedResource Include="..\Forms\ScenePropertiesForm.resx">
      <Link>Forms\ScenePropertiesForm.resx</Link>
      <DependentUpon>ScenePropertiesForm.cs</DependentUpon>
    </EmbeddedResource>
    <EmbeddedResource Include="..\Forms\Vector3Control.resx">
      <Link>Forms\Vector3Control.resx</Link>
      <DependentUpon>Vector3Control.cs</DependentUpon>
    </EmbeddedResource>
    <EmbeddedResource Include="Properties\Resources.resx">
      <Generator>ResXFileCodeGenerator</Generator>
      <LastGenOutput>Resources.Designer.cs</LastGenOutput>
    </EmbeddedResource>
  </ItemGroup>
  <ItemGroup>
    <ProjectReference Include="..\..\GltfExport.Entities\GLTFExport.Entities.csproj">
      <Project>{65686998-09ac-4a14-b23f-7fce6ba994cf}</Project>
      <Name>GLTFExport.Entities</Name>
    </ProjectReference>
  </ItemGroup>
  <ItemGroup>
    <WCFMetadata Include="Service References\" />
  </ItemGroup>
  <ItemGroup>
    <None Include="packages.config" />
  </ItemGroup>
  <Import Project="..\..\..\SharedProjects\BabylonExport.Entities\BabylonExport.Entities.projitems" Label="Shared" />
  <Import Project="..\..\..\SharedProjects\BabylonFileConverter\BabylonFileConverter.projitems" Label="Shared" />
  <Import Project="$(MSBuildToolsPath)\Microsoft.CSharp.targets" />
  <PropertyGroup>
    <PostBuildEvent>
    </PostBuildEvent>
  </PropertyGroup>
  <!-- To modify your build process, add your task inside one of the targets below and uncomment it. 
       Other similar extension points exist, see Microsoft.Common.targets.
  <Target Name="BeforeBuild">
  </Target>
  <Target Name="AfterBuild">
  </Target>
  -->
</Project><|MERGE_RESOLUTION|>--- conflicted
+++ resolved
@@ -82,13 +82,11 @@
     <Compile Include="..\BabylonActionCallback.cs">
       <Link>BabylonActionCallback.cs</Link>
     </Compile>
-<<<<<<< HEAD
     <Compile Include="..\BabylonAnimationActionItem.cs">
       <Link>BabylonAnimationActionItem.cs</Link>
-=======
+    </Compile>
     <Compile Include="..\BabylonExportActionItem.cs">
       <Link>BabylonExportActionItem.cs</Link>
->>>>>>> 16dc5a25
     </Compile>
     <Compile Include="..\BabylonPropertiesActionItem.cs">
       <Link>BabylonPropertiesActionItem.cs</Link>
