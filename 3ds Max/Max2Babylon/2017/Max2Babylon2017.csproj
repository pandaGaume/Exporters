﻿<?xml version="1.0" encoding="utf-8"?>
<Project ToolsVersion="12.0" DefaultTargets="Build" xmlns="http://schemas.microsoft.com/developer/msbuild/2003">
  <Import Project="$(MSBuildExtensionsPath)\$(MSBuildToolsVersion)\Microsoft.Common.props" Condition="Exists('$(MSBuildExtensionsPath)\$(MSBuildToolsVersion)\Microsoft.Common.props')" />
  <PropertyGroup>
    <Configuration Condition=" '$(Configuration)' == '' ">Debug</Configuration>
    <Platform Condition=" '$(Platform)' == '' ">AnyCPU</Platform>
    <ProjectGuid>{2F49C726-A1F8-40D4-859F-1355949608DC}</ProjectGuid>
    <OutputType>Library</OutputType>
    <AppDesignerFolder>Properties</AppDesignerFolder>
    <RootNamespace>Max2Babylon</RootNamespace>
    <AssemblyName>Max2Babylon</AssemblyName>
    <TargetFrameworkVersion>v4.5</TargetFrameworkVersion>
    <FileAlignment>512</FileAlignment>
    <TargetFrameworkProfile />
    <SccProjectName>SAK</SccProjectName>
    <SccLocalPath>SAK</SccLocalPath>
    <SccAuxPath>SAK</SccAuxPath>
    <SccProvider>SAK</SccProvider>
    <SolutionDir Condition="$(SolutionDir) == '' Or $(SolutionDir) == '*Undefined*'">..\</SolutionDir>
    <RestorePackages>true</RestorePackages>
  </PropertyGroup>
  <PropertyGroup Condition=" '$(Configuration)|$(Platform)' == 'Debug|AnyCPU' ">
    <DebugSymbols>true</DebugSymbols>
    <DebugType>full</DebugType>
    <Optimize>false</Optimize>
    <OutputPath>bin\Debug\</OutputPath>
    <DefineConstants>TRACE;DEBUG;MAX2017</DefineConstants>
    <ErrorReport>prompt</ErrorReport>
    <WarningLevel>4</WarningLevel>
    <Prefer32Bit>false</Prefer32Bit>
    <AllowUnsafeBlocks>true</AllowUnsafeBlocks>
    <PlatformTarget>AnyCPU</PlatformTarget>
  </PropertyGroup>
  <PropertyGroup Condition=" '$(Configuration)|$(Platform)' == 'Release|AnyCPU' ">
    <DebugType>pdbonly</DebugType>
    <Optimize>true</Optimize>
    <OutputPath>bin\Release\</OutputPath>
    <DefineConstants>TRACE;MAX2017</DefineConstants>
    <ErrorReport>prompt</ErrorReport>
    <WarningLevel>4</WarningLevel>
    <Prefer32Bit>false</Prefer32Bit>
    <AllowUnsafeBlocks>true</AllowUnsafeBlocks>
  </PropertyGroup>
  <PropertyGroup Condition="'$(Configuration)|$(Platform)' == 'Debug|x64'">
    <DebugSymbols>true</DebugSymbols>
<<<<<<< HEAD
    <OutputPath>..\assemblies\2017\</OutputPath>
=======
    <OutputPath>bin\Debug\</OutputPath>
>>>>>>> 24aaddd2
    <DefineConstants>TRACE;DEBUG;MAX2017</DefineConstants>
    <AllowUnsafeBlocks>true</AllowUnsafeBlocks>
    <DebugType>full</DebugType>
    <PlatformTarget>x64</PlatformTarget>
    <ErrorReport>prompt</ErrorReport>
    <CodeAnalysisRuleSet>MinimumRecommendedRules.ruleset</CodeAnalysisRuleSet>
  </PropertyGroup>
  <PropertyGroup Condition="'$(Configuration)|$(Platform)' == 'Release|x64'">
<<<<<<< HEAD
    <OutputPath>..\assemblies\2017\</OutputPath>
=======
    <OutputPath>bin\Release\</OutputPath>
>>>>>>> 24aaddd2
    <DefineConstants>TRACE;MAX2017</DefineConstants>
    <Optimize>true</Optimize>
    <DebugType>pdbonly</DebugType>
    <PlatformTarget>x64</PlatformTarget>
    <ErrorReport>prompt</ErrorReport>
    <CodeAnalysisRuleSet>MinimumRecommendedRules.ruleset</CodeAnalysisRuleSet>
    <AllowUnsafeBlocks>true</AllowUnsafeBlocks>
  </PropertyGroup>
  <ItemGroup>
    <Reference Include="Autodesk.Max, Version=17.0.630.0, Culture=neutral, processorArchitecture=MSIL">
      <SpecificVersion>False</SpecificVersion>
      <HintPath>..\..\..\..\..\Repos\Babylon.js\Exporters\3ds Max\Max2Babylon\2015\Refs\Autodesk.Max.dll</HintPath>
      <Private>False</Private>
    </Reference>
    <Reference Include="GDImageLibrary">
      <HintPath>..\..\Refs\GDImageLibrary.dll</HintPath>
    </Reference>
    <Reference Include="Newtonsoft.Json, Version=12.0.0.0, Culture=neutral, PublicKeyToken=30ad4fe6b2a6aeed, processorArchitecture=MSIL">
      <HintPath>..\..\packages\Newtonsoft.Json.12.0.1\lib\net45\Newtonsoft.Json.dll</HintPath>
    </Reference>
    <Reference Include="SharpDX, Version=3.1.1.0, Culture=neutral, PublicKeyToken=b4dcf0f35e5521f1, processorArchitecture=MSIL">
      <HintPath>..\..\packages\SharpDX.3.1.1\lib\net45\SharpDX.dll</HintPath>
      <Private>True</Private>
    </Reference>
    <Reference Include="SharpDX.Mathematics, Version=3.1.1.0, Culture=neutral, PublicKeyToken=b4dcf0f35e5521f1, processorArchitecture=MSIL">
      <HintPath>..\..\packages\SharpDX.Mathematics.3.1.1\lib\net45\SharpDX.Mathematics.dll</HintPath>
      <Private>True</Private>
    </Reference>
    <Reference Include="System" />
    <Reference Include="System.Core" />
    <Reference Include="System.Drawing" />
    <Reference Include="System.Runtime.Serialization" />
    <Reference Include="System.Web" />
    <Reference Include="System.Windows.Forms" />
    <Reference Include="System.Data.DataSetExtensions" />
    <Reference Include="Microsoft.CSharp" />
    <Reference Include="System.Data" />
    <Reference Include="System.Xml" />
    <Reference Include="TargaImage">
      <HintPath>..\..\Refs\TargaImage.dll</HintPath>
    </Reference>
    <Reference Include="TQ.Texture">
      <HintPath>..\..\Refs\TQ.Texture.dll</HintPath>
    </Reference>
  </ItemGroup>
  <ItemGroup>
    <Compile Include="..\BabylonActionCallback.cs">
      <Link>BabylonActionCallback.cs</Link>
    </Compile>
    <Compile Include="..\BabylonAnimationActionItem.cs">
      <Link>BabylonAnimationActionItem.cs</Link>
    </Compile>
    <Compile Include="..\BabylonExportActionItem.cs">
      <Link>BabylonExportActionItem.cs</Link>
    </Compile>
    <Compile Include="..\BabylonPropertiesActionItem.cs">
      <Link>BabylonPropertiesActionItem.cs</Link>
    </Compile>
    <Compile Include="..\Descriptor.cs">
      <Link>Descriptor.cs</Link>
    </Compile>
    <Compile Include="..\Exporter\AnimationGroup.cs">
      <Link>Exporter\AnimationGroup.cs</Link>
    </Compile>
    <Compile Include="..\Exporter\BabylonExporter.Animation.cs">
      <Link>Exporter\BabylonExporter.Animation.cs</Link>
    </Compile>
    <Compile Include="..\Exporter\BabylonExporter.Camera.cs">
      <Link>Exporter\BabylonExporter.Camera.cs</Link>
    </Compile>
    <Compile Include="..\Exporter\BabylonExporter.cs">
      <Link>Exporter\BabylonExporter.cs</Link>
    </Compile>
    <Compile Include="..\Exporter\BabylonExporter.GLTFExporter.AbstractMesh.cs">
      <Link>Exporter\BabylonExporter.GLTFExporter.AbstractMesh.cs</Link>
    </Compile>
    <Compile Include="..\Exporter\BabylonExporter.GLTFExporter.Camera.cs">
      <Link>Exporter\BabylonExporter.GLTFExporter.Camera.cs</Link>
    </Compile>
    <Compile Include="..\Exporter\BabylonExporter.GLTFExporter.cs">
      <Link>Exporter\BabylonExporter.GLTFExporter.cs</Link>
    </Compile>
    <Compile Include="..\Exporter\BabylonExporter.GLTFExporter.Material.cs">
      <Link>Exporter\BabylonExporter.GLTFExporter.Material.cs</Link>
    </Compile>
    <Compile Include="..\Exporter\BabylonExporter.GLTFExporter.Mesh.cs">
      <Link>Exporter\BabylonExporter.GLTFExporter.Mesh.cs</Link>
    </Compile>
    <Compile Include="..\Exporter\BabylonExporter.GLTFExporter.Texture.cs">
      <Link>Exporter\BabylonExporter.GLTFExporter.Texture.cs</Link>
    </Compile>
    <Compile Include="..\Exporter\BabylonExporter.IMaterialExporter.cs">
      <Link>Exporter\BabylonExporter.IMaterialExporter.cs</Link>
    </Compile>
    <Compile Include="..\Exporter\BabylonExporter.Light.cs">
      <Link>Exporter\BabylonExporter.Light.cs</Link>
    </Compile>
    <Compile Include="..\Exporter\BabylonExporter.Material.cs">
      <Link>Exporter\BabylonExporter.Material.cs</Link>
    </Compile>
    <Compile Include="..\Exporter\BabylonExporter.Material.Optimiser.cs">
      <Link>Exporter\BabylonExporter.Material.Optimiser.cs</Link>
    </Compile>
    <Compile Include="..\Exporter\BabylonExporter.Mesh.cs">
      <Link>Exporter\BabylonExporter.Mesh.cs</Link>
    </Compile>
    <Compile Include="..\Exporter\BabylonExporter.ShadowGenerator.cs">
      <Link>Exporter\BabylonExporter.ShadowGenerator.cs</Link>
    </Compile>
    <Compile Include="..\Exporter\BabylonExporter.Skeleton.cs">
      <Link>Exporter\BabylonExporter.Skeleton.cs</Link>
    </Compile>
    <Compile Include="..\Exporter\BabylonExporter.Texture.cs">
      <Link>Exporter\BabylonExporter.Texture.cs</Link>
    </Compile>
    <Compile Include="..\Exporter\GlobalVertex.cs">
      <Link>Exporter\GlobalVertex.cs</Link>
    </Compile>
    <Compile Include="..\Exporter\GLTFGlobalVertex.cs">
      <Link>Exporter\GLTFGlobalVertex.cs</Link>
    </Compile>
    <Compile Include="..\Exporter\BabylonExporter.GLTFExporter.Light.cs">
      <Link>Exporter\GLTFGlobalVertex.cs</Link>
    </Compile>
    <Compile Include="..\Extensions\ScaleSystem.cs">
      <Link>Extensions\ScaleSystem.cs</Link>
    </Compile>
    <Compile Include="..\Forms\AnimationForm.cs">
      <Link>Forms\AnimationForm.cs</Link>
      <SubType>Form</SubType>
    </Compile>
    <Compile Include="..\Forms\AnimationForm.designer.cs">
      <Link>Forms\AnimationForm.designer.cs</Link>
      <DependentUpon>AnimationForm.cs</DependentUpon>
    </Compile>
    <Compile Include="..\Forms\AnimationGroupControl.cs">
      <Link>Forms\AnimationGroupControl.cs</Link>
      <SubType>UserControl</SubType>
    </Compile>
    <Compile Include="..\Forms\AnimationGroupControl.designer.cs">
      <Link>Forms\AnimationGroupControl.designer.cs</Link>
      <DependentUpon>AnimationGroupControl.cs</DependentUpon>
    </Compile>
    <Compile Include="..\Forms\CameraPropertiesForm.cs">
      <Link>Forms\CameraPropertiesForm.cs</Link>
      <SubType>Form</SubType>
    </Compile>
    <Compile Include="..\Forms\CameraPropertiesForm.Designer.cs">
      <Link>Forms\CameraPropertiesForm.Designer.cs</Link>
      <DependentUpon>CameraPropertiesForm.cs</DependentUpon>
    </Compile>
    <Compile Include="..\Forms\ExporterForm.cs">
      <Link>Forms\ExporterForm.cs</Link>
      <SubType>Form</SubType>
    </Compile>
    <Compile Include="..\Forms\ExporterForm.Designer.cs">
      <Link>Forms\ExporterForm.Designer.cs</Link>
      <DependentUpon>ExporterForm.cs</DependentUpon>
    </Compile>
    <Compile Include="..\Forms\LightPropertiesForm.cs">
      <Link>Forms\LightPropertiesForm.cs</Link>
      <SubType>Form</SubType>
    </Compile>
    <Compile Include="..\Forms\LightPropertiesForm.Designer.cs">
      <Link>Forms\LightPropertiesForm.Designer.cs</Link>
      <DependentUpon>LightPropertiesForm.cs</DependentUpon>
    </Compile>
    <Compile Include="..\Forms\MaxNodeTreeView.cs">
      <Link>Forms\MaxNodeTreeView.cs</Link>
      <SubType>Component</SubType>
    </Compile>
    <Compile Include="..\Forms\MaxNodeTreeView.designer.cs">
      <Link>Forms\MaxNodeTreeView.designer.cs</Link>
      <DependentUpon>MaxNodeTreeView.cs</DependentUpon>
    </Compile>
    <Compile Include="..\Forms\MultiExportForm.cs">
      <Link>Forms\MultiExportForm.cs</Link>
      <SubType>Form</SubType>
    </Compile>
    <Compile Include="..\Forms\MultiExportForm.designer.cs">
      <Link>Forms\MultiExportForm.designer.cs</Link>
      <DependentUpon>MultiExportForm.cs</DependentUpon>
    </Compile>
    <Compile Include="..\Forms\ObjectPropertiesForm.cs">
      <Link>Forms\ObjectPropertiesForm.cs</Link>
      <SubType>Form</SubType>
    </Compile>
    <Compile Include="..\Forms\ObjectPropertiesForm.Designer.cs">
      <Link>Forms\ObjectPropertiesForm.Designer.cs</Link>
      <DependentUpon>ObjectPropertiesForm.cs</DependentUpon>
    </Compile>
    <Compile Include="..\Forms\ScenePropertiesForm.cs">
      <Link>Forms\ScenePropertiesForm.cs</Link>
      <SubType>Form</SubType>
    </Compile>
    <Compile Include="..\Forms\ScenePropertiesForm.Designer.cs">
      <Link>Forms\ScenePropertiesForm.Designer.cs</Link>
      <DependentUpon>ScenePropertiesForm.cs</DependentUpon>
    </Compile>
    <Compile Include="..\Forms\Vector3Control.cs">
      <Link>Forms\Vector3Control.cs</Link>
      <SubType>UserControl</SubType>
    </Compile>
    <Compile Include="..\Forms\Vector3Control.Designer.cs">
      <Link>Forms\Vector3Control.Designer.cs</Link>
      <DependentUpon>Vector3Control.cs</DependentUpon>
    </Compile>
    <Compile Include="..\GlobalUtility.cs">
      <Link>GlobalUtility.cs</Link>
    </Compile>
    <Compile Include="..\JsonTextWriterBounded.cs">
      <Link>JsonTextWriterBounded.cs</Link>
    </Compile>
    <Compile Include="..\JsonTextWriterOptimized.cs">
      <Link>JsonTextWriterOptimized.cs</Link>
    </Compile>
    <Compile Include="..\Loader.cs">
      <Link>Loader.cs</Link>
    </Compile>
    <Compile Include="..\ExportParameters.cs">
      <Link>ExportParameters.cs</Link>
    </Compile>
    <Compile Include="..\MaxScriptManager.cs">
      <Link>MaxScriptManager.cs</Link>
    </Compile>
    <Compile Include="..\Tools\Tools.cs">
      <Link>Tools\Tools.cs</Link>
    </Compile>
    <Compile Include="..\Tools\VNormal.cs">
      <Link>Tools\VNormal.cs</Link>
    </Compile>
    <Compile Include="..\Tools\WebServer.cs">
      <Link>Tools\WebServer.cs</Link>
    </Compile>
    <Compile Include="..\Exporter\GLTFBufferService.cs">
      <Link>Exporter\GLTFBufferService.cs</Link>
    </Compile>
    <Compile Include="..\Exporter\BabylonExporter.ExportItem.cs">
      <Link>Exporter\BabylonExporter.ExportItem.cs</Link>
    </Compile>
    <Compile Include="..\Exporter\BabylonExporter.GLTFExporter.Animation.cs">
      <Link>Exporter\BabylonExporter.GLTFExporter.Animation.cs</Link>
    </Compile>
    <Compile Include="..\Exporter\BabylonExporter.GLTFExporter.Skin.cs">
      <Link>Exporter\BabylonExporter.GLTFExporter.Skin.cs</Link>
    </Compile>
    <Compile Include="..\Exporter\BabylonExporter.WorldModifiers.cs">
      <Link>Exporter\BabylonExporter.WorldModifiers.Skin.cs</Link>
    </Compile>
    <Compile Include="..\Extensions\ColorExtension.cs">
      <Link>Extensions\ColorExtension.cs</Link>
    </Compile>
    <Compile Include="Properties\AssemblyInfo.cs" />
    <Compile Include="Properties\Resources.Designer.cs">
      <AutoGen>True</AutoGen>
      <DesignTime>True</DesignTime>
      <DependentUpon>Resources.resx</DependentUpon>
    </Compile>
  </ItemGroup>
  <ItemGroup>
    <Content Include="Refs\Autodesk.Max.dll" />
    <None Include="Resources\Logo_Exporter_v4.jpg" />
  </ItemGroup>
  <ItemGroup>
    <EmbeddedResource Include="..\Forms\AnimationForm.resx">
      <Link>Forms\AnimationForm.resx</Link>
      <DependentUpon>AnimationForm.cs</DependentUpon>
    </EmbeddedResource>
    <EmbeddedResource Include="..\Forms\AnimationGroupControl.resx">
      <Link>Forms\AnimationGroupControl.resx</Link>
      <DependentUpon>AnimationGroupControl.cs</DependentUpon>
    </EmbeddedResource>
    <EmbeddedResource Include="..\Forms\CameraPropertiesForm.resx">
      <Link>Forms\CameraPropertiesForm.resx</Link>
      <DependentUpon>CameraPropertiesForm.cs</DependentUpon>
    </EmbeddedResource>
    <EmbeddedResource Include="..\Forms\ExporterForm.resx">
      <Link>Forms\ExporterForm.resx</Link>
      <DependentUpon>ExporterForm.cs</DependentUpon>
    </EmbeddedResource>
    <EmbeddedResource Include="..\Forms\LightPropertiesForm.resx">
      <Link>Forms\LightPropertiesForm.resx</Link>
      <DependentUpon>LightPropertiesForm.cs</DependentUpon>
    </EmbeddedResource>
    <EmbeddedResource Include="..\Forms\MultiExportForm.resx">
      <Link>Forms\MultiExportForm.resx</Link>
      <DependentUpon>MultiExportForm.cs</DependentUpon>
    </EmbeddedResource>
    <EmbeddedResource Include="..\Forms\ObjectPropertiesForm.resx">
      <Link>Forms\ObjectPropertiesForm.resx</Link>
      <DependentUpon>ObjectPropertiesForm.cs</DependentUpon>
    </EmbeddedResource>
    <EmbeddedResource Include="..\Forms\ScenePropertiesForm.resx">
      <Link>Forms\ScenePropertiesForm.resx</Link>
      <DependentUpon>ScenePropertiesForm.cs</DependentUpon>
    </EmbeddedResource>
    <EmbeddedResource Include="..\Forms\Vector3Control.resx">
      <Link>Forms\Vector3Control.resx</Link>
      <DependentUpon>Vector3Control.cs</DependentUpon>
    </EmbeddedResource>
    <EmbeddedResource Include="..\Forms\MaxNodeTreeView.resx">
      <Link>Forms\MaxNodeTreeView.resx</Link>
      <DependentUpon>MaxNodeTreeView.cs</DependentUpon>
    </EmbeddedResource>
    <EmbeddedResource Include="Properties\Resources.resx">
      <Generator>ResXFileCodeGenerator</Generator>
      <LastGenOutput>Resources.Designer.cs</LastGenOutput>
    </EmbeddedResource>
  </ItemGroup>
  <ItemGroup>
    <WCFMetadata Include="Service References\" />
  </ItemGroup>
  <ItemGroup>
    <None Include="packages.config" />
  </ItemGroup>
  <Import Project="..\..\..\SharedProjects\BabylonExport.Entities\BabylonExport.Entities.projitems" Label="Shared" />
  <Import Project="..\..\..\SharedProjects\BabylonFileConverter\BabylonFileConverter.projitems" Label="Shared" />
  <Import Project="..\..\..\SharedProjects\GltfExport.Entities\GltfExport.Entities.projitems" Label="Shared" />
  <Import Project="$(MSBuildToolsPath)\Microsoft.CSharp.targets" />
  <PropertyGroup>
    <PostBuildEvent>call "$(SolutionDir)Max2Babylon\OnPostBuild.bat" "$(ConfigurationName)" 2017</PostBuildEvent>
  </PropertyGroup>
  <PropertyGroup>
    <PreBuildEvent>call "$(SolutionDir)Max2Babylon\OnPreBuild.bat" "$(ConfigurationName)"</PreBuildEvent>
  </PropertyGroup>
  <!-- To modify your build process, add your task inside one of the targets below and uncomment it. 
       Other similar extension points exist, see Microsoft.Common.targets.
  <Target Name="BeforeBuild">
  </Target>
  <Target Name="AfterBuild">
  </Target>
  -->
</Project><|MERGE_RESOLUTION|>--- conflicted
+++ resolved
@@ -43,11 +43,7 @@
   </PropertyGroup>
   <PropertyGroup Condition="'$(Configuration)|$(Platform)' == 'Debug|x64'">
     <DebugSymbols>true</DebugSymbols>
-<<<<<<< HEAD
-    <OutputPath>..\assemblies\2017\</OutputPath>
-=======
     <OutputPath>bin\Debug\</OutputPath>
->>>>>>> 24aaddd2
     <DefineConstants>TRACE;DEBUG;MAX2017</DefineConstants>
     <AllowUnsafeBlocks>true</AllowUnsafeBlocks>
     <DebugType>full</DebugType>
@@ -56,11 +52,7 @@
     <CodeAnalysisRuleSet>MinimumRecommendedRules.ruleset</CodeAnalysisRuleSet>
   </PropertyGroup>
   <PropertyGroup Condition="'$(Configuration)|$(Platform)' == 'Release|x64'">
-<<<<<<< HEAD
-    <OutputPath>..\assemblies\2017\</OutputPath>
-=======
     <OutputPath>bin\Release\</OutputPath>
->>>>>>> 24aaddd2
     <DefineConstants>TRACE;MAX2017</DefineConstants>
     <Optimize>true</Optimize>
     <DebugType>pdbonly</DebugType>
