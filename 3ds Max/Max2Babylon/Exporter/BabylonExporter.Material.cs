--- conflicted
+++ resolved
@@ -153,7 +153,6 @@
                     name = name,
                     isUnlit = isUnlit
                 };
-<<<<<<< HEAD
                 ExportPhysicalMaterial(materialNode, babylonAttributesContainer, babylonScene, babylonMaterial);
             }
             else if (isPbrMetalRoughMaterial(materialNode))
@@ -165,9 +164,7 @@
                     isUnlit = isUnlit
                 };
                 ExportPbrMetalRoughMaterial(materialNode, babylonAttributesContainer, babylonScene, babylonMaterial);
-=======
-                ExportPhysicalMaterial(materialNode, attributesContainer, stdMat, babylonScene, babylonMaterial);
->>>>>>> 6c9c4cd2
+
             }
             else if (isArnoldMaterial(materialNode))
             {
@@ -177,11 +174,9 @@
                     name = name,
                     isUnlit = isUnlit
                 };
-<<<<<<< HEAD
+
                 ExportArnoldMaterial(materialNode, babylonAttributesContainer, babylonScene, babylonMaterial);
-=======
-                ExportArnoldMaterial(materialNode, attributesContainer, stdMat, babylonScene, babylonMaterial);
->>>>>>> 6c9c4cd2
+
             }
             else
             {
@@ -411,11 +406,7 @@
             babylonScene.MaterialsList.Add(babylonMaterial);
         }
 
-<<<<<<< HEAD
         private void ExportPhysicalMaterial(IIGameMaterial materialNode, IIPropertyContainer babylonAttributesContainer, BabylonScene babylonScene, BabylonPBRMetallicRoughnessMaterial babylonMaterial)
-=======
-        private void ExportPhysicalMaterial(IIGameMaterial materialNode, IIPropertyContainer attributesContainer, IStdMat2 stdMat, BabylonScene babylonScene, BabylonPBRMetallicRoughnessMaterial babylonMaterial)
->>>>>>> 6c9c4cd2
         {
             var propertyContainer = materialNode.IPropertyContainer;
 
@@ -653,7 +644,7 @@
             babylonScene.MaterialsList.Add(babylonMaterial);
         }
 
-<<<<<<< HEAD
+
         private void ExportPbrMetalRoughMaterial(IIGameMaterial materialNode, IIPropertyContainer babylonAttributesContainer, BabylonScene babylonScene, BabylonPBRMetallicRoughnessMaterial babylonMaterial)
         {
             var propertyContainer = materialNode.IPropertyContainer;
@@ -865,10 +856,8 @@
 
             babylonScene.MaterialsList.Add(babylonMaterial);
         }
+		
         private void ExportArnoldMaterial(IIGameMaterial materialNode, IIPropertyContainer babylonAttributesContainer, BabylonScene babylonScene, BabylonPBRMetallicRoughnessMaterial babylonMaterial)
-=======
-        private void ExportArnoldMaterial(IIGameMaterial materialNode, IIPropertyContainer attributesContainer, IStdMat2 stdMat, BabylonScene babylonScene, BabylonPBRMetallicRoughnessMaterial babylonMaterial)
->>>>>>> 6c9c4cd2
         {
             var propertyContainer = materialNode.IPropertyContainer;
 
