--- conflicted
+++ resolved
@@ -218,7 +218,6 @@
                     name = name,
                     isUnlit = isUnlit
                 };
-<<<<<<< HEAD
                 ExportPhysicalMaterial(materialNode, attributesContainer, babylonScene, babylonMaterial);
             }
             else if (isPbrMetalRoughMaterial(materialNode))
@@ -228,9 +227,7 @@
             else if (isPbrSpecGlossMaterial(materialNode))
             {
                 ExportPbrSpecGlossMaterial(materialNode, babylonScene);
-=======
-                ExportPhysicalMaterial(materialNode, attributesContainer, stdMat, babylonScene, babylonMaterial);
->>>>>>> c741e7fb
+
             }
             else if (isArnoldMaterial(materialNode))
             {
@@ -240,12 +237,8 @@
                     name = name,
                     isUnlit = isUnlit
                 };
-<<<<<<< HEAD
 
                 ExportArnoldMaterial(materialNode, attributesContainer, babylonScene, babylonMaterial);
-=======
-                ExportArnoldMaterial(materialNode, attributesContainer, stdMat, babylonScene, babylonMaterial);
->>>>>>> c741e7fb
             }
             else
             {
@@ -475,11 +468,8 @@
             babylonScene.MaterialsList.Add(babylonMaterial);
         }
 
-<<<<<<< HEAD
+
         private void ExportPhysicalMaterial(IIGameMaterial materialNode, IIPropertyContainer attributesContainer, BabylonScene babylonScene, BabylonPBRMetallicRoughnessMaterial babylonMaterial)
-=======
-        private void ExportPhysicalMaterial(IIGameMaterial materialNode, IIPropertyContainer attributesContainer, IStdMat2 stdMat, BabylonScene babylonScene, BabylonPBRMetallicRoughnessMaterial babylonMaterial)
->>>>>>> c741e7fb
         {
             var propertyContainer = materialNode.IPropertyContainer;
 
@@ -722,11 +712,7 @@
             babylonScene.MaterialsList.Add(babylonMaterial);
         }
 
-<<<<<<< HEAD
         private void ExportArnoldMaterial(IIGameMaterial materialNode, IIPropertyContainer attributesContainer, BabylonScene babylonScene, BabylonPBRMetallicRoughnessMaterial babylonMaterial)
-=======
-        private void ExportArnoldMaterial(IIGameMaterial materialNode, IIPropertyContainer attributesContainer, IStdMat2 stdMat, BabylonScene babylonScene, BabylonPBRMetallicRoughnessMaterial babylonMaterial)
->>>>>>> c741e7fb
         {
             var propertyContainer = materialNode.IPropertyContainer;
 
@@ -1166,7 +1152,6 @@
             return null;
         }
 
-<<<<<<< HEAD
         private void AddStandardBabylonAttributes(string attributesContainer, BabylonStandardMaterial babylonMaterial = null) => AddCustomAttributes(attributesContainer, MaterialScripts.StandardBabylonCAtDef, "STANDARD_MATERIAL_CAT_DEF");
 
         private void AddPhysicalBabylonAttributes(string attributesContainer, BabylonPBRMetallicRoughnessMaterial babylonMaterial = null) => AddCustomAttributes(attributesContainer, MaterialScripts.PhysicalBabylonCAtDef, "PHYSICAL_MATERIAL_CAT_DEF");
@@ -1174,36 +1159,7 @@
         private void AddAiStandardSurfaceBabylonAttributes(string attributesContainer, BabylonPBRMetallicRoughnessMaterial babylonMaterial = null) => AddCustomAttributes(attributesContainer, MaterialScripts.AIBabylonCAtDef, "ARNOLD_MATERIAL_CAT_DEF");
 
         private void AddCustomAttributes(string attributesContainer, string cmdCreateBabylonAttributes, string def) => ManagedServices.MaxscriptSDK.ExecuteMaxscriptCommand(MaterialScripts.AddCustomAttribute(cmdCreateBabylonAttributes, attributesContainer, def));
-=======
-        /// <summary>
-        /// Add babylon attributes to a Standard material.
-        /// The attributes are defined as global (with a static ID).
-        /// If the attributes are not present on the material, they will be addded.
-        /// Otherwise the definition will be updated.
-        /// </summary>
-        /// <param name="attributesContainer">Name of the object containing babylon attributes</param>
-        private void AddStandardBabylonAttributes(string attributesContainer, BabylonStandardMaterial babylonMaterial = null) => AddBabylonAttributes(attributesContainer, MaterialScripts.StandardBabylonCAtDef, "STANDARD_MATERIAL_CAT_DEF");
-
-        /// <summary>
-        /// Add babylon attributes to a Physical material.
-        /// The attributes are defined as global (with a static ID).
-        /// If the attributes are not present on the material, they will be addded.
-        /// Otherwise the definition will be updated.
-        /// </summary>
-        /// <param name="attributesContainer">Name of the object containing babylon attributes</param>
-        private void AddPhysicalBabylonAttributes(string attributesContainer, BabylonPBRMetallicRoughnessMaterial babylonMaterial = null) => AddBabylonAttributes(attributesContainer, MaterialScripts.PhysicalBabylonCAtDef, "PHYSICAL_MATERIAL_CAT_DEF");
-
-        /// <summary>
-        /// Add babylon attributes to a AiStandardSurfaceMaterial material.
-        /// The attributes are defined as global (with a static ID).
-        /// If the attributes are not present on the material, they will be addded.
-        /// Otherwise the definition will be updated.
-        /// </summary>
-        /// <param name="attributesContainer">Name of the object containing babylon attributes</param>
-        private void AddAiStandardSurfaceBabylonAttributes(string attributesContainer, BabylonPBRMetallicRoughnessMaterial babylonMaterial = null) => AddBabylonAttributes(attributesContainer, MaterialScripts.AIBabylonCAtDef, "ARNOLD_MATERIAL_CAT_DEF");
-
-        private void AddBabylonAttributes(string attributesContainer, string cmdCreateBabylonAttributes, string def) => ManagedServices.MaxscriptSDK.ExecuteMaxscriptCommand(MaterialScripts.AddCustomAttribute(cmdCreateBabylonAttributes, attributesContainer, def));
->>>>>>> c741e7fb
+
 
         private void ExportCommonBabylonAttributes(IIPropertyContainer babylonAttributesContainer, BabylonMaterial babylonMaterial)
         {
