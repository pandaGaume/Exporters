--- conflicted
+++ resolved
@@ -603,7 +603,6 @@
             return materialNode;
         }
 
-<<<<<<< HEAD
         private IIGameMaterial GetRenderMaterialFromDirectXShader(IIGameMaterial materialNode)
         {
             IIGameMaterial renderMaterial = null;
@@ -620,8 +619,6 @@
 
             return renderMaterial;
         }
-
-=======
 
         private IIGameMaterial GetBakedMaterialFromShellMaterial(IIGameMaterial materialNode)
         {
@@ -650,9 +647,6 @@
             return null;
         }
 
-
-
->>>>>>> 2a0d9e0e
         // -------------------------
         // --------- Utils ---------
         // -------------------------
