﻿using Autodesk.Max;
using BabylonExport.Entities;
using Babylon2GLTF;
using Newtonsoft.Json;
using System;
using System.Collections.Generic;
using System.Diagnostics;
using System.Globalization;
using System.IO;
using System.Reflection;
using System.Text;
using System.Windows.Forms;
using Autodesk.Max.Plugins;
using Color = System.Drawing.Color;
using Utilities;

namespace Max2Babylon
{
    internal partial class BabylonExporter : ILoggingProvider
    {
        public event Action<int> OnImportProgressChanged;
        public event Action<string, int> OnWarning;
        public event Action<string, Color, int, bool> OnMessage;
        public event Action<string, int> OnError;

        public Form callerForm;

        public ExportParameters exportParameters;
        public bool IsCancelled { get; set; }

        public string MaxSceneFileName { get; set; }

        public bool ExportQuaternionsInsteadOfEulers { get; set; }

        private bool isBabylonExported, isGltfExported;
        private bool optimizeAnimations;
        private bool exportNonAnimated;

        public static string exporterVersion = "1.5.0";
        public float scaleFactor = 1.0f;

        public const int MaxSceneTicksPerSecond = 4800; //https://knowledge.autodesk.com/search-result/caas/CloudHelp/cloudhelp/2016/ENU/MAXScript-Help/files/GUID-141213A1-B5A8-457B-8838-E602022C8798-htm.html

        public void ReportProgressChanged(int progress)
        {
            OnImportProgressChanged?.Invoke(progress);
        }

        public void RaiseError(string error, int rank = 0)
        {
            if (OnError != null)
            {
                OnError(error, rank);
            }
        }

        public void RaiseWarning(string warning, int rank = 0)
        {
            if (OnWarning != null)
            {
                OnWarning(warning, rank);
            }
        }

        public void RaiseMessage(string message, int rank = 0, bool emphasis = false)
        {
            RaiseMessage(message, Color.Black, rank, emphasis);
        }

        public void RaiseMessage(string message, Color color, int rank = 0, bool emphasis = false)
        {
            if (OnMessage != null)
            {
                OnMessage(message, color, rank, emphasis);
            }
        }

        // For debug purpose
        public void RaiseVerbose(string message, int rank = 0, bool emphasis = false)
        {
            //RaiseMessage(message, Color.DarkGray, rank, emphasis);
        }

        public void CheckCancelled()
        {
            Application.DoEvents();
            if (IsCancelled)
            {
                throw new OperationCanceledException();
            }
        }

        private void IsMeshFlattenable(IINode node, AnimationGroupList animationGroupList,ref List<IINode> flattenableNodes)
        {
            //a node can't be flatten if:
            //- is not a mesh
            //- is marked as not flattenable
            //- is hidden
            //- is part of animation group
            //- is skinned
            //- is linked to animated node

            if (node.IsMarkedAsNotFlattenable()) return;

            if (node.IsNodeHidden(false) && !exportParameters.exportHiddenObjects) return;

            if (node.IsRootNode)
            {
                for (int i = 0; i < node.NumChildren; i++)
                {
                    IINode n = node.GetChildNode(i);
                    IsMeshFlattenable(n,animationGroupList,ref flattenableNodes);
                }
                return;
            }

            if (node.GetTriObjectFromNode()==null)
            {
                for (int i = 0; i < node.NumChildren; i++)
                {
                    IINode n = node.GetChildNode(i);
                    IsMeshFlattenable(n,animationGroupList,ref flattenableNodes);
                }
                return;
            }

            if (node.IsSkinned())
            {
                string message = $"{node.Name} can't be flatten, because is skinned";
                RaiseMessage(message, 0);
                for (int i = 0; i < node.NumChildren; i++)
                {
                    IINode n = node.GetChildNode(i);
                    IsMeshFlattenable(n,animationGroupList,ref flattenableNodes);
                }
                return;

            }
            
            if (node.IsInAnimationGroups(animationGroupList))
            {
                string message = $"{node.Name} can't be flatten, because is part of an AnimationGroup";
                RaiseMessage(message, 0);
                for (int i = 0; i < node.NumChildren; i++)
                {
                    IINode n = node.GetChildNode(i);
                    IsMeshFlattenable(n,animationGroupList,ref flattenableNodes);
                }
                return;
            }

            if (node.IsNodeTreeAnimated())
            {
                string message = $"{node.Name} can't be flatten, his hierachy contains animated node";
                RaiseMessage(message, 0);
                for (int i = 0; i < node.NumChildren; i++)
                {
                    IINode n = node.GetChildNode(i);
                    IsMeshFlattenable(n,animationGroupList,ref flattenableNodes);
                }
                return;
            }

            flattenableNodes.Add(node);
        }

        public void FlattenHierarchy(IINode node)
        {
            IINode hierachyRoot = (node != null) ? node : Loader.Core.RootNode;
            AnimationGroupList animationGroupList = new AnimationGroupList();
            animationGroupList.LoadFromData();

            List<IINode> flattenableNodes = new List<IINode>();
            IsMeshFlattenable(hierachyRoot, animationGroupList,ref flattenableNodes);

            foreach (IINode flattenableNode in flattenableNodes)
            {
                flattenableNode.FlattenHierarchy();
            }
        }

        public void ExportClosedContainers()
        {
            List<IIContainerObject> sceneContainers = Tools.GetAllContainers();
            foreach (IIContainerObject containerObject in sceneContainers)
            {
                if (!containerObject.IsInherited)continue;
                bool merge = containerObject.MergeSource;
            }
            AnimationGroupList.LoadDataFromContainers();
        }

        public void Export(MaxExportParameters exportParameters)
        {
            this.exportParameters = exportParameters;
            IINode exportNode = (exportParameters as MaxExportParameters).exportNode;

<<<<<<< HEAD
            if (exportParameters.useHoldFetchLogig)
            {
                if(exportParameters.flattenExport) FlattenHierarchy();
                if(exportParameters.mergeInheritedContainers)ExportClosedContainers();
=======
            if(exportParameters.flattenScene)
            {
                FlattenHierarchy(exportNode);
>>>>>>> 21d6bf47
            }

            this.scaleFactor = Tools.GetScaleFactorToMeters();

            var scaleFactorFloat = 1.0f;
            // Check input text is valid
            float scaleFactor = exportParameters.scaleFactor;

            long quality = exportParameters.txtQuality;
            try
            {
                if (quality < 0 || quality > 100)
                {
                    throw new Exception();
                }
            }
            catch
            {
                RaiseError("Quality is not a valid number. It should be an integer between 0 and 100.");
                RaiseError("This parameter sets the quality of jpg compression.");
                return;
            }
            
            

            var gameConversionManger = Loader.Global.ConversionManager;
            gameConversionManger.CoordSystem = Autodesk.Max.IGameConversionManager.CoordSystem.D3d;

            var gameScene = Loader.Global.IGameInterface;
            if (exportNode == null)
                gameScene.InitialiseIGame(false);
            else gameScene.InitialiseIGame(exportNode, true);
            gameScene.SetStaticFrame(0);

            MaxSceneFileName = gameScene.SceneFileName;

            IsCancelled = false;

            string fileExportString = exportNode != null
                ? $"{exportNode.NodeName} | {exportParameters.outputPath}"
                : exportParameters.outputPath;
            RaiseMessage($"Exportation started: {fileExportString}", Color.Blue);
            ReportProgressChanged(0);

            string tempOutputDirectory = Path.Combine(Path.GetTempPath(), Path.GetRandomFileName());
            string outputDirectory = Path.GetDirectoryName(exportParameters.outputPath);
            string folderOuputDirectory = exportParameters.textureFolder;
            string outputFileName = Path.GetFileName(exportParameters.outputPath);

            // Check directory exists
            if (!Directory.Exists(outputDirectory))
            {
                RaiseError("Exportation stopped: Output folder does not exist");
                ReportProgressChanged(100);
                return;
            }
            Directory.CreateDirectory(tempOutputDirectory);
            
            var outputBabylonDirectory = tempOutputDirectory;

            // Force output file extension to be babylon
            outputFileName = Path.ChangeExtension(outputFileName, "babylon");

            var babylonScene = new BabylonScene(outputBabylonDirectory);

            var rawScene = Loader.Core.RootNode;

            var watch = new Stopwatch();
            watch.Start();

            string outputFormat = exportParameters.outputFormat;
            isBabylonExported = outputFormat == "babylon" || outputFormat == "binary babylon";
            isGltfExported = outputFormat == "gltf" || outputFormat == "glb";

            // Get scene parameters
            optimizeAnimations = !Loader.Core.RootNode.GetBoolProperty("babylonjs_donotoptimizeanimations");
            exportNonAnimated = Loader.Core.RootNode.GetBoolProperty("babylonjs_animgroup_exportnonanimated");

            // Save scene
            if (exportParameters.autoSaveSceneFile)
            {
                RaiseMessage("Saving 3ds max file");
                var forceSave = Loader.Core.FileSave;

                callerForm?.BringToFront();
            }

            // Producer
            babylonScene.producer = new BabylonProducer
            {
                name = "3dsmax",
#if MAX2019
                version = "2019",
#elif MAX2018
                version = "2018",
#elif MAX2017
                version = "2017",
#else
               version = Loader.Core.ProductVersion.ToString(),
#endif
                exporter_version = exporterVersion,
                file = outputFileName
            };

            // Global
            babylonScene.autoClear = true;
            babylonScene.clearColor = Loader.Core.GetBackGround(0, Tools.Forever).ToArray();
            babylonScene.ambientColor = Loader.Core.GetAmbient(0, Tools.Forever).ToArray();

            babylonScene.TimelineStartFrame = Loader.Core.AnimRange.Start / Loader.Global.TicksPerFrame;
            babylonScene.TimelineEndFrame = Loader.Core.AnimRange.End / Loader.Global.TicksPerFrame;
            babylonScene.TimelineFramesPerSecond = MaxSceneTicksPerSecond / Loader.Global.TicksPerFrame;

            babylonScene.gravity = rawScene.GetVector3Property("babylonjs_gravity");
            ExportQuaternionsInsteadOfEulers = rawScene.GetBoolProperty("babylonjs_exportquaternions", 1);
            if (string.IsNullOrEmpty(exportParameters.pbrEnvironment) && Loader.Core.UseEnvironmentMap && Loader.Core.EnvironmentMap != null)
            {
                // Environment texture
                var environmentMap = Loader.Core.EnvironmentMap;
                // Copy image file to output if necessary
                var babylonTexture = ExportEnvironmnentTexture(environmentMap, babylonScene);
                if (babylonTexture != null)
                {
                    babylonScene.environmentTexture = babylonTexture.name;

                    // Skybox
                    babylonScene.createDefaultSkybox = rawScene.GetBoolProperty("babylonjs_createDefaultSkybox");
                    babylonScene.skyboxBlurLevel = rawScene.GetFloatProperty("babylonjs_skyboxBlurLevel");
                }
            }
            else if (!string.IsNullOrEmpty(exportParameters.pbrEnvironment))
            {
                babylonScene.createDefaultSkybox = rawScene.GetBoolProperty("babylonjs_createDefaultSkybox");
                babylonScene.skyboxBlurLevel = rawScene.GetFloatProperty("babylonjs_skyboxBlurLevel");
            }

            // Instantiate custom material exporters
            materialExporters = new Dictionary<ClassIDWrapper, IMaxMaterialExporter>();
            foreach (Type type in Tools.GetAllLoadableTypes())
            {
                if (type.IsAbstract || type.IsInterface || !typeof(IMaxMaterialExporter).IsAssignableFrom(type))
                    continue;

                IMaxMaterialExporter exporter = Activator.CreateInstance(type) as IMaxMaterialExporter;

                if (exporter == null)
                    RaiseWarning("Creating exporter instance failed: " + type.Name, 1);

                materialExporters.Add(exporter.MaterialClassID, exporter);
            }

            // Sounds
            var soundName = rawScene.GetStringProperty("babylonjs_sound_filename", "");

            if (!string.IsNullOrEmpty(soundName))
            {
                var filename = Path.GetFileName(soundName);

                var globalSound = new BabylonSound
                {
                    autoplay = rawScene.GetBoolProperty("babylonjs_sound_autoplay", 1),
                    loop = rawScene.GetBoolProperty("babylonjs_sound_loop", 1),
                    name = filename
                };

                babylonScene.SoundsList.Add(globalSound);

                if (isBabylonExported)
                {
                    try
                    {
                        File.Copy(soundName, Path.Combine(babylonScene.OutputPath, filename), true);
                    }
                    catch
                    {
                    }
                }
            }

            // Root nodes
            RaiseMessage("Exporting nodes");
            HashSet<IIGameNode> maxRootNodes = getRootNodes(gameScene);
            var progressionStep = 80.0f / maxRootNodes.Count;
            var progression = 10.0f;
            ReportProgressChanged((int)progression);
            referencedMaterials.Clear();
            Tools.guids.Clear();
            // Reseting is optionnal. It makes each morph target manager export starts from id = 0.
            BabylonMorphTargetManager.Reset();
            foreach (var maxRootNode in maxRootNodes)
            {
                BabylonNode node = exportNodeRec(maxRootNode, babylonScene, gameScene);

                // if we're exporting from a specific node, reset the pivot to {0,0,0}
                if (node != null && exportNode != null)
                    SetNodePosition(ref node, ref babylonScene, new float[] { 0, 0, 0 });

                progression += progressionStep;
                ReportProgressChanged((int)progression);
                CheckCancelled();
            };
            RaiseMessage(string.Format("Total meshes: {0}", babylonScene.MeshesList.Count), Color.Gray, 1);


            // In 3DS Max the default camera look down (in the -z direction for the 3DS Max reference (+y for babylon))
            // In Babylon the default camera look to the horizon (in the +z direction for the babylon reference)
            // In glTF the default camera look to the horizon (in the +Z direction for glTF reference)
            RaiseMessage("Update camera rotation and position", 1);
            for (int index = 0; index < babylonScene.CamerasList.Count; index++)
            {
                BabylonCamera camera = babylonScene.CamerasList[index];
                FixCamera(ref camera, ref babylonScene);
            }

            // Light for glTF
            if (isGltfExported)
            {
                RaiseMessage("Update light rotation for glTF export", 1);
                for (int index = 0; index < babylonScene.LightsList.Count; index++)
                {
                    BabylonNode light = babylonScene.LightsList[index];
                    FixNodeRotation(ref light, ref babylonScene, -Math.PI / 2);
                }

            }

            // Main camera
            BabylonCamera babylonMainCamera = null;
            ICameraObject maxMainCameraObject = null;
            if (babylonMainCamera == null && babylonScene.CamerasList.Count > 0)
            {
                // Set first camera as main one
                babylonMainCamera = babylonScene.CamerasList[0];
                babylonScene.activeCameraID = babylonMainCamera.id;
                RaiseMessage("Active camera set to " + babylonMainCamera.name, Color.Green, 1, true);

                // Retreive camera node with same GUID
                var maxCameraNodesAsTab = gameScene.GetIGameNodeByType(Autodesk.Max.IGameObject.ObjectTypes.Camera);
                var maxCameraNodes = TabToList(maxCameraNodesAsTab);
                var maxMainCameraNode = maxCameraNodes.Find(_camera => _camera.MaxNode.GetGuid().ToString() == babylonMainCamera.id);
                maxMainCameraObject = (maxMainCameraNode.MaxNode.ObjectRef as ICameraObject);
            }

            if (babylonMainCamera == null)
            {
                RaiseWarning("No camera defined", 1);
            }
            else
            {
                RaiseMessage(string.Format("Total cameras: {0}", babylonScene.CamerasList.Count), Color.Gray, 1);
            }

            // Default light
            bool addDefaultLight = rawScene.GetBoolProperty("babylonjs_addDefaultLight", 1);
            if (!exportParameters.pbrNoLight && addDefaultLight && babylonScene.LightsList.Count == 0)
            {
                RaiseWarning("No light defined", 1);
                RaiseWarning("A default hemispheric light was added for your convenience", 1);
                ExportDefaultLight(babylonScene);
            }
            else
            {
                RaiseMessage(string.Format("Total lights: {0}", babylonScene.LightsList.Count), Color.Gray, 1);
            }

            if (scaleFactorFloat != 1.0f)
            {
                RaiseMessage("A root node is added for scaling", 1);

                // Create root node for scaling
                BabylonMesh rootNode = new BabylonMesh { name = "root", id = Guid.NewGuid().ToString() };
                rootNode.isDummy = true;
                float rootNodeScale = scaleFactorFloat;
                rootNode.scaling = new float[3] { rootNodeScale, rootNodeScale, rootNodeScale };

                if (ExportQuaternionsInsteadOfEulers)
                {
                    rootNode.rotationQuaternion = new float[] { 0, 0, 0, 1 };
                }
                else
                {
                    rootNode.rotation = new float[] { 0, 0, 0 };
                }

                // Update all top nodes
                var babylonNodes = new List<BabylonNode>();
                babylonNodes.AddRange(babylonScene.MeshesList);
                babylonNodes.AddRange(babylonScene.CamerasList);
                babylonNodes.AddRange(babylonScene.LightsList);
                foreach (BabylonNode babylonNode in babylonNodes)
                {
                    if (babylonNode.parentId == null)
                    {
                        babylonNode.parentId = rootNode.id;
                    }
                }

                // Store root node
                babylonScene.MeshesList.Add(rootNode);
            }

            // Materials
            if (exportParameters.exportMaterials)
            {
                RaiseMessage("Exporting materials");
                var matsToExport = referencedMaterials.ToArray(); // Snapshot because multimaterials can export new materials
                foreach (var mat in matsToExport)
                {
                    ExportMaterial(mat, babylonScene);
                    CheckCancelled();
                }
                RaiseMessage(string.Format("Total: {0}", babylonScene.MaterialsList.Count + babylonScene.MultiMaterialsList.Count), Color.Gray, 1);
            }
            else
            {
                RaiseMessage("Skipping material export.");
            }

            // Fog
            for (var index = 0; index < Loader.Core.NumAtmospheric; index++)
            {
                var atmospheric = Loader.Core.GetAtmospheric(index);

                if (atmospheric.Active(0) && atmospheric.ClassName == "Fog")
                {
                    var fog = atmospheric as IStdFog;

                    RaiseMessage("Exporting fog");

                    if (fog != null)
                    {
                        babylonScene.fogColor = fog.GetColor(0).ToArray();
                        babylonScene.fogMode = 3;
                    }
                    if (babylonMainCamera != null)
                    {
                        babylonScene.fogStart = maxMainCameraObject.GetEnvRange(0, 0, Tools.Forever);
                        babylonScene.fogEnd = maxMainCameraObject.GetEnvRange(0, 1, Tools.Forever);
                    }
                }
            }

            // Skeletons
            if (skins.Count > 0)
            {
                RaiseMessage("Exporting skeletons");
                foreach (var skin in skins)
                {
                    ExportSkin(skin, babylonScene);
                }
            }

            // Animation group
            RaiseMessage("Export animation groups");
            // add animation groups to the scene
            babylonScene.animationGroups = ExportAnimationGroups(babylonScene);

            if (isBabylonExported)
            {
                // if there is animationGroup, then remove animations from nodes
                if (babylonScene.animationGroups.Count > 0)
                {
                    foreach (BabylonNode node in babylonScene.MeshesList)
                    {
                        node.animations = null;
                    }
                    foreach (BabylonNode node in babylonScene.LightsList)
                    {
                        node.animations = null;
                    }
                    foreach (BabylonNode node in babylonScene.CamerasList)
                    {
                        node.animations = null;
                    }
                    foreach (BabylonSkeleton skel in babylonScene.SkeletonsList)
                    {
                        foreach (BabylonBone bone in skel.bones)
                        {
                            bone.animation = null;
                        }
                    }
                }

                var sourcePath = exportParameters.pbrEnvironment;
                if (!string.IsNullOrEmpty(sourcePath)) {
                    var fileName = Path.GetFileName(sourcePath);

                    // Allow only dds file format
                    if (!fileName.EndsWith(".dds"))
                    {
                        RaiseWarning("Failed to export defauenvironment texture: only .dds format is supported.");
                    }
                    else
                    {
                        RaiseMessage($"texture id = Max_Babylon_Default_Environment");
                        babylonScene.environmentTexture = fileName;

                        if (exportParameters.writeTextures)
                        {
                            try
                            {
                                var destPath = Path.Combine(babylonScene.OutputPath, fileName);
                                if (File.Exists(sourcePath) && sourcePath != destPath)
                                {
                                    File.Copy(sourcePath, destPath, true);
                                }
                            }
                            catch
                            {
                                // silently fails
                                RaiseMessage($"Fail to export the default env texture", 3);
                            }
                        }
                    }
                }
            }


            // Output
            babylonScene.Prepare(false, false);
            if (isBabylonExported)
            {
                RaiseMessage("Saving to output file");

                var outputFile = Path.Combine(outputBabylonDirectory, outputFileName);

                var jsonSerializer = JsonSerializer.Create(new JsonSerializerSettings());
                var sb = new StringBuilder();
                var sw = new StringWriter(sb, CultureInfo.InvariantCulture);
                using (var jsonWriter = new JsonTextWriterOptimized(sw))
                {
                    jsonWriter.Formatting = Formatting.None;
                    jsonSerializer.Serialize(jsonWriter, babylonScene);
                }
                File.WriteAllText(outputFile, sb.ToString());

                if (exportParameters.generateManifest)
                {
                    File.WriteAllText(outputFile + ".manifest",
                        "{\r\n\"version\" : 1,\r\n\"enableSceneOffline\" : true,\r\n\"enableTexturesOffline\" : true\r\n}");
                }

                // Binary
                if (outputFormat == "binary babylon")
                {
                    RaiseMessage("Generating binary files");
                    BabylonFileConverter.BinaryConverter.Convert(outputFile, outputBabylonDirectory + "\\Binary",
                        message => RaiseMessage(message, 1),
                        error => RaiseError(error, 1));
                }
            }

            ReportProgressChanged(100);

            // Export glTF
            if (isGltfExported)
            {
                bool generateBinary = outputFormat == "glb";

                GLTFExporter gltfExporter = new GLTFExporter();
                exportParameters.customGLTFMaterialExporter = new MaxGLTFMaterialExporter(exportParameters, gltfExporter, this);
                gltfExporter.ExportGltf(this.exportParameters, babylonScene, tempOutputDirectory, outputFileName, generateBinary, this);
            }
            // Move files to output directory
            var filePaths = Directory.GetFiles(tempOutputDirectory);
            if (outputFormat == "binary babylon")
            {
                var tempBinaryOutputDirectory = Path.Combine(tempOutputDirectory, "Binary");
                var binaryFilePaths = Directory.GetFiles(tempBinaryOutputDirectory);
                foreach(var filePath in binaryFilePaths)
                {
                    if (filePath.EndsWith(".binary.babylon"))
                    {
                        var file = Path.GetFileName(filePath);
                        var tempFilePath = Path.Combine(tempBinaryOutputDirectory, file);
                        var outputFile = Path.Combine(outputDirectory, file);

                        IUTF8Str maxNotification = GlobalInterface.Instance.UTF8Str.Create(outputFile);
                        Loader.Global.BroadcastNotification(SystemNotificationCode.PreExport, maxNotification);
                        moveFileToOutputDirectory(tempFilePath, outputFile, exportParameters);
                        Loader.Global.BroadcastNotification(SystemNotificationCode.PostExport, maxNotification);
                    }
                    else if (filePath.EndsWith(".babylonbinarymeshdata"))
                    {
                        var file = Path.GetFileName(filePath);
                        var tempFilePath = Path.Combine(tempBinaryOutputDirectory, file);
                        var outputFile = Path.Combine(outputDirectory, file);

                        IUTF8Str maxNotification = GlobalInterface.Instance.UTF8Str.Create(outputFile);
                        Loader.Global.BroadcastNotification(SystemNotificationCode.PreExport, maxNotification);
                        moveFileToOutputDirectory(tempFilePath, outputFile, exportParameters);
                        Loader.Global.BroadcastNotification(SystemNotificationCode.PostExport, maxNotification);
                    }
                }
            }
            if (outputFormat == "glb")
            {
                foreach (var file_path in filePaths)
                {
                    if (Path.GetExtension(file_path) == ".glb")
                    {
                        var file = Path.GetFileName(file_path);
                        var tempFilePath = Path.Combine(tempOutputDirectory, file);
                        var outputFile = Path.Combine(outputDirectory, file);


                        IUTF8Str maxNotification = GlobalInterface.Instance.UTF8Str.Create(outputFile);
                        Loader.Global.BroadcastNotification(SystemNotificationCode.PreExport, maxNotification);
                        moveFileToOutputDirectory(tempFilePath, outputFile, exportParameters);
                        Loader.Global.BroadcastNotification(SystemNotificationCode.PostExport, maxNotification);

                        break;
                    }   
                }
            }
            else
            { 
                foreach (var filePath in filePaths)
                {
                    var file = Path.GetFileName(filePath);
                    string ext = Path.GetExtension(file);
                    var tempFilePath = Path.Combine(tempOutputDirectory, file);
                    var outputPath = Path.Combine(outputDirectory, file);
                    if (!string.IsNullOrWhiteSpace(exportParameters.textureFolder) && TextureUtilities.ExtensionIsValidGLTFTexture(ext))
                    {
                        outputPath = Path.Combine(exportParameters.textureFolder, file);
                    }

                    IUTF8Str maxNotification = GlobalInterface.Instance.UTF8Str.Create(outputPath);
                    Loader.Global.BroadcastNotification(SystemNotificationCode.PreExport, maxNotification);
                    moveFileToOutputDirectory(tempFilePath, outputPath, exportParameters);
                    Loader.Global.BroadcastNotification(SystemNotificationCode.PostExport, maxNotification);
                }
            }
            Directory.Delete(tempOutputDirectory, true);
            watch.Stop();

            RaiseMessage(string.Format("Exportation done in {0:0.00}s: {1}", watch.ElapsedMilliseconds / 1000.0, fileExportString), Color.Blue);
            IUTF8Str max_notification = Autodesk.Max.GlobalInterface.Instance.UTF8Str.Create("BabylonExportComplete");
            Loader.Global.BroadcastNotification(SystemNotificationCode.PostExport, max_notification);
        }

        private void moveFileToOutputDirectory(string sourceFilePath, string targetFilePath, ExportParameters exportParameters)
        {
            var fileExtension = Path.GetExtension(sourceFilePath).Substring(1).ToLower();
            if (validFormats.Contains(fileExtension))
            {
                if (exportParameters.writeTextures)
                {
                    if (File.Exists(targetFilePath))
                    {
                        if (exportParameters.overwriteTextures)
                        {
                            File.Delete(targetFilePath);
                            File.Move(sourceFilePath, targetFilePath);
                            RaiseMessage(sourceFilePath + " -> " + targetFilePath);
                        }
                    }
                    else
                    {
                        File.Move(sourceFilePath, targetFilePath);
                        RaiseMessage(sourceFilePath + " -> " + targetFilePath);
                    }
                }
            }
            else
            {
                if (File.Exists(targetFilePath))
                {
                    File.Delete(targetFilePath);
                }
                File.Move(sourceFilePath, targetFilePath);
                RaiseMessage(sourceFilePath + " -> " + targetFilePath);
            }
        }

        private BabylonNode exportNodeRec(IIGameNode maxGameNode, BabylonScene babylonScene, IIGameScene maxGameScene)
        {
            BabylonNode babylonNode = null;
            switch (maxGameNode.IGameObject.IGameType)
            {
                case Autodesk.Max.IGameObject.ObjectTypes.Mesh:
                    babylonNode = ExportMesh(maxGameScene, maxGameNode, babylonScene);
                    break;
                case Autodesk.Max.IGameObject.ObjectTypes.Camera:
                    babylonNode = ExportCamera(maxGameScene, maxGameNode, babylonScene);
                    break;
                case Autodesk.Max.IGameObject.ObjectTypes.Light:
                    babylonNode = ExportLight(maxGameScene, maxGameNode, babylonScene);
                    break;
                case Autodesk.Max.IGameObject.ObjectTypes.Unknown:
                    // Create a dummy (empty mesh) when type is unknown
                    // An example of unknown type object is the target of target light or camera
                    babylonNode = ExportDummy(maxGameScene, maxGameNode, babylonScene);
                    break;
                default:
                    // The type of node is not exportable (helper, spline, xref...)
                    break;
            }
            CheckCancelled();

            // If node is not exported successfully but is significant
            if (babylonNode == null &&
                isNodeRelevantToExport(maxGameNode))
            {
                // Create a dummy (empty mesh)
                babylonNode = ExportDummy(maxGameScene, maxGameNode, babylonScene);
            };
            
            if (babylonNode != null)
            {
                string tag = maxGameNode.MaxNode.GetStringProperty("babylonjs_tag", "");
                if (tag != "")
                {
                    babylonNode.tags = tag;
                }

                // Export its children
                for (int i = 0; i < maxGameNode.ChildCount; i++)
                {
                    var descendant = maxGameNode.GetNodeChild(i);
                    exportNodeRec(descendant, babylonScene, maxGameScene);
                }
            }

            return babylonNode;
        }

        /// <summary>
        /// Return true if node descendant hierarchy has any exportable Mesh, Camera or Light
        /// </summary>
        private bool isNodeRelevantToExport(IIGameNode maxGameNode)
        {
            bool isRelevantToExport;
            switch (maxGameNode.IGameObject.IGameType)
            {
                case Autodesk.Max.IGameObject.ObjectTypes.Mesh:
                    isRelevantToExport = IsMeshExportable(maxGameNode);
                    break;
                case Autodesk.Max.IGameObject.ObjectTypes.Camera:
                    isRelevantToExport = IsCameraExportable(maxGameNode);
                    break;
                case Autodesk.Max.IGameObject.ObjectTypes.Light:
                    isRelevantToExport = IsLightExportable(maxGameNode);
                    break;
                case Autodesk.Max.IGameObject.ObjectTypes.Helper:
                    isRelevantToExport = IsNodeExportable(maxGameNode);
                    break;
                default:
                    isRelevantToExport = false;
                    break;
            }

            if (isRelevantToExport)
            {
                return true;
            }

            // Descandant recursivity
            List<IIGameNode> maxDescendants = getDescendants(maxGameNode);
            int indexDescendant = 0;
            while (indexDescendant < maxDescendants.Count) // while instead of for to stop as soon as a relevant node has been found
            {
                if (isNodeRelevantToExport(maxDescendants[indexDescendant]))
                {
                    return true;
                }
                indexDescendant++;
            }

            // No relevant node found in hierarchy
            return false;
        }

        private List<IIGameNode> getDescendants(IIGameNode maxGameNode)
        {
            var maxDescendants = new List<IIGameNode>();
            for (int i = 0; i < maxGameNode.ChildCount; i++)
            {
                maxDescendants.Add(maxGameNode.GetNodeChild(i));
            }
            return maxDescendants;
        }

        private HashSet<IIGameNode> getRootNodes(IIGameScene maxGameScene)
        {
            HashSet<IIGameNode> maxGameNodes = new HashSet<IIGameNode>();

            Func<IIGameNode, IIGameNode> getMaxRootNode = delegate (IIGameNode maxGameNode)
            {
                while (maxGameNode.NodeParent != null)
                {
                    maxGameNode = maxGameNode.NodeParent;
                }
                return maxGameNode;
            };

            Action<Autodesk.Max.IGameObject.ObjectTypes> addMaxRootNodes = delegate (Autodesk.Max.IGameObject.ObjectTypes type)
            {
                ITab<IIGameNode> maxGameNodesOfType = maxGameScene.GetIGameNodeByType(type);
                if (maxGameNodesOfType != null)
                {
                    TabToList(maxGameNodesOfType).ForEach(maxGameNode =>
                    {
                        var maxRootNode = getMaxRootNode(maxGameNode);
                        maxGameNodes.Add(maxRootNode);
                    });
                }
            };

            addMaxRootNodes(Autodesk.Max.IGameObject.ObjectTypes.Mesh);
            addMaxRootNodes(Autodesk.Max.IGameObject.ObjectTypes.Light);
            addMaxRootNodes(Autodesk.Max.IGameObject.ObjectTypes.Camera);
            addMaxRootNodes(Autodesk.Max.IGameObject.ObjectTypes.Helper);

            return maxGameNodes;
        }

        private static List<T> TabToList<T>(ITab<T> tab)
        {
            if (tab == null)
            {
                return null;
            }
            else
            {
                List<T> list = new List<T>();
                for (int i = 0; i < tab.Count; i++)
                {
#if MAX2017 || MAX2018 || MAX2019
                    var item = tab[i];
#else
                    var item = tab[new IntPtr(i)];
#endif
                    list.Add(item);
                }
                return list;
            }
        }

        private bool IsNodeExportable(IIGameNode gameNode)
        {
            if (gameNode.MaxNode.GetBoolProperty("babylonjs_noexport"))
            {
                return false;
            }

            if (exportParameters.exportOnlySelected && !gameNode.MaxNode.Selected)
            {
                return false;
            }

            if (!exportParameters.exportHiddenObjects && gameNode.MaxNode.IsHidden(NodeHideFlags.None, false))
            {
                return false;
            }

            return true;
        }

        private IMatrix3 GetInvertWorldTM(IIGameNode gameNode, int key)
        {
            var worldMatrix = gameNode.GetWorldTM(key);
            var invertedWorldMatrix = worldMatrix.ExtractMatrix3();
            invertedWorldMatrix.Invert();
            return invertedWorldMatrix;
        }

        private IMatrix3 GetOffsetTM(IIGameNode gameNode, int key)
        {
            IPoint3 objOffsetPos = gameNode.MaxNode.ObjOffsetPos;
            IQuat objOffsetQuat = gameNode.MaxNode.ObjOffsetRot;
            IPoint3 objOffsetScale = gameNode.MaxNode.ObjOffsetScale.S;

            // conversion: LH vs RH coordinate system (swap Y and Z)
            var tmpSwap = objOffsetPos.Y;
            objOffsetPos.Y = objOffsetPos.Z;
            objOffsetPos.Z = tmpSwap;

            tmpSwap = objOffsetQuat.Y;
            objOffsetQuat.Y = objOffsetQuat.Z;
            objOffsetQuat.Z = tmpSwap;
            var objOffsetRotMat = Tools.Identity;
            objOffsetQuat.MakeMatrix(objOffsetRotMat, true);

            tmpSwap = objOffsetScale.Y;
            objOffsetScale.Y = objOffsetScale.Z;
            objOffsetScale.Z = tmpSwap;

            // build the offset transform; equivalent in maxscript: 
            // offsetTM = (scaleMatrix $.objectOffsetScale) * ($.objectOffsetRot as matrix3) * (transMatrix $.objectOffsetPos)
            IMatrix3 offsetTM = Tools.Identity;
            offsetTM.Scale(objOffsetScale, false);
            offsetTM.MultiplyBy(objOffsetRotMat);
            offsetTM.Translate(objOffsetPos); 

            return offsetTM;
        }

        /// <summary>
        /// In 3DS Max default element can look in different direction than the same default element in Babylon or in glTF.
        /// This function correct the node rotation.
        /// </summary>
        /// <param name="node"></param>
        /// <param name="babylonScene"></param>
        /// <param name="angle"></param>
        private void FixNodeRotation(ref BabylonNode node, ref BabylonScene babylonScene, double angle)
        {
            string id = node.id;
            IList<BabylonMesh> meshes = babylonScene.MeshesList.FindAll(mesh => mesh.parentId == null ? false : mesh.parentId.Equals(id));

            RaiseMessage($"{node.name}", 2);

            // fix the vue
            // Rotation around the axis X of PI / 2 in the indirect direction for camera
            // double angle = Math.PI / 2; // for camera
            // double angle = -Math.PI / 2; // for light

            if (node.rotation != null)
            {
                node.rotation[0] += (float)angle;
            }
            if (node.rotationQuaternion != null)
            {
                BabylonQuaternion rotationQuaternion = FixCameraQuaternion(node, angle);

                node.rotationQuaternion = rotationQuaternion.ToArray();
                node.rotation = rotationQuaternion.toEulerAngles().ToArray();
            }

            // animation
            List<BabylonAnimation> animations = new List<BabylonAnimation>(node.animations);
            BabylonAnimation animationRotationQuaternion = animations.Find(animation => animation.property.Equals("rotationQuaternion"));
            if (animationRotationQuaternion != null)
            {
                foreach (BabylonAnimationKey key in animationRotationQuaternion.keys)
                {
                    key.values = FixCameraQuaternion(key.values, angle);
                }
            }
            else   // if the camera has a lockedTargetId, it is the extraAnimations that stores the rotation animation
            {
                if (node.extraAnimations != null)
                {
                    List<BabylonAnimation> extraAnimations = new List<BabylonAnimation>(node.extraAnimations);
                    animationRotationQuaternion = extraAnimations.Find(animation => animation.property.Equals("rotationQuaternion"));
                    if (animationRotationQuaternion != null)
                    {
                        foreach (BabylonAnimationKey key in animationRotationQuaternion.keys)
                        {
                            key.values = FixCameraQuaternion(key.values, angle);
                        }
                    }
                }
            }

            // fix direct children
            // Rotation around the axis X of -PI / 2 in the direct direction for camera children
            angle = -angle;
            foreach (var mesh in meshes)
            {
                RaiseVerbose($"{mesh.name}", 3);
                mesh.position = new float[] { mesh.position[0], mesh.position[2], -mesh.position[1] };

                // Add a rotation of PI/2 axis X in direct direction
                if (mesh.rotationQuaternion != null)
                {
                    // Rotation around the axis X of -PI / 2 in the direct direction
                    BabylonQuaternion quaternion = FixChildQuaternion(mesh, angle);

                    mesh.rotationQuaternion = quaternion.ToArray();
                }
                if (mesh.rotation != null)
                {
                    mesh.rotation[0] += (float)angle;
                }


                // Animations
                animations = new List<BabylonAnimation>(mesh.animations);
                // Position
                BabylonAnimation animationPosition = animations.Find(animation => animation.property.Equals("position"));
                if (animationPosition != null)
                {
                    foreach (BabylonAnimationKey key in animationPosition.keys)
                    {
                        key.values = new float[] { key.values[0], key.values[2], -key.values[1] };
                    }
                }

                // Rotation
                animationRotationQuaternion = animations.Find(animation => animation.property.Equals("rotationQuaternion"));
                if (animationRotationQuaternion != null)
                {
                    foreach (BabylonAnimationKey key in animationRotationQuaternion.keys)
                    {
                        key.values = FixChildQuaternion(key.values, angle);
                    }
                }
            }
        }

        private void SetNodePosition(ref BabylonNode node, ref BabylonScene babylonScene, float[] newPosition)
        {
            float[] offset = new float[] { newPosition[0] - node.position[0], newPosition[1] - node.position[1], newPosition[2] - node.position[2] };
            node.position = newPosition;

            List<BabylonAnimation> animations = new List<BabylonAnimation>(node.animations);
            BabylonAnimation animationPosition = animations.Find(animation => animation.property.Equals("position"));
            if (animationPosition != null)
            {
                foreach (BabylonAnimationKey key in animationPosition.keys)
                {
                    key.values = new float[] {
                        key.values[0] + offset[0],
                        key.values[1] + offset[1],
                        key.values[2] + offset[2] };
                }
            }
        }
    }
}<|MERGE_RESOLUTION|>--- conflicted
+++ resolved
@@ -195,16 +195,10 @@
             this.exportParameters = exportParameters;
             IINode exportNode = (exportParameters as MaxExportParameters).exportNode;
 
-<<<<<<< HEAD
             if (exportParameters.useHoldFetchLogig)
             {
                 if(exportParameters.flattenExport) FlattenHierarchy();
                 if(exportParameters.mergeInheritedContainers)ExportClosedContainers();
-=======
-            if(exportParameters.flattenScene)
-            {
-                FlattenHierarchy(exportNode);
->>>>>>> 21d6bf47
             }
 
             this.scaleFactor = Tools.GetScaleFactorToMeters();
