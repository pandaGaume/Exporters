--- conflicted
+++ resolved
@@ -159,11 +159,8 @@
         public void FlattenItem(ref IINode itemNode)
         {
             AnimationGroupList animationGroupList = new AnimationGroupList();
-<<<<<<< HEAD
             animationGroupList.LoadFromData(Loader.Core.RootNode);
-=======
-            animationGroupList.LoadFromData();
-            
+
                 
             IINode hierachyRoot = null;
             if (itemNode == null)
@@ -178,7 +175,6 @@
                 string message = $"Flattening child nodes of {itemNode.Name}...";
                 RaiseMessage(message, 0);
             }
->>>>>>> 3e5c5ea1
 
             List<IINode> flattenableNodes = new List<IINode>();
             List<IINode> flattenedNodes = new List<IINode>();
@@ -808,7 +804,7 @@
                 if (maxExporterParameters.flattenScene)
                 {
                     Tools.RemoveFlattenModification();
-                }
+        }
             }
         }
 
