--- conflicted
+++ resolved
@@ -7,10 +7,7 @@
 using System.Globalization;
 using System.IO;
 using System.Linq;
-<<<<<<< HEAD
 using System.Reflection;
-=======
->>>>>>> db176841
 using System.Text;
 using System.Windows.Forms;
 using Color = System.Drawing.Color;
@@ -383,16 +380,10 @@
             }
 
             // Materials
-<<<<<<< HEAD
-            RaiseMessage("Exporting materials");
-
-            var matsToExport = referencedMaterials.ToArray(); // Snapshot because multimaterials can export new materials
-            foreach (var mat in matsToExport)
-=======
             if (exportParameters.exportMaterials)
->>>>>>> db176841
             {
                 RaiseMessage("Exporting materials");
+
                 var matsToExport = referencedMaterials.ToArray(); // Snapshot because multimaterials can export new materials
                 foreach (var mat in matsToExport)
                 {
