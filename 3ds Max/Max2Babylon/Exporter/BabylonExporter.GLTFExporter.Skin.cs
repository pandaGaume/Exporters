--- conflicted
+++ resolved
@@ -149,12 +149,9 @@
                 index = gltf.NodesList.Count
             };
             gltf.NodesList.Add(gltfNode);
-<<<<<<< HEAD
-            alreadyExportedNodes.Add(babylonBone.name, gltfNode);
+            
+            alreadyExportedNodes.Add(babylonBone.id, gltfNode);
             boneToGltfNodeMap.Add(babylonBone, gltfNode);
-=======
-            alreadyExportedNodes.Add(babylonBone.id, gltfNode);
->>>>>>> 1b56a6ed
 
             // Hierarchy
             if (babylonBone.parentBoneIndex >= 0)
