﻿using BabylonExport.Entities;
using GLTFExport.Entities;
using System;
using System.Collections.Generic;
using System.Drawing;
using System.IO;

namespace Max2Babylon
{
    partial class BabylonExporter
    {
        private static List<string> validGltfFormats = new List<string>(new string[] { "png", "jpg", "jpeg" });
        private static List<string> invalidGltfFormats = new List<string>(new string[] { "dds", "tga", "tif", "tiff", "bmp", "gif" });

        /// <summary>
        /// Export the texture using the parameters of babylonTexture except its name.
        /// Write the bitmap file
        /// </summary>
        /// <param name="babylonTexture"></param>
        /// <param name="bitmap"></param>
        /// <param name="name"></param>
        /// <param name="gltf"></param>
        /// <returns></returns>
        private GLTFTextureInfo ExportBitmapTexture(GLTF gltf, BabylonTexture babylonTexture, Bitmap bitmap = null, string name = null)
        {
            if (babylonTexture != null)
            {
                if (bitmap == null)
                {
                    bitmap = babylonTexture.bitmap;
                }
                if (name == null)
                {
                    name = babylonTexture.name;
                }
            }

            return ExportTexture(babylonTexture, gltf, name, () =>
            {
                var extension = Path.GetExtension(name);

                // Write image to output
                if (CopyTexturesToOutput)
                {
                    var absolutePath = Path.Combine(gltf.OutputFolder, name);
                    var imageFormat = extension == ".jpg" ? System.Drawing.Imaging.ImageFormat.Jpeg : System.Drawing.Imaging.ImageFormat.Png;
                    RaiseMessage($"GLTFExporter.Texture | write image '{name}' to '{absolutePath}'", 3);
                    bitmap.Save(absolutePath, imageFormat);
                }

                return extension.Substring(1); // remove the dot
            });
        }

        private GLTFTextureInfo ExportTexture(BabylonTexture babylonTexture, GLTF gltf)
        {
            return ExportTexture(babylonTexture, gltf, null, 
                () => { return TryWriteImage(gltf, babylonTexture.originalPath, babylonTexture.name); });
        }

<<<<<<< HEAD
        private string TryWriteImage(GLTF gltf, string sourcePath, string textureName)
        {
            if (sourcePath == null || sourcePath == "")
            {
                RaiseWarning("Texture path is missing.", 2);
                return null;
            }
=======
                if (sourcePath == null || sourcePath == "")
                {
                    RaiseWarning("Texture path is missing.", 3);
                    return null;
                }
>>>>>>> 6e680c41

            var validImageFormat = GetGltfValidImageFormat(Path.GetExtension(sourcePath));

<<<<<<< HEAD
            if (validImageFormat == null)
            {
                // Image format is not supported by the exporter
                RaiseWarning(string.Format("Format of texture {0} is not supported by the exporter. Consider using a standard image format like jpg or png.", Path.GetFileName(sourcePath)), 2);
                return null;
            }
=======
                if (validImageFormat == null)
                {
                    // Image format is not supported by the exporter
                    RaiseWarning(string.Format("Format of texture {0} is not supported by the exporter. Consider using a standard image format like jpg or png.", Path.GetFileName(sourcePath)), 3);
                    return null;
                }
>>>>>>> 6e680c41

            // Copy texture to output
            var destPath = Path.Combine(gltf.OutputFolder, textureName);
            destPath = Path.ChangeExtension(destPath, validImageFormat);
            CopyGltfTexture(sourcePath, destPath);

            return validImageFormat;
        }

        private GLTFTextureInfo ExportTexture(BabylonTexture babylonTexture, GLTF gltf, string name, Func<string> writeImageFunc)
        {
            if (babylonTexture == null)
            {
                return null;
            }

            if (name == null)
            {
                name = babylonTexture.name;
            }

            RaiseMessage("GLTFExporter.Texture | Export texture named: " + name, 2);

            string validImageFormat = writeImageFunc.Invoke();
            if (validImageFormat == null)
            {
                return null;
            }

            name = Path.ChangeExtension(name, validImageFormat);

            // --------------------------
            // -------- Sampler ---------
            // --------------------------

<<<<<<< HEAD
            RaiseMessage("GLTFExporter.Texture | create sampler", 2);
            GLTFSampler gltfSampler = gltf.AddSampler();
=======
            RaiseMessage("GLTFExporter.Texture | create sampler", 3);
            GLTFSampler gltfSampler = new GLTFSampler();
            gltfSampler.index = gltf.SamplersList.Count;
            gltf.SamplersList.Add(gltfSampler);
>>>>>>> 6e680c41

            // --- Retreive info from babylon texture ---
            // Mag and min filters
            GLTFSampler.TextureMagFilter? magFilter;
            GLTFSampler.TextureMinFilter? minFilter;
            getSamplingParameters(babylonTexture.samplingMode, out magFilter, out minFilter);
            gltfSampler.magFilter = magFilter;
            gltfSampler.minFilter = minFilter;
            // WrapS and wrapT
            gltfSampler.wrapS = getWrapMode(babylonTexture.wrapU);
            gltfSampler.wrapT = getWrapMode(babylonTexture.wrapV);
            

            // --------------------------
            // --------- Image ----------
            // --------------------------

<<<<<<< HEAD
            RaiseMessage("GLTFExporter.Texture | create image", 2);
            GLTFImage gltfImage = gltf.AddImage();
=======
            RaiseMessage("GLTFExporter.Texture | create image", 3);
            GLTFImage gltfImage = new GLTFImage
            {
                uri = name
            };
>>>>>>> 6e680c41

            gltfImage.uri = name;
            gltfImage.FileExtension = validImageFormat;


            // --------------------------
            // -------- Texture ---------
            // --------------------------

<<<<<<< HEAD
            RaiseMessage("GLTFExporter.Texture | create texture", 2);
            GLTFTexture gltfTexture = gltf.AddTexture(gltfImage, gltfSampler);
            gltfTexture.name = name;
=======
            RaiseMessage("GLTFExporter.Texture | create texture", 3);
            var gltfTexture = new GLTFTexture
            {
                name = name,
                sampler = gltfSampler.index,
                source = gltfImage.index
            };
            gltfTexture.index = gltf.TexturesList.Count;
            gltf.TexturesList.Add(gltfTexture);
>>>>>>> 6e680c41


            // --------------------------
            // ------ TextureInfo -------
            // --------------------------
            var gltfTextureInfo = new GLTFTextureInfo
            {
                index = gltfTexture.index
            };

            return gltfTextureInfo;
        }

        private void getSamplingParameters(BabylonTexture.SamplingMode samplingMode, out GLTFSampler.TextureMagFilter? magFilter, out GLTFSampler.TextureMinFilter? minFilter)
        {
            switch (samplingMode)
            {
                case BabylonTexture.SamplingMode.NEAREST_NEAREST_MIPLINEAR:
                    magFilter = GLTFSampler.TextureMagFilter.NEAREST;
                    minFilter = GLTFSampler.TextureMinFilter.NEAREST_MIPMAP_LINEAR;
                    break;
                case BabylonTexture.SamplingMode.LINEAR_LINEAR_MIPNEAREST:
                    magFilter = GLTFSampler.TextureMagFilter.LINEAR;
                    minFilter = GLTFSampler.TextureMinFilter.LINEAR_MIPMAP_NEAREST;
                    break;
                case BabylonTexture.SamplingMode.LINEAR_LINEAR_MIPLINEAR:
                    magFilter = GLTFSampler.TextureMagFilter.LINEAR;
                    minFilter = GLTFSampler.TextureMinFilter.LINEAR_MIPMAP_LINEAR;
                    break;
                case BabylonTexture.SamplingMode.NEAREST_NEAREST_MIPNEAREST:
                    magFilter = GLTFSampler.TextureMagFilter.NEAREST;
                    minFilter = GLTFSampler.TextureMinFilter.NEAREST_MIPMAP_NEAREST;
                    break;
                case BabylonTexture.SamplingMode.NEAREST_LINEAR_MIPNEAREST:
                    magFilter = GLTFSampler.TextureMagFilter.NEAREST;
                    minFilter = GLTFSampler.TextureMinFilter.LINEAR_MIPMAP_NEAREST;
                    break;
                case BabylonTexture.SamplingMode.NEAREST_LINEAR_MIPLINEAR:
                    magFilter = GLTFSampler.TextureMagFilter.NEAREST;
                    minFilter = GLTFSampler.TextureMinFilter.LINEAR_MIPMAP_LINEAR;
                    break;
                case BabylonTexture.SamplingMode.NEAREST_LINEAR:
                    magFilter = GLTFSampler.TextureMagFilter.NEAREST;
                    minFilter = GLTFSampler.TextureMinFilter.LINEAR;
                    break;
                case BabylonTexture.SamplingMode.NEAREST_NEAREST:
                    magFilter = GLTFSampler.TextureMagFilter.NEAREST;
                    minFilter = GLTFSampler.TextureMinFilter.NEAREST;
                    break;
                case BabylonTexture.SamplingMode.LINEAR_NEAREST_MIPNEAREST:
                    magFilter = GLTFSampler.TextureMagFilter.LINEAR;
                    minFilter = GLTFSampler.TextureMinFilter.NEAREST_MIPMAP_NEAREST;
                    break;
                case BabylonTexture.SamplingMode.LINEAR_NEAREST_MIPLINEAR:
                    magFilter = GLTFSampler.TextureMagFilter.LINEAR;
                    minFilter = GLTFSampler.TextureMinFilter.NEAREST_MIPMAP_LINEAR;
                    break;
                case BabylonTexture.SamplingMode.LINEAR_LINEAR:
                    magFilter = GLTFSampler.TextureMagFilter.LINEAR;
                    minFilter = GLTFSampler.TextureMinFilter.LINEAR;
                    break;
                case BabylonTexture.SamplingMode.LINEAR_NEAREST:
                    magFilter = GLTFSampler.TextureMagFilter.LINEAR;
                    minFilter = GLTFSampler.TextureMinFilter.NEAREST;
                    break;
                default:
                    RaiseError("GLTFExporter.Texture | texture sampling mode not found", 3);
                    magFilter = null;
                    minFilter = null;
                    break;
            }
        }

        private GLTFSampler.TextureWrapMode? getWrapMode(BabylonTexture.AddressMode babylonTextureAdresseMode)
        {
            switch (babylonTextureAdresseMode)
            {
                case BabylonTexture.AddressMode.CLAMP_ADDRESSMODE:
                    return GLTFSampler.TextureWrapMode.CLAMP_TO_EDGE;
                case BabylonTexture.AddressMode.WRAP_ADDRESSMODE:
                    return GLTFSampler.TextureWrapMode.REPEAT;
                case BabylonTexture.AddressMode.MIRROR_ADDRESSMODE:
                    return GLTFSampler.TextureWrapMode.MIRRORED_REPEAT;
                default:
                    RaiseError("GLTFExporter.Texture | texture wrap mode not found", 3);
                    return null;
            }
        }

        private string GetGltfValidImageFormat(string extension)
        {
            return _getValidImageFormat(extension, validGltfFormats, invalidGltfFormats);
        }

        private void CopyGltfTexture(string sourcePath, string destPath)
        {
            _copyTexture(sourcePath, destPath, validGltfFormats, invalidGltfFormats);
        }
    }
}<|MERGE_RESOLUTION|>--- conflicted
+++ resolved
@@ -58,39 +58,22 @@
                 () => { return TryWriteImage(gltf, babylonTexture.originalPath, babylonTexture.name); });
         }
 
-<<<<<<< HEAD
         private string TryWriteImage(GLTF gltf, string sourcePath, string textureName)
         {
             if (sourcePath == null || sourcePath == "")
             {
-                RaiseWarning("Texture path is missing.", 2);
-                return null;
-            }
-=======
-                if (sourcePath == null || sourcePath == "")
-                {
-                    RaiseWarning("Texture path is missing.", 3);
-                    return null;
-                }
->>>>>>> 6e680c41
+                RaiseWarning("Texture path is missing.", 3);
+                return null;
+            }
 
             var validImageFormat = GetGltfValidImageFormat(Path.GetExtension(sourcePath));
 
-<<<<<<< HEAD
             if (validImageFormat == null)
             {
                 // Image format is not supported by the exporter
-                RaiseWarning(string.Format("Format of texture {0} is not supported by the exporter. Consider using a standard image format like jpg or png.", Path.GetFileName(sourcePath)), 2);
-                return null;
-            }
-=======
-                if (validImageFormat == null)
-                {
-                    // Image format is not supported by the exporter
-                    RaiseWarning(string.Format("Format of texture {0} is not supported by the exporter. Consider using a standard image format like jpg or png.", Path.GetFileName(sourcePath)), 3);
-                    return null;
-                }
->>>>>>> 6e680c41
+                RaiseWarning(string.Format("Format of texture {0} is not supported by the exporter. Consider using a standard image format like jpg or png.", Path.GetFileName(sourcePath)), 3);
+                return null;
+            }
 
             // Copy texture to output
             var destPath = Path.Combine(gltf.OutputFolder, textureName);
@@ -126,15 +109,8 @@
             // -------- Sampler ---------
             // --------------------------
 
-<<<<<<< HEAD
-            RaiseMessage("GLTFExporter.Texture | create sampler", 2);
+            RaiseMessage("GLTFExporter.Texture | create sampler", 3);
             GLTFSampler gltfSampler = gltf.AddSampler();
-=======
-            RaiseMessage("GLTFExporter.Texture | create sampler", 3);
-            GLTFSampler gltfSampler = new GLTFSampler();
-            gltfSampler.index = gltf.SamplersList.Count;
-            gltf.SamplersList.Add(gltfSampler);
->>>>>>> 6e680c41
 
             // --- Retreive info from babylon texture ---
             // Mag and min filters
@@ -152,16 +128,8 @@
             // --------- Image ----------
             // --------------------------
 
-<<<<<<< HEAD
-            RaiseMessage("GLTFExporter.Texture | create image", 2);
+            RaiseMessage("GLTFExporter.Texture | create image", 3);
             GLTFImage gltfImage = gltf.AddImage();
-=======
-            RaiseMessage("GLTFExporter.Texture | create image", 3);
-            GLTFImage gltfImage = new GLTFImage
-            {
-                uri = name
-            };
->>>>>>> 6e680c41
 
             gltfImage.uri = name;
             gltfImage.FileExtension = validImageFormat;
@@ -171,21 +139,9 @@
             // -------- Texture ---------
             // --------------------------
 
-<<<<<<< HEAD
-            RaiseMessage("GLTFExporter.Texture | create texture", 2);
+            RaiseMessage("GLTFExporter.Texture | create texture", 3);
             GLTFTexture gltfTexture = gltf.AddTexture(gltfImage, gltfSampler);
             gltfTexture.name = name;
-=======
-            RaiseMessage("GLTFExporter.Texture | create texture", 3);
-            var gltfTexture = new GLTFTexture
-            {
-                name = name,
-                sampler = gltfSampler.index,
-                source = gltfImage.index
-            };
-            gltfTexture.index = gltf.TexturesList.Count;
-            gltf.TexturesList.Add(gltfTexture);
->>>>>>> 6e680c41
 
 
             // --------------------------
