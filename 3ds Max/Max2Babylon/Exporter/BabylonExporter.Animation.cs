﻿using Autodesk.Max;
using BabylonExport.Entities;
using System;
using System.Collections.Generic;
using System.Linq;

namespace Max2Babylon
{
    partial class BabylonExporter
    {
        private IList<BabylonAnimationGroup> ExportAnimationGroups(BabylonScene babylonScene)
        {
            IList<BabylonAnimationGroup> animationGroups = new List<BabylonAnimationGroup>();

            // Retrieve and parse animation group data
            AnimationGroupList animationList = AnimationGroupList.InitAnimationGroups(this);

            foreach (AnimationGroup animGroup in animationList)
            {
                RaiseMessage("Exporter.animationGroups | " + animGroup.Name, 1);

                BabylonAnimationGroup animationGroup = new BabylonAnimationGroup
                {
                    name = animGroup.Name,
                    from = animGroup.FrameStart,
                    to = animGroup.FrameEnd,
                    targetedAnimations = new List<BabylonTargetedAnimation>()
                };

                // add animations of each nodes contained in the animGroup
                foreach (Guid guid in animGroup.NodeGuids)
                {
                    IINode maxNode = Tools.GetINodeByGuid(guid);

                    // node could have been deleted, silently ignore it
                    if (maxNode == null)
                        continue;


                    // Helpers can be exported as dummies and as bones
<<<<<<< HEAD
                    string nodeId = maxNode.GetGuid().ToString();
                    string boneId = isGltfExported?maxNode.GetGuid().ToString(): maxNode.GetGuid().ToString()+"-bone";   // the suffix "-bone" is added in babylon export format to assure the uniqueness of IDs
=======
                    string nodeId = guid.ToString();
                    string boneId = guid.ToString()+"-bone";   // the suffix "-bone" is added in babylon export format to assure the uniqueness of IDs
>>>>>>> 7122d7df


                    // Node
                    BabylonNode node = null;
                    babylonScene.NodeMap.TryGetValue(nodeId, out node);
                    if (node != null)
                    {
                        if (node.animations != null && node.animations.Length != 0)
                        {
                            IList<BabylonAnimation> animations = GetSubAnimations(node, animationGroup.from, animationGroup.to);
                            foreach (BabylonAnimation animation in animations)
                            {
                                BabylonTargetedAnimation targetedAnimation = new BabylonTargetedAnimation
                                {
                                    animation = animation,
                                    targetId = nodeId
                                };

                                animationGroup.targetedAnimations.Add(targetedAnimation);
                            }
                        }
                        else if (exportNonAnimated)
                        {
                            BabylonTargetedAnimation targetedAnimation = new BabylonTargetedAnimation
                            {
                                animation = CreatePositionAnimation(animationGroup.from, animationGroup.to, node.position),
                                targetId = node.id
                            };

                            animationGroup.targetedAnimations.Add(targetedAnimation);
                        }
                    }

                    // bone
                    BabylonBone bone = null;
                    int index = 0;
                    while (index < babylonScene.SkeletonsList.Count && bone == null)
                    {
                        BabylonSkeleton skel = babylonScene.SkeletonsList[index];
                        bone = skel.bones.FirstOrDefault(b => b.id == boneId);
                        index++;
                    }

                    if (bone != null)
                    {
                        if (bone.animation != null)
                        {
                            IList<BabylonAnimation> animations = GetSubAnimations(bone, animationGroup.from, animationGroup.to);
                            foreach (BabylonAnimation animation in animations)
                            {
                                BabylonTargetedAnimation targetedAnimation = new BabylonTargetedAnimation
                                {
                                    animation = animation,
                                    targetId = boneId
                                };

                                animationGroup.targetedAnimations.Add(targetedAnimation);
                            }
                        }
                        else if (exportNonAnimated)
                        {
                            BabylonTargetedAnimation targetedAnimation = new BabylonTargetedAnimation
                            {
                                animation = CreateMatrixAnimation(animationGroup.from, animationGroup.to, bone.matrix),
                                targetId = bone.id
                            };

                            animationGroup.targetedAnimations.Add(targetedAnimation);
                        }
                    }
                }

                if (animationGroup.targetedAnimations.Count > 0)
                {
                    animationGroups.Add(animationGroup);
                }
            }

            return animationGroups;
        }

        private IList<BabylonAnimation> GetSubAnimations(BabylonNode babylonNode, float from, float to)
        {
            IList<BabylonAnimation> subAnimations = new List<BabylonAnimation>();

            foreach (BabylonAnimation nodeAnimation in babylonNode.animations)
            {
                // clone the animation
                BabylonAnimation animation = (BabylonAnimation)nodeAnimation.Clone();

                // Select usefull keys
                var keys = animation.keysFull = animation.keysFull.FindAll(k => from <= k.frame && k.frame <= to);

                // Optimize these keys
                if (optimizeAnimations)
                {
                    OptimizeAnimations(keys, true);
                }

                // 
                animation.keys = keys.ToArray();
                subAnimations.Add(animation);
            }

            return subAnimations;
        }

        private IList<BabylonAnimation> GetSubAnimations(BabylonBone babylonBone, float from, float to)
        {
            IList<BabylonAnimation> subAnimations = new List<BabylonAnimation>();

            // clone the animation
            BabylonAnimation animation = (BabylonAnimation)babylonBone.animation.Clone();

            // Select usefull keys
            var keys = animation.keysFull = animation.keysFull.FindAll(k => from <= k.frame && k.frame <= to);

            // Optimize these keys
            if (optimizeAnimations)
            {
                OptimizeAnimations(keys, true);
            }

            // 
            animation.keys = keys.ToArray();
            subAnimations.Add(animation);

            return subAnimations;
        }
        private BabylonAnimation CreatePositionAnimation(float from, float to, float[] position)
        {
            BabylonAnimation animation = new BabylonAnimation
            {
                name = "position animation",
                property = "position",
                dataType = 1,
                loopBehavior = (int)BabylonAnimation.LoopBehavior.Cycle,
                framePerSecond = Loader.Global.FrameRate,
                keysFull = new List<BabylonAnimationKey>()
            };

            animation.keysFull.Add(new BabylonAnimationKey
            {
                frame = (int)from,
                values = position
            });
            animation.keysFull.Add(new BabylonAnimationKey
            {
                frame = (int)to,
                values = position
            });

            animation.keys = animation.keysFull.ToArray();

            return animation;
        }

        private BabylonAnimation CreateMatrixAnimation(float from, float to, float[] matrix)
        {
            BabylonAnimation animation = new BabylonAnimation
            {
                name = "_matrix animation",
                property = "_matrix",
                dataType = 3,
                loopBehavior = (int)BabylonAnimation.LoopBehavior.Cycle,
                framePerSecond = Loader.Global.FrameRate,
                keysFull = new List<BabylonAnimationKey>()
            };

            animation.keysFull.Add(new BabylonAnimationKey
            {
                frame = (int)from,
                values = matrix
            });
            animation.keysFull.Add(new BabylonAnimationKey
            {
                frame = (int)from,
                values = matrix
            });

            animation.keys = animation.keysFull.ToArray();

            return animation;
        }


        private static bool ExportBabylonKeys(List<BabylonAnimationKey> keys, string property, List<BabylonAnimation> animations, BabylonAnimation.DataType dataType, BabylonAnimation.LoopBehavior loopBehavior)
        {
            if (keys.Count == 0)
            {
                return false;
            }

            var end = Loader.Core.AnimRange.End;
            if (keys[keys.Count - 1].frame != end / Loader.Global.TicksPerFrame)
            {
                keys.Add(new BabylonAnimationKey()
                {
                    frame = end / Loader.Global.TicksPerFrame,
                    values = keys[keys.Count - 1].values
                });
            }

            var babylonAnimation = new BabylonAnimation
            {
                dataType = (int)dataType,
                name = property + " animation",
                keys = keys.ToArray(),
                framePerSecond = Loader.Global.FrameRate,
                loopBehavior = (int)loopBehavior,
                property = property
            };

            animations.Add(babylonAnimation);

            return true;
        }

        // -----------------------
        // -- From GameControl ---
        // -----------------------

        private bool ExportFloatGameController(IIGameControl control, string property, List<BabylonAnimation> animations)
        {
            return ExportGameController(control, property, animations, IGameControlType.Float, BabylonAnimation.DataType.Float, gameKey => new float[] { gameKey.SampleKey.Fval / 100.0f });
        }

        private bool ExportGameController(IIGameControl control, string property, List<BabylonAnimation> animations, IGameControlType type, BabylonAnimation.DataType dataType, Func<IIGameKey, float[]> extractValueFunc)
        {
            var keys = ExportBabylonKeysFromGameController(control, type, extractValueFunc);

            if (keys == null)
            {
                return false;
            }

            var loopBehavior = BabylonAnimation.LoopBehavior.Cycle;
            return ExportBabylonKeys(keys, property, animations, dataType, loopBehavior);
        }

        private List<BabylonAnimationKey> ExportBabylonKeysFromGameController(IIGameControl control, IGameControlType type, Func<IIGameKey, float[]> extractValueFunc)
        {
            if (control == null)
            {
                return null;
            }

            ITab<IIGameKey> gameKeyTab = GlobalInterface.Instance.Tab.Create<IIGameKey>();
            control.GetQuickSampledKeys(gameKeyTab, type);

            if (gameKeyTab == null)
            {
                return null;
            }

            var keys = new List<BabylonAnimationKey>();
            for (int indexKey = 0; indexKey < gameKeyTab.Count; indexKey++)
            {
#if MAX2017 || MAX2018 || MAX2019 || MAX2020
                var gameKey = gameKeyTab[indexKey];
#else
                var gameKey = gameKeyTab[new IntPtr(indexKey)];
#endif

                var key = new BabylonAnimationKey()
                {
                    frame = gameKey.T / Loader.Global.TicksPerFrame,
                    values = extractValueFunc(gameKey)
                };
                keys.Add(key);
            }

            return keys;
        }

        // -----------------------
        // ---- From Control -----
        // -----------------------

        private static BabylonAnimationKey GenerateFloatFunc(int index, IIKeyControl keyControl)
        {
            var key = Loader.Global.ILinFloatKey.Create();
            keyControl.GetKey(index, key);

            return new BabylonAnimationKey
            {
                frame = key.Time / Loader.Global.TicksPerFrame,
                values = new[] { key.Val }
            };
        }

        private static bool ExportFloatController(IControl control, string property, List<BabylonAnimation> animations)
        {
            return ExportController(control, property, animations, 0x2001, BabylonAnimation.DataType.Float, GenerateFloatFunc);
        }

        private static bool ExportQuaternionController(IControl control, string property, List<BabylonAnimation> animations)
        {
            IQuat previousQuat = null;

            return ExportController(control, property, animations, 0x2003, BabylonAnimation.DataType.Quaternion,
                (index, keyControl) =>
                {
                    var key = Loader.Global.ILinRotKey.Create();
                    keyControl.GetKey(index, key);
                    var newQuat = key.Val;

                    if (index > 0)
                    {
                        newQuat = previousQuat.Multiply(newQuat);
                    }

                    previousQuat = newQuat;

                    return new BabylonAnimationKey
                    {
                        frame = key.Time / Loader.Global.TicksPerFrame,
                        values = newQuat.ToArray()
                    };
                });
        }

        private static bool ExportVector3Controller(IControl control, string property, List<BabylonAnimation> animations)
        {
            var result = false;

            if (control == null)
            {
                return false;
            }

            if (control.XController != null || control.YController != null || control.ZController != null)
            {
                result |= ExportFloatController(control.XController, property + ".x", animations);
                result |= ExportFloatController(control.ZController, property + ".y", animations);
                result |= ExportFloatController(control.YController, property + ".z", animations);

                return result;
            }

            if (ExportController(control, property, animations, 0x2002, BabylonAnimation.DataType.Vector3,
                (index, keyControl) =>
                {
                    var key = Loader.Global.ILinPoint3Key.Create();
                    keyControl.GetKey(index, key);

                    return new BabylonAnimationKey
                    {
                        frame = key.Time / Loader.Global.TicksPerFrame,
                        values = key.Val.ToArraySwitched()
                    };
                }))
            {
                return true;
            }

            return ExportController(control, property, animations, 0x2004, BabylonAnimation.DataType.Vector3,
                (index, keyControl) =>
                {
                    var key = Loader.Global.ILinScaleKey.Create();
                    keyControl.GetKey(index, key);

                    return new BabylonAnimationKey
                    {
                        frame = key.Time / Loader.Global.TicksPerFrame,
                        values = key.Val.S.ToArraySwitched()
                    };
                });
        }

        private static bool ExportController(IControl control, string property, List<BabylonAnimation> animations, uint classId, BabylonAnimation.DataType dataType, Func<int, IIKeyControl, BabylonAnimationKey> generateFunc)
        {
            if (control == null)
            {
                return false;
            }

            var keyControl = control.GetInterface(InterfaceID.Keycontrol) as IIKeyControl;

            if (keyControl == null)
            {
                return false;
            }

            if (control.ClassID.PartA != classId)
            {
                return false;
            }

            BabylonAnimation.LoopBehavior loopBehavior;
            switch (control.GetORT(2))
            {
                case 2:
                    loopBehavior = BabylonAnimation.LoopBehavior.Cycle;
                    break;
                default:
                    loopBehavior = BabylonAnimation.LoopBehavior.Relative;
                    break;
            }

            var keys = new List<BabylonAnimationKey>();
            for (var index = 0; index < keyControl.NumKeys; index++)
            {
                keys.Add(generateFunc(index, keyControl));
            }

            return ExportBabylonKeys(keys, property, animations, dataType, loopBehavior);
        }

        // -----------------------
        // ---- From ext func ----
        // -----------------------

        private void ExportColor3Animation(string property, List<BabylonAnimation> animations,
            Func<int, float[]> extractValueFunc)
        {
            ExportAnimation(property, animations, extractValueFunc, BabylonAnimation.DataType.Color3);
        }

        private void ExportVector3Animation(string property, List<BabylonAnimation> animations,
            Func<int, float[]> extractValueFunc)
        {
            ExportAnimation(property, animations, extractValueFunc, BabylonAnimation.DataType.Vector3);
        }

        private void ExportQuaternionAnimation(string property, List<BabylonAnimation> animations,
            Func<int, float[]> extractValueFunc)
        {
            ExportAnimation(property, animations, extractValueFunc, BabylonAnimation.DataType.Quaternion);
        }

        private void ExportFloatAnimation(string property, List<BabylonAnimation> animations,
            Func<int, float[]> extractValueFunc)
        {
            ExportAnimation(property, animations, extractValueFunc, BabylonAnimation.DataType.Float);
        }

        private BabylonAnimation ExportMatrixAnimation(string property, Func<int, float[]> extractValueFunc, bool removeLinearAnimationKeys = true)
        {
            return ExportAnimation(property, extractValueFunc, BabylonAnimation.DataType.Matrix, removeLinearAnimationKeys);
        }

        private void OptimizeAnimations(List<BabylonAnimationKey> keys, bool removeLinearAnimationKeys)
        {
            for (int ixFirst = keys.Count - 3; ixFirst >= 0; --ixFirst)
            {
                while (keys.Count - ixFirst >= 3)
                {
                    if (!RemoveAnimationKey(keys, ixFirst, removeLinearAnimationKeys))
                    {
                        break;
                    }
                }
            }
        }

        private float[] weightedLerp(int frame0, int frame1, int frame2, float[] value0, float[] value2)
        {
            double weight2 = (frame1 - frame0) / (double)(frame2 - frame0);
            double weight0 = 1 - weight2;
            float[] result = new float[value0.Length];
            for (int i = 0; i < result.Length; ++i)
            {
                result[i] = (float)(value0[i] * weight0 + value2[i] * weight2);
            }
            return result;
        }

        private bool RemoveAnimationKey(List<BabylonAnimationKey> keys, int ixFirst, bool removeLinearAnimationKeys)
        {
            var first = keys[ixFirst];
            var middle = keys[ixFirst + 1];
            var last = keys[ixFirst + 2];

            // first pass, frame equality
            if (first.values.IsEqualTo(last.values) && first.values.IsEqualTo(middle.values))
            {
                keys.RemoveAt(ixFirst + 1);
                return true;
            }

            // second pass : linear interpolation detection
            if (removeLinearAnimationKeys)
            {
                var computedMiddleValue = weightedLerp(first.frame, middle.frame, last.frame, first.values, last.values);
                if (computedMiddleValue.IsEqualTo(middle.values))
                {
                    keys.RemoveAt(ixFirst + 1);
                    return true;
                }
            }
            return false;

        }

        private void ExportAnimation(string property, List<BabylonAnimation> animations, Func<int, float[]> extractValueFunc, BabylonAnimation.DataType dataType, bool removeLinearAnimationKeys = true)
        {
            var babylonAnimation = ExportAnimation(property, extractValueFunc, dataType, removeLinearAnimationKeys);
            if (babylonAnimation != null)
            {
                animations.Add(babylonAnimation);
            }
        }

        private BabylonAnimation ExportAnimation(string property, Func<int, float[]> extractValueFunc, BabylonAnimation.DataType dataType, bool removeLinearAnimationKeys = true)
        {
            var optimizeAnimations = !Loader.Core.RootNode.GetBoolProperty("babylonjs_donotoptimizeanimations"); // reverse negation for clarity

            var start = Loader.Core.AnimRange.Start;
            var end = Loader.Core.AnimRange.End;

            float[] previous = null;
            var keys = new List<BabylonAnimationKey>();
            for (var key = start; key <= end; key += Loader.Global.TicksPerFrame)
            {
                var current = extractValueFunc(key);

                keys.Add(new BabylonAnimationKey()
                {
                    frame = key / Loader.Global.TicksPerFrame,
                    values = current
                });

                previous = current;
            }
            var keysFull = new List<BabylonAnimationKey>(keys);

            // Optimization process always keeps first and last frames
            if (optimizeAnimations)
            {
                OptimizeAnimations(keys, removeLinearAnimationKeys);
            }

            if (IsAnimationKeysRelevant(keys))
            {
                if (keys[keys.Count - 1].frame != end / Loader.Global.TicksPerFrame)
                {
                    keys.Add(new BabylonAnimationKey()
                    {
                        frame = end / Loader.Global.TicksPerFrame,
                        values = (float[])keys[keys.Count - 1].values.Clone()
                    });
                }

                var babylonAnimation = new BabylonAnimation
                {
                    dataType = (int)dataType,
                    name = property + " animation",
                    keys = keys.ToArray(),
                    keysFull = keysFull,
                    framePerSecond = Loader.Global.FrameRate,
                    loopBehavior = (int)BabylonAnimation.LoopBehavior.Cycle,
                    property = property
                };
                return babylonAnimation;
            }
            return null;
        }

        private bool IsAnimationKeysRelevant(List<BabylonAnimationKey> keys)
        {
            if (keys.Count > 1)
            {
                if (keys.Count == 2)
                {
                    if (keys[0].values.IsEqualTo(keys[1].values))
                    {
                        return false;
                    }
                }

                return true;
            }

            return false;
        }

        public void GeneratePositionAnimation(IIGameNode gameNode, List<BabylonAnimation> animations)
        {
            if (gameNode.IGameControl.IsAnimated(IGameControlType.Pos) ||
                gameNode.IGameControl.IsAnimated(IGameControlType.PosX) ||
                gameNode.IGameControl.IsAnimated(IGameControlType.PosY) ||
                gameNode.IGameControl.IsAnimated(IGameControlType.PosZ))
            {
                ExportVector3Animation("position", animations, key =>
                {
                    var localMatrix = gameNode.GetLocalTM(key);

                    if (float.IsNaN(localMatrix.Determinant))
                    {
                        RaiseError($"Determinant of {gameNode.Name} of position animation at {key} localMatrix is NaN ");
                    }

                    var tm_babylon = new BabylonMatrix();
                    tm_babylon.m = localMatrix.ToArray();

                    var s_babylon = new BabylonVector3();
                    var q_babylon = new BabylonQuaternion();
                    var t_babylon = new BabylonVector3();

                    tm_babylon.decompose(s_babylon, q_babylon, t_babylon);

                    return new[] { t_babylon.X, t_babylon.Y, t_babylon.Z };
                });
            }
        }

        public void GenerateRotationAnimation(IIGameNode gameNode, List<BabylonAnimation> animations, bool force = false)
        {
            if (gameNode.IGameControl.IsAnimated(IGameControlType.Rot) ||
                gameNode.IGameControl.IsAnimated(IGameControlType.EulerX) ||
                gameNode.IGameControl.IsAnimated(IGameControlType.EulerY) ||
                gameNode.IGameControl.IsAnimated(IGameControlType.EulerZ) ||
                (gameNode.IGameObject.IGameType == Autodesk.Max.IGameObject.ObjectTypes.Light && gameNode.IGameObject.AsGameLight().LightTarget != null) || // Light with target are indirectly animated by their target
                force)
            {
                ExportQuaternionAnimation("rotationQuaternion", animations, key =>
                {
                    var localMatrix = gameNode.GetLocalTM(key);

                    if (float.IsNaN(localMatrix.Determinant))
                    {
                        RaiseError($"Determinant of {gameNode.Name} of rotation animation at {key} localMatrix is NaN ");
                    }

                    var tm_babylon = new BabylonMatrix();
                    tm_babylon.m = localMatrix.ToArray();

                    var s_babylon = new BabylonVector3();
                    var q_babylon = new BabylonQuaternion();
                    var t_babylon = new BabylonVector3();

                    tm_babylon.decompose(s_babylon, q_babylon, t_babylon);

                    // normalize
                    var q = q_babylon;
                    float q_length = (float)Math.Sqrt(q.X * q.X + q.Y * q.Y + q.Z * q.Z + q.W * q.W);

                    return new[] { q_babylon.X / q_length, q_babylon.Y / q_length, q_babylon.Z / q_length, q_babylon.W / q_length };
                });
            }
        }

        public void GenerateScalingAnimation(IIGameNode gameNode, List<BabylonAnimation> animations)
        {
            if (gameNode.IGameControl.IsAnimated(IGameControlType.Scale))
            {
                ExportVector3Animation("scaling", animations, key =>
                {
                    var localMatrix = gameNode.GetLocalTM(key);

                    if (float.IsNaN(localMatrix.Determinant))
                    {
                        RaiseError($"Determinant of {gameNode.Name} of scale animation at {key} localMatrix is NaN ");
                    }

                    var tm_babylon = new BabylonMatrix();
                    tm_babylon.m = localMatrix.ToArray();

                    var s_babylon = new BabylonVector3();
                    var q_babylon = new BabylonQuaternion();
                    var t_babylon = new BabylonVector3();

                    tm_babylon.decompose(s_babylon, q_babylon, t_babylon);

                    return new[] { s_babylon.X, s_babylon.Y, s_babylon.Z };
                });
            }
        }
    }
}<|MERGE_RESOLUTION|>--- conflicted
+++ resolved
@@ -38,13 +38,8 @@
 
 
                     // Helpers can be exported as dummies and as bones
-<<<<<<< HEAD
                     string nodeId = maxNode.GetGuid().ToString();
                     string boneId = isGltfExported?maxNode.GetGuid().ToString(): maxNode.GetGuid().ToString()+"-bone";   // the suffix "-bone" is added in babylon export format to assure the uniqueness of IDs
-=======
-                    string nodeId = guid.ToString();
-                    string boneId = guid.ToString()+"-bone";   // the suffix "-bone" is added in babylon export format to assure the uniqueness of IDs
->>>>>>> 7122d7df
 
 
                     // Node
