﻿using BabylonExport.Entities;
using GLTFExport.Entities;
using Newtonsoft.Json;
using System;
using System.Collections.Generic;
using System.Drawing;
using System.Globalization;
using System.IO;
using System.Text;
using Color = System.Drawing.Color;

namespace Max2Babylon
{
    internal partial class BabylonExporter
    {
        List<BabylonMaterial> babylonMaterialsToExport;

        private List<BabylonNode> babylonNodes;

<<<<<<< HEAD
        // from BabylonNode to GLTFNode
        Dictionary<BabylonNode, GLTFNode> nodeToGltfNodeMap;
        Dictionary<BabylonBone, GLTFNode> boneToGltfNodeMap;
=======
        // Store nodes already exported to prevent multiple exportation of same node
        private Dictionary<string, GLTFNode> alreadyExportedNodes = new Dictionary<string, GLTFNode>();
>>>>>>> 0c2dbb5e

        public void ExportGltf(BabylonScene babylonScene, string outputDirectory, string outputFileName, bool generateBinary)
        {
            RaiseMessage("GLTFExporter | Exportation started", Color.Blue);

            // Force output file extension to be gltf
            outputFileName = Path.ChangeExtension(outputFileName, "gltf");

            // Update path of output .gltf file to include subdirectory
            var outputFile = Path.Combine(outputDirectory, outputFileName);

            float progressionStep;
            var progression = 0.0f;
            ReportProgressChanged((int)progression);

            // Initialization
            initBabylonNodes(babylonScene);
            babylonMaterialsToExport = new List<BabylonMaterial>();

            var gltf = new GLTF(outputFile);

            // Asset
            gltf.asset = new GLTFAsset
            {
                version = "2.0",
                copyright = "2017 (c) BabylonJS"
                // no minVersion
            };

            string maxVersion = null;
#if MAX2015
            maxVersion = "2015";
#elif MAX2017
            maxVersion = "2017";
#elif MAX2018
            maxVersion = "2018";
#endif
            gltf.asset.generator = $"babylon.js glTF exporter for 3ds max {maxVersion} v{exporterVersion}";

            // Extensions
            gltf.extensionsUsed = new List<string>();
            gltf.extensionsRequired = new List<string>();

            // Scene
            gltf.scene = 0;

            // Scenes
            GLTFScene scene = new GLTFScene();
            GLTFScene[] scenes = { scene };
            gltf.scenes = scenes;

            // Meshes
            RaiseMessage("GLTFExporter | Exporting meshes");
            progression = 10.0f;
            ReportProgressChanged((int)progression);
            progressionStep = 40.0f / babylonScene.meshes.Length;
            foreach (var babylonMesh in babylonScene.meshes)
            {
                ExportMesh(babylonMesh, gltf, babylonScene);
                progression += progressionStep;
                ReportProgressChanged((int)progression);
                CheckCancelled();
            }


            // Root nodes
            RaiseMessage("GLTFExporter | Exporting nodes");
            List<BabylonNode> babylonRootNodes = babylonNodes.FindAll(node => node.parentId == null);
            progressionStep = 40.0f / babylonRootNodes.Count;
            alreadyExportedSkeletons = new Dictionary<BabylonSkeleton, BabylonSkeletonExportData>();
            nodeToGltfNodeMap = new Dictionary<BabylonNode, GLTFNode>();
            boneToGltfNodeMap = new Dictionary<BabylonBone, GLTFNode>();
            NbNodesByName = new Dictionary<string, int>();
            babylonRootNodes.ForEach(babylonNode =>
            {
                exportNodeRec(babylonNode, gltf, babylonScene);
                progression += progressionStep;
                ReportProgressChanged((int)progression);
                CheckCancelled();
            });

            // Materials
            RaiseMessage("GLTFExporter | Exporting materials");
            foreach (var babylonMaterial in babylonMaterialsToExport)
            {
                ExportMaterial(babylonMaterial, gltf);
                CheckCancelled();
            };
            RaiseMessage(string.Format("GLTFExporter | Nb materials exported: {0}", gltf.MaterialsList.Count), Color.Gray, 1);

            // Animations
            RaiseMessage("GLTFExporter | Exporting Animations");
            gltf.AnimationsList.Clear();
            ExportAnimationGroups(gltf, babylonScene);

            // Prepare buffers
            gltf.BuffersList.ForEach(buffer =>
            {
                buffer.BufferViews.ForEach(bufferView =>
                {
                    bufferView.Accessors.ForEach(accessor =>
                    {
                        // Chunk must be padded with trailing zeros (0x00) to satisfy alignment requirements
                        accessor.bytesList = new List<byte>(padChunk(accessor.bytesList.ToArray(), 4, 0x00));

                        // Update byte properties
                        accessor.byteOffset = bufferView.byteLength;
                        bufferView.byteLength += accessor.bytesList.Count;
                        // Merge bytes
                        bufferView.bytesList.AddRange(accessor.bytesList);
                    });
                    // Update byte properties
                    bufferView.byteOffset = buffer.byteLength;
                    buffer.byteLength += bufferView.bytesList.Count;
                    // Merge bytes
                    buffer.bytesList.AddRange(bufferView.bytesList);
                });
            });

            // Cast lists to arrays
            gltf.Prepare();

            // Output
            RaiseMessage("GLTFExporter | Saving to output file");
            if (!generateBinary) {

                // Write .gltf file
                string outputGltfFile = Path.ChangeExtension(outputFile, "gltf");
                File.WriteAllText(outputGltfFile, gltfToJson(gltf));

                // Write .bin file
                string outputBinaryFile = Path.ChangeExtension(outputFile, "bin");
                using (BinaryWriter writer = new BinaryWriter(File.Open(outputBinaryFile, FileMode.Create)))
                {
                    gltf.BuffersList.ForEach(buffer =>
                    {
                        buffer.bytesList.ForEach(b => writer.Write(b));
                    });
                }
            }
            else
            {
                // Export glTF data to binary format .glb

                // Header
                UInt32 magic = 0x46546C67; // ASCII code for glTF
                UInt32 version = 2;
                UInt32 length = 12; // Header length

                // --- JSON chunk ---
                UInt32 chunkTypeJson = 0x4E4F534A; // ASCII code for JSON
                // Remove buffers uri
                foreach (GLTFBuffer gltfBuffer in gltf.BuffersList)
                {
                    gltfBuffer.uri = null;
                }
                // Switch images to binary
                var imageBufferViews = SwitchImagesFromUriToBinary(gltf);
                imageBufferViews.ForEach(imageBufferView =>
                {
                    imageBufferView.Buffer.bytesList.AddRange(imageBufferView.bytesList);
                });
                gltf.Prepare();
                // Serialize gltf data to JSON string then convert it to bytes
                byte[] chunkDataJson = Encoding.ASCII.GetBytes(gltfToJson(gltf));
                // JSON chunk must be padded with trailing Space chars (0x20) to satisfy alignment requirements 
                chunkDataJson = padChunk(chunkDataJson, 4, 0x20);
                UInt32 chunkLengthJson = (UInt32)chunkDataJson.Length;
                length += chunkLengthJson + 8; // 8 = JSON chunk header length
                
                // bin chunk
                UInt32 chunkTypeBin = 0x004E4942; // ASCII code for BIN
                UInt32 chunkLengthBin = 0;
                if (gltf.BuffersList.Count > 0)
                {
                    foreach (GLTFBuffer gltfBuffer in gltf.BuffersList)
                    {
                        chunkLengthBin += (uint)gltfBuffer.byteLength;
                    }
                    length += chunkLengthBin + 8; // 8 = bin chunk header length
                }
                

                // Write binary file
                string outputGlbFile = Path.ChangeExtension(outputFile, "glb");
                using (BinaryWriter writer = new BinaryWriter(File.Open(outputGlbFile, FileMode.Create)))
                {
                    // Header
                    writer.Write(magic);
                    writer.Write(version);
                    writer.Write(length);
                    
                    // JSON chunk
                    writer.Write(chunkLengthJson);
                    writer.Write(chunkTypeJson);
                    writer.Write(chunkDataJson);

                    // bin chunk
                    if (gltf.BuffersList.Count > 0)
                    {
                        writer.Write(chunkLengthBin);
                        writer.Write(chunkTypeBin);
                        gltf.BuffersList[0].bytesList.ForEach(b => writer.Write(b));
                    }
                };
            }

            ReportProgressChanged(100);
        }

        private List<BabylonNode> initBabylonNodes(BabylonScene babylonScene)
        {
            babylonNodes = new List<BabylonNode>();
            if (babylonScene.meshes != null)
            {
                int idGroupInstance = 0;
                foreach (var babylonMesh in babylonScene.meshes)
                {
                    var babylonAbstractMeshes = new List<BabylonAbstractMesh>();
                    babylonAbstractMeshes.Add(babylonMesh);
                    if (babylonMesh.instances != null)
                    {
                        babylonAbstractMeshes.AddRange(babylonMesh.instances);
                    }

                    // Add mesh and instances to node list
                    babylonNodes.AddRange(babylonAbstractMeshes);

                    // Tag mesh and instances with an identifier
                    babylonAbstractMeshes.ForEach(babylonAbstractMesh => babylonAbstractMesh.idGroupInstance = idGroupInstance);

                    idGroupInstance++;
                }
            }
            if (babylonScene.lights != null)
            {
                babylonNodes.AddRange(babylonScene.lights);
            }
            if (babylonScene.cameras != null)
            {
                babylonNodes.AddRange(babylonScene.cameras);
            }
            return babylonNodes;
        }

        private void exportNodeRec(BabylonNode babylonNode, GLTF gltf, BabylonScene babylonScene, GLTFNode gltfParentNode = null)
        {
            if (alreadyExportedNodes.ContainsKey(babylonNode.name))
            {
                return;
            }

            GLTFNode gltfNode = null;
            var type = babylonNode.GetType();
            if (type == typeof(BabylonAbstractMesh) ||
                type.IsSubclassOf(typeof(BabylonAbstractMesh)))
            {
                gltfNode = ExportAbstractMesh(babylonNode as BabylonAbstractMesh, gltf, gltfParentNode, babylonScene);
            }
            else if (type == typeof(BabylonCamera))
            {
                GLTFCamera gltfCamera = ExportCamera(babylonNode as BabylonCamera, gltf, gltfParentNode);
                gltfNode = gltfCamera.gltfNode;
            }
            else if (type == typeof(BabylonLight))
            {
                if (isNodeRelevantToExport(babylonNode))
                {
                    // Export light nodes as empty nodes (no lights in glTF 2.0 core)
                    RaiseWarning($"GLTFExporter | Light named {babylonNode.name} has children but lights are not exported with glTF 2.0 core version. An empty node is used instead.", 1);
                    gltfNode = ExportLight(babylonNode as BabylonLight, gltf, gltfParentNode);
                }
                else
                {
                    RaiseMessage($"GLTFExporter | Light named {babylonNode.name} is not relevant to export", 1);
                }
            }
            else
            {
                RaiseError($"Node named {babylonNode.name} as no exporter", 1);
            }

            CheckCancelled();

            // If node is exported successfully...
            if (gltfNode != null)
            {
                alreadyExportedNodes[gltfNode.name] = gltfNode;
                
                // ...export its children
                List<BabylonNode> babylonDescendants = getDescendants(babylonNode);
                babylonDescendants.ForEach(descendant => exportNodeRec(descendant, gltf, babylonScene, gltfNode));
            }
        }

        private List<BabylonNode> getDescendants(BabylonNode babylonNode)
        {
            return babylonNodes.FindAll(node => node.parentId == babylonNode.id);
        }

        /// <summary>
        /// Return true if node descendant hierarchy has any Mesh or Camera to export
        /// </summary>
        private bool isNodeRelevantToExport(BabylonNode babylonNode)
        {
            var type = babylonNode.GetType();
            if (type == typeof(BabylonAbstractMesh) ||
                type.IsSubclassOf(typeof(BabylonAbstractMesh)) ||
                type == typeof(BabylonCamera))
            {
                return true;
            }

            // Descandant recursivity
            List<BabylonNode> babylonDescendants = getDescendants(babylonNode);
            int indexDescendant = 0;
            while (indexDescendant < babylonDescendants.Count) // while instead of for to stop as soon as a relevant node has been found
            {
                if (isNodeRelevantToExport(babylonDescendants[indexDescendant]))
                {
                    return true;
                }
                indexDescendant++;
            }

            // No relevant node found in hierarchy
            return false;
        }

        private string gltfToJson(GLTF gltf)
        {
            var jsonSerializer = JsonSerializer.Create(new JsonSerializerSettings());
            var sb = new StringBuilder();
            var sw = new StringWriter(sb, CultureInfo.InvariantCulture);

            // Do not use the optimized writer because it's not necessary to truncate values
            // Use the bounded writer in case some values are infinity ()
            using (var jsonWriter = new JsonTextWriterBounded(sw))
            {
                jsonWriter.Formatting = Formatting.None;
                jsonSerializer.Serialize(jsonWriter, gltf);
            }
            return sb.ToString();
        }

        private List<GLTFBufferView> SwitchImagesFromUriToBinary(GLTF gltf)
        {
            var imageBufferViews = new List<GLTFBufferView>();

            foreach (GLTFImage gltfImage in gltf.ImagesList)
            {
                var path = Path.Combine(gltf.OutputFolder, gltfImage.uri);
                using (Image image = Image.FromFile(path))
                {
                    using (MemoryStream m = new MemoryStream())
                    {
                        var imageFormat = gltfImage.FileExtension == "jpeg" ? System.Drawing.Imaging.ImageFormat.Jpeg : System.Drawing.Imaging.ImageFormat.Png;
                        image.Save(m, imageFormat);
                        byte[] imageBytes = m.ToArray();

                        // Chunk must be padded with trailing zeros (0x00) to satisfy alignment requirements
                        imageBytes = padChunk(imageBytes, 4, 0x00);

                        // BufferView - Image
                        var buffer = gltf.buffer;
                        var bufferViewImage = new GLTFBufferView
                        {
                            name = "bufferViewImage",
                            buffer = buffer.index,
                            Buffer = buffer,
                            byteOffset = buffer.byteLength
                        };
                        bufferViewImage.index = gltf.BufferViewsList.Count;
                        gltf.BufferViewsList.Add(bufferViewImage);
                        imageBufferViews.Add(bufferViewImage);


                        gltfImage.uri = null;
                        gltfImage.bufferView = bufferViewImage.index;
                        gltfImage.mimeType = "image/" + gltfImage.FileExtension;

                        bufferViewImage.bytesList.AddRange(imageBytes);
                        bufferViewImage.byteLength += imageBytes.Length;
                        bufferViewImage.Buffer.byteLength += imageBytes.Length;
                    }
                }
            }
            return imageBufferViews;
        }

        private byte[] padChunk(byte[] chunk, int padding, byte trailingChar)
        {
            var chunkModuloPadding = chunk.Length % padding;
            var nbCharacterToAdd = chunkModuloPadding == 0 ? 0 : (padding - chunkModuloPadding);
            var chunkList = new List<byte>(chunk);
            for (int i = 0; i < nbCharacterToAdd; i++)
            {
                chunkList.Add(trailingChar);
            }
            return chunkList.ToArray();
        }
    }
}<|MERGE_RESOLUTION|>--- conflicted
+++ resolved
@@ -17,14 +17,13 @@
 
         private List<BabylonNode> babylonNodes;
 
-<<<<<<< HEAD
         // from BabylonNode to GLTFNode
         Dictionary<BabylonNode, GLTFNode> nodeToGltfNodeMap;
         Dictionary<BabylonBone, GLTFNode> boneToGltfNodeMap;
-=======
+        
         // Store nodes already exported to prevent multiple exportation of same node
         private Dictionary<string, GLTFNode> alreadyExportedNodes = new Dictionary<string, GLTFNode>();
->>>>>>> 0c2dbb5e
+
 
         public void ExportGltf(BabylonScene babylonScene, string outputDirectory, string outputFileName, bool generateBinary)
         {
