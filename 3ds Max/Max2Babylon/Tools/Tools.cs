﻿using System;
using System.Collections.Generic;
using System.IO;
using System.Linq;
using System.Runtime.InteropServices;
using System.Windows.Forms;
using Autodesk.Max;
using BabylonExport.Entities;
using SharpDX;
using System.Reflection;
using System.Text;

namespace Max2Babylon
{
    public static class Tools
    {
        public static Random Random = new Random();

        #region Math

        public static float Lerp(float min, float max, float t)
        {
            return min + (max - min) * t;
        }

        public static int RoundToInt(float f)
        {
            return Convert.ToInt32(Math.Round(f, MidpointRounding.AwayFromZero));
        }

        #endregion

        #region Array

        public static T[] SubArray<T>(T[] array, int startIndex, int count)
        {
            var result = new T[count];
            for (int i = 0; i < count; i++)
            {
                result[i] = array[startIndex + i];
            }
            return result;
        }

        public static T[] SubArrayFromEntity<T>(T[] array, int startEntityIndex, int count)
        {
            return SubArray(array, startEntityIndex * count, count);
        }

        public static string ToString<T>(this T[] array)
        {
            var res = "[";
            if (array.Length > 0)
            {
                res += array[0];
                for (int i = 1; i < array.Length; i++)
                {
                    res += ", " + array[i];
                }
            }
            res += "]";
            return res;
        }

        #endregion

        #region IIPropertyContainer

        public static string GetStringProperty(this IIPropertyContainer propertyContainer, int indexProperty)
        {
            string value = "";
            propertyContainer.GetProperty(indexProperty).GetPropertyValue(ref value, 0);
            return value;
        }

        public static int GetIntProperty(this IIPropertyContainer propertyContainer, int indexProperty)
        {
            int value = 0;
            propertyContainer.GetProperty(indexProperty).GetPropertyValue(ref value, 0);
            return value;
        }

        public static bool GetBoolProperty(this IIPropertyContainer propertyContainer, int indexProperty)
        {
            return propertyContainer.GetIntProperty(indexProperty) == 1;
        }

        public static float GetFloatProperty(this IIPropertyContainer propertyContainer, int indexProperty)
        {
            float value = 0.0f;
            propertyContainer.GetProperty(indexProperty).GetPropertyValue(ref value, 0, true);
            return value;
        }

        public static IPoint3 GetPoint3Property(this IIPropertyContainer propertyContainer, int indexProperty)
        {
            IPoint3 value = Loader.Global.Point3.Create(0, 0, 0);
            propertyContainer.GetProperty(indexProperty).GetPropertyValue(value, 0);
            return value;
        }

        public static IPoint4 GetPoint4Property(this IIPropertyContainer propertyContainer, int indexProperty)
        {
            IPoint4 value = Loader.Global.Point4.Create(0, 0, 0, 0);
            propertyContainer.GetProperty(indexProperty).GetPropertyValue(value, 0);
            return value;
        }

        #endregion

        // -------------------------

        #region Max Helpers

        public static IntPtr GetNativeHandle(this INativeObject obj)
        {
            return obj.NativePointer;

        }
        static Assembly GetWrappersAssembly()
        {
            return Assembly.Load("Autodesk.Max.Wrappers, Version=0.0.0.0, Culture=neutral, PublicKeyToken=null");
        }

        public static IIGameCamera AsGameCamera(this IIGameObject obj)
        {
            var type = GetWrappersAssembly().GetType("Autodesk.Max.Wrappers.IGameCamera");
            var constructor = type.GetConstructors()[0];

            return (IIGameCamera)constructor.Invoke(new object[] { obj.GetNativeHandle(), false });
        }

        public static IIGameMesh AsGameMesh(this IIGameObject obj)
        {
            var type = GetWrappersAssembly().GetType("Autodesk.Max.Wrappers.IGameMesh");
            var constructor = type.GetConstructors()[0];

            return (IIGameMesh)constructor.Invoke(new object[] { obj.GetNativeHandle(), false });
        }

        public static IIGameLight AsGameLight(this IIGameObject obj)
        {
            var type = GetWrappersAssembly().GetType("Autodesk.Max.Wrappers.IGameLight");
            var constructor = type.GetConstructors()[0];

            return (IIGameLight)constructor.Invoke(new object[] { obj.GetNativeHandle(), false });
        }

        public static IIGameMorpher AsGameMorpher(this IIGameModifier obj)
        {
            var type = GetWrappersAssembly().GetType("Autodesk.Max.Wrappers.IGameMorpher");
            var constructor = type.GetConstructors()[0];

            return (IIGameMorpher)constructor.Invoke(new object[] { obj.GetNativeHandle(), false });
        }

        public const float Epsilon = 0.001f;

        public static IPoint3 XAxis { get { return Loader.Global.Point3.Create(1, 0, 0); } }
        public static IPoint3 YAxis { get { return Loader.Global.Point3.Create(0, 1, 0); } }
        public static IPoint3 ZAxis { get { return Loader.Global.Point3.Create(0, 0, 1); } }
        public static IPoint3 Origin { get { return Loader.Global.Point3.Create(0, 0, 0); } }

        public static IInterval Forever
        {
            get { return Loader.Global.Interval.Create(int.MinValue, int.MaxValue); }
        }

        public static IMatrix3 Identity { get { return Loader.Global.Matrix3.Create(XAxis, YAxis, ZAxis, Origin); } }

        public static Vector3 ToEulerAngles(this IQuat q)
        {
            // Store the Euler angles in radians
            var pitchYawRoll = new Vector3();

            double sqw = q.W * q.W;
            double sqx = q.X * q.X;
            double sqy = q.Y * q.Y;
            double sqz = q.Z * q.Z;

            // If quaternion is normalised the unit is one, otherwise it is the correction factor
            double unit = sqx + sqy + sqz + sqw;
            double test = q.X * q.Y + q.Z * q.W;

            if (test > 0.4999f * unit)                              // 0.4999f OR 0.5f - EPSILON
            {
                // Singularity at north pole
                pitchYawRoll.Y = 2f * (float)Math.Atan2(q.X, q.W);  // Yaw
                pitchYawRoll.X = (float)Math.PI * 0.5f;             // Pitch
                pitchYawRoll.Z = 0f;                                // Roll
                return pitchYawRoll;
            }
            if (test < -0.4999f * unit)                        // -0.4999f OR -0.5f + EPSILON
            {
                // Singularity at south pole
                pitchYawRoll.Y = -2f * (float)Math.Atan2(q.X, q.W); // Yaw
                pitchYawRoll.X = -(float)Math.PI * 0.5f;            // Pitch
                pitchYawRoll.Z = 0f;                                // Roll
                return pitchYawRoll;
            }
            pitchYawRoll.Y = (float)Math.Atan2(2f * q.Y * q.W - 2f * q.X * q.Z, sqx - sqy - sqz + sqw);       // Yaw
            pitchYawRoll.X = (float)Math.Asin(2f * test / unit);                                             // Pitch
            pitchYawRoll.Z = (float)Math.Atan2(2f * q.X * q.W - 2f * q.Y * q.Z, -sqx + sqy - sqz + sqw);      // Roll

            return pitchYawRoll;
        }
        public static float[] ToArray(this IGMatrix gmat)
        {
            //float eulX =0,  eulY=0,  eulZ=0;
            //unsafe
            //{
            //    gmat.Rotation.GetEuler( new IntPtr(&eulX), new IntPtr(&eulY), new IntPtr(&eulZ));
            //}
            //return (Matrix.Scaling(gmat.Scaling.X, gmat.Scaling.Y, gmat.Scaling.Z) * Matrix.RotationYawPitchRoll(eulY, eulX, eulZ) * Matrix.Translation(gmat.Translation.X, gmat.Translation.Y, gmat.Translation.Z)).ToArray();
            var r0 = gmat.GetRow(0);
            var r1 = gmat.GetRow(1);
            var r2 = gmat.GetRow(2);
            var r3 = gmat.GetRow(3);
            return new float[] {r0.X, r0.Y, r0.Z, r0.W,
            r1.X, r1.Y,r1.Z, r1.W,
            r2.X, r2.Y,r2.Z, r2.W,
            r3.X, r3.Y,r3.Z, r3.W,};
        }
        public static void PreparePipeline(IINode node, bool deactivate)
        {
            var obj = node.ObjectRef;

            if (obj == null || obj.SuperClassID != SClass_ID.GenDerivob)
            {
                return;
            }

            var derivedObject = obj as IIDerivedObject;

            if (derivedObject == null)
            {
                return;
            }

            for (var index = 0; index < derivedObject.NumModifiers; index++)
            {
                var modifier = derivedObject.GetModifier(index);

                //if (modifier.ClassID.PartA == 9815843 && modifier.ClassID.PartB == 87654) // Skin
                //{
                //    if (deactivate)
                //    {
                //        modifier.DisableMod();
                //    }
                //    else
                //    {
                //        modifier.EnableMod();
                //    }
                //}
            }
        }

        public static VNormal[] ComputeNormals(IMesh mesh, bool optimize)
        {
            var vnorms = new VNormal[mesh.NumVerts];
            var fnorms = new Vector3[mesh.NumFaces];

            for (var index = 0; index < mesh.NumVerts; index++)
            {
                vnorms[index] = new VNormal();
            }

            for (var index = 0; index < mesh.NumFaces; index++)
            {
                var face = mesh.Faces[index];
                Vector3 v0 = mesh.Verts[(int)face.V[0]].ToVector3();
                Vector3 v1 = mesh.Verts[(int)face.V[1]].ToVector3();
                Vector3 v2 = mesh.Verts[(int)face.V[2]].ToVector3();

                fnorms[index] = Vector3.Cross((v1 - v0), (v2 - v1));

                for (var j = 0; j < 3; j++)
                {
                    vnorms[(int)face.V[j]].AddNormal(fnorms[index], optimize ? 1 : face.SmGroup);
                }

                fnorms[index].Normalize();
            }

            for (var index = 0; index < mesh.NumVerts; index++)
            {
                vnorms[index].Normalize();
            }

            return vnorms;
        }

        public static bool IsEqualTo(this float[] value, float[] other)
        {
            if (value.Length != other.Length)
            {
                return false;
            }

            return !value.Where((t, i) => Math.Abs(t - other[i]) > Epsilon).Any();
        }

        public static float[] ToArray(this IMatrix3 value)
        {

            var row0 = value.GetRow(0).ToArraySwitched();
            var row1 = value.GetRow(1).ToArraySwitched();
            var row2 = value.GetRow(2).ToArraySwitched();
            var row3 = value.GetRow(3).ToArraySwitched();

            return new[]
            {
                row0[0], row0[1], row0[2], 0,
                row2[0], row2[1], row2[2], 0,
                row1[0], row1[1], row1[2], 0,
                row3[0], row3[1], row3[2], 1
            };
        }

        public static IPoint3 ToPoint3(this Vector3 value)
        {
            return Loader.Global.Point3.Create(value.X, value.Y, value.Z);
        }

        public static Vector3 ToVector3(this IPoint3 value)
        {
            return new Vector3(value.X, value.Y, value.Z);
        }

        public static Quaternion ToQuat(this IQuat value)
        {
            return new Quaternion(value.X, value.Z, value.Y, value.W);
        }
        public static float[] ToArray(this IQuat value)
        {
            return new[] { value.X, value.Z, value.Y, value.W };
        }

        public static float[] Scale(this IColor value, float scale)
        {
            return new[] { value.R * scale, value.G * scale, value.B * scale };
        }

        public static float[] ToArray(this IPoint4 value)
        {
            return new[] { value.X, value.Y, value.Z, value.W };
        }

        public static float[] ToArray(this IPoint3 value)
        {
            return new[] { value.X, value.Y, value.Z };
        }

        public static float[] ToArray(this IPoint2 value)
        {
            return new[] { value.X, value.Y };
        }

        public static float[] ToArraySwitched(this IPoint2 value)
        {
            return new[] { value.X, 1.0f - value.Y };
        }

        public static float[] ToArraySwitched(this IPoint3 value)
        {
            return new[] { value.X, value.Z, value.Y };
        }

        public static float[] ToArray(this IColor value)
        {
            return new[] { value.R, value.G, value.B };
        }

        public static IEnumerable<IINode> Nodes(this IINode node)
        {
            for (int i = 0; i < node.NumberOfChildren; ++i)
                if (node.GetChildNode(i) != null)
                    yield return node.GetChildNode(i);
        }

        public static IEnumerable<IINode> NodeTree(this IINode node)
        {
            foreach (var x in node.Nodes())
            {
                yield return x;
                foreach (var y in x.NodeTree())
                    yield return y;
            }
        }

        public static IEnumerable<IINode> NodesListBySuperClass(this IINode rootNode, SClass_ID sid)
        {
            return from n in rootNode.NodeTree() where n.ObjectRef != null && n.EvalWorldState(0, false).Obj.SuperClassID == sid select n;
        }

        public static IEnumerable<IINode> NodesListBySuperClasses(this IINode rootNode, SClass_ID[] sids)
        {
            return from n in rootNode.NodeTree() where n.ObjectRef != null && sids.Any(sid => n.EvalWorldState(0, false).Obj.SuperClassID == sid) select n;
        }

<<<<<<< HEAD
        public static IINode FindChildNode(this IINode node, uint nodeHandle)
        {
            foreach (IINode childNode in node.NodeTree())
                if (childNode.Handle.Equals(nodeHandle))
                    return childNode;

            return null;
        }

=======
        /// <summary>
        /// Convert horizontal FOV to vertical FOV using default aspect ratio
        /// </summary>
        /// <param name="fov">horizontal FOV</param>
        /// <returns></returns>
>>>>>>> ee8a4da2
        public static float ConvertFov(float fov)
        {
            return (float)(2.0f * Math.Atan(Math.Tan(fov / 2.0f) / Loader.Core.ImageAspRatio));
        }

        public static bool HasParent(this IINode node)
        {
            return node.ParentNode != null && !node.ParentNode.IsRootNode;
        }

        public static bool IsInstance(this IAnimatable node)
        {
            var data = node.GetAppDataChunk(Loader.Class_ID, SClass_ID.Basenode, 1);

            if (data != null)
            {
                return data.Data[0] != 0;
            }

            return false;
        }

        public static void MarkAsInstance(this IAnimatable node)
        {
            node.AddAppDataChunk(Loader.Class_ID, SClass_ID.Basenode, 1, new byte[] { 1 });
        }

        public static Guid GetGuid(this IAnimatable node)
        {
            var uidData = node.GetAppDataChunk(Loader.Class_ID, SClass_ID.Basenode, 0);
            Guid uid;

            if (uidData != null)
            {
                uid = new Guid(uidData.Data);
            }
            else
            {
                uid = Guid.NewGuid();
                node.AddAppDataChunk(Loader.Class_ID, SClass_ID.Basenode, 0, uid.ToByteArray());
            }

            return uid;
        }

        public static string GetLocalData(this IAnimatable node)
        {
            var uidData = node.GetAppDataChunk(Loader.Class_ID, SClass_ID.Basenode, 1);

            if (uidData != null)
            {
                return System.Text.Encoding.UTF8.GetString(uidData.Data);
            }

            return "";
        }

        public static void SetLocalData(this IAnimatable node, string value)
        {
            var uidData = node.GetAppDataChunk(Loader.Class_ID, SClass_ID.Basenode, 1);

            if (uidData != null)
            {
                node.RemoveAppDataChunk(Loader.Class_ID, SClass_ID.Basenode, 1);
            }

            node.AddAppDataChunk(Loader.Class_ID, SClass_ID.Basenode, 1, System.Text.Encoding.UTF8.GetBytes(value));
        }

        public static IMatrix3 GetWorldMatrix(this IINode node, int t, bool parent)
        {
            var tm = node.GetNodeTM(t, Forever);
            var ptm = node.ParentNode.GetNodeTM(t, Forever);

            if (!parent)
                return tm;

            if (node.ParentNode.SuperClassID == SClass_ID.Camera)
            {
                var r = ptm.GetRow(3);
                ptm.IdentityMatrix();
                ptm.SetRow(3, r);
            }

            ptm.Invert();
            return tm.Multiply(ptm);
        }

        public static IMatrix3 GetWorldMatrixComplete(this IINode node, int t, bool parent)
        {
            var tm = node.GetObjTMAfterWSM(t, Forever);
            var ptm = node.ParentNode.GetObjTMAfterWSM(t, Forever);

            if (!parent)
                return tm;

            if (node.ParentNode.SuperClassID == SClass_ID.Camera)
            {
                var r = ptm.GetRow(3);
                ptm.IdentityMatrix();
                ptm.SetRow(3, r);
            }

            ptm.Invert();
            return tm.Multiply(ptm);
        }

        public static ITriObject GetMesh(this IObject obj)
        {
            var triObjectClassId = Loader.Global.Class_ID.Create(0x0009, 0);

            if (obj.CanConvertToType(triObjectClassId) == 0)
                return null;

            return obj.ConvertToType(0, triObjectClassId) as ITriObject;
        }
        public static bool IsAlmostEqualTo(this float[] current, float[] other, float epsilon)
        {
            if (current == null && other == null)
            {
                return true;
            }
            if (current == null || other == null)
            {
                return false;
            }
            if (current.Length != other.Length)
            {
                return false;
            }
            for (var i = 0; i < current.Length; ++i)
            {
                if (Math.Abs(current[i] - other[i]) > epsilon)
                {
                    return false;
                }
            }
            return true;
        }
        public static bool IsAlmostEqualTo(this IPoint4 current, IPoint4 other, float epsilon)
        {
            if (Math.Abs(current.X - other.X) > epsilon)
            {
                return false;
            }

            if (Math.Abs(current.Y - other.Y) > epsilon)
            {
                return false;
            }

            if (Math.Abs(current.Z - other.Z) > epsilon)
            {
                return false;
            }

            if (Math.Abs(current.W - other.W) > epsilon)
            {
                return false;
            }

            return true;
        }

        public static bool IsAlmostEqualTo(this IPoint3 current, IPoint3 other, float epsilon)
        {
            if (Math.Abs(current.X - other.X) > epsilon)
            {
                return false;
            }

            if (Math.Abs(current.Y - other.Y) > epsilon)
            {
                return false;
            }

            if (Math.Abs(current.Z - other.Z) > epsilon)
            {
                return false;
            }

            return true;
        }

        public static bool IsAlmostEqualTo(this IPoint2 current, IPoint2 other, float epsilon)
        {
            if (Math.Abs(current.X - other.X) > epsilon)
            {
                return false;
            }

            if (Math.Abs(current.Y - other.Y) > epsilon)
            {
                return false;
            }

            return true;
        }

        #endregion

        #region UserProperties

        public static void SetStringProperty(this IINode node, string propertyName, string defaultState)
        {
            string state = defaultState;
            node.SetUserPropString(propertyName, state);
        }

        public static bool GetBoolProperty(this IINode node, string propertyName, int defaultState = 0)
        {
            int state = defaultState;
            node.GetUserPropBool(propertyName, ref state);
            return state == 1;
        }

        public static string GetStringProperty(this IINode node, string propertyName, string defaultState)
        {
            string state = defaultState;
            node.GetUserPropString(propertyName, ref state);
            return state;
        }

        public static float GetFloatProperty(this IINode node, string propertyName, float defaultState = 0)
        {
            float state = defaultState;
            node.GetUserPropFloat(propertyName, ref state);
            return state;
        }

        public static float[] GetVector3Property(this IINode node, string propertyName)
        {
            float state0 = 0;
            string name = propertyName + "_x";
            node.GetUserPropFloat(name, ref state0);


            float state1 = 0;
            name = propertyName + "_y";
            node.GetUserPropFloat(name, ref state1);

            float state2 = 0;
            name = propertyName + "_z";
            node.GetUserPropFloat(name, ref state2);

            return new[] { state0, state1, state2 };
        }

        public static string[] GetStringArrayProperty(this IINode node, string propertyName, char itemSeparator = ';')
        {
            string animationListString = string.Empty;
            if (!node.GetUserPropString(propertyName, ref animationListString) || string.IsNullOrEmpty(animationListString))
            {
                return new string[] { };
            }

            return animationListString.Split(itemSeparator);
        }

        public static void SetStringArrayProperty(this IINode node, string propertyName, IEnumerable<string> stringEnumerable, char itemSeparator = ';')
        {
            if (itemSeparator == ' ' || itemSeparator == '=')
                throw new Exception("Illegal separator. Spaces and equal signs are not allowed by the max sdk.");

            string itemSeparatorString = itemSeparator.ToString();
            foreach (string str in stringEnumerable)
            {
                if (str.Contains(" ") || str.Contains("="))
                    throw new Exception("Illegal character(s) in string array. Spaces and equal signs are not allowed by the max sdk.");

                if (str.Contains(itemSeparatorString))
                    throw new Exception("Illegal character(s) in string array. Found a separator ('" + itemSeparatorString + "') character.");
            }

            StringBuilder builder = new StringBuilder();

            bool first = true;
            foreach (string str in stringEnumerable)
            {
                if (first) first = false;
                else builder.Append(itemSeparator);

                builder.Append(str);
            }

            node.SetStringProperty(propertyName, builder.ToString());
        }

        /// <summary>
        /// Removes all properties with the given name found in the UserBuffer. Returns true if a property was found and removed.
        /// </summary>
        /// <param name="propertyName">The name of the property to remove.</param>
        /// <returns>True if a property was found and removed, false otherwise.</returns>
        public static bool DeleteProperty(this IINode node, string propertyName)
        {
            string inBuffer = string.Empty;
            string outBuffer = string.Empty;
            node.GetUserPropBuffer(ref inBuffer);

            bool foundProperty = false;

            using (StringReader reader = new StringReader(inBuffer))
            {
                using (StringWriter writer = new StringWriter())
                {
                    // simply read all lines and write them back into the ouput
                    // skip the lines that have a matching property name
                    for(string line = reader.ReadLine(); line != null; line = reader.ReadLine())
                    {
                        string[] propValuePair = line.Split('=');
                        string currentPropertyName = propValuePair[0].Trim();
                        if (currentPropertyName.Equals(propertyName))
                        {
                            foundProperty = true;
                            continue;
                        }
                        writer.WriteLine(line);
                    }

                    outBuffer = writer.ToString();
                }
            }

            if (foundProperty)
            {
                node.SetUserPropBuffer(outBuffer);
                return true;
            }
            return false;
        }

        #endregion

        #region Windows.Forms.Control Serialization

        public static bool PrepareCheckBox(CheckBox checkBox, IINode node, string propertyName, int defaultState = 0)
        {
            var state = node.GetBoolProperty(propertyName, defaultState);

            if (checkBox.CheckState == CheckState.Indeterminate)
            {
                checkBox.CheckState = state ? CheckState.Checked : CheckState.Unchecked;
            }
            else
            {
                if (checkBox.ThreeState)
                {
                    if (!state && checkBox.CheckState == CheckState.Checked ||
                        state && checkBox.CheckState == CheckState.Unchecked)
                    {
                        checkBox.CheckState = CheckState.Indeterminate;
                        return true;
                    }
                }
                else
                {
                    checkBox.CheckState = state ? CheckState.Checked : CheckState.Unchecked;
                    return true;
                }
            }

            return false;
        }

        public static void PrepareCheckBox(CheckBox checkBox, List<IINode> nodes, string propertyName, int defaultState = 0)
        {
            checkBox.CheckState = CheckState.Indeterminate;
            foreach (var node in nodes)
            {
                if (PrepareCheckBox(checkBox, node, propertyName, defaultState))
                {
                    break;
                }
            }
        }

        public static void PrepareTextBox(TextBox textBox, IINode node, string propertyName, string defaultValue = "")
        {
            var state = node.GetStringProperty(propertyName, defaultValue);
            textBox.Text = state;
        }

        public static void PrepareComboBox(ComboBox comboBox, IINode node, string propertyName, string defaultValue)
        {
            comboBox.SelectedItem = node.GetStringProperty(propertyName, defaultValue);
        }

        public static void UpdateCheckBox(CheckBox checkBox, IINode node, string propertyName)
        {
            if (checkBox.CheckState != CheckState.Indeterminate)
            {
                node.SetUserPropBool(propertyName, checkBox.CheckState == CheckState.Checked);
            }
        }

        public static void UpdateCheckBox(CheckBox checkBox, List<IINode> nodes, string propertyName)
        {
            foreach (var node in nodes)
            {
                UpdateCheckBox(checkBox, node, propertyName);
            }
        }

        public static void UpdateTextBox(TextBox textBox, List<IINode> nodes, string propertyName)
        {
            foreach (var node in nodes)
            {
                var value = textBox.Text;
                node.SetUserPropString(propertyName, value);
            }
        }

        public static void PrepareNumericUpDown(NumericUpDown nup, List<IINode> nodes, string propertyName, float defaultState = 0)
        {
            nup.Value = (decimal)nodes[0].GetFloatProperty(propertyName, defaultState);
        }

        public static void UpdateNumericUpDown(NumericUpDown nup, List<IINode> nodes, string propertyName)
        {
            foreach (var node in nodes)
            {
                node.SetUserPropFloat(propertyName, (float)nup.Value);
            }
        }

        public static void PrepareVector3Control(Vector3Control vector3Control, IINode node, string propertyName, float defaultX = 0, float defaultY = 0, float defaultZ = 0)
        {
            vector3Control.X = node.GetFloatProperty(propertyName + "_x", defaultX);
            vector3Control.Y = node.GetFloatProperty(propertyName + "_y", defaultY);
            vector3Control.Z = node.GetFloatProperty(propertyName + "_z", defaultZ);
        }

        public static void UpdateVector3Control(Vector3Control vector3Control, IINode node, string propertyName)
        {
            string name = propertyName + "_x";
            node.SetUserPropFloat(name, vector3Control.X);

            name = propertyName + "_y";
            node.SetUserPropFloat(name, vector3Control.Y);

            name = propertyName + "_z";
            node.SetUserPropFloat(name, vector3Control.Z);
        }

        public static void UpdateVector3Control(Vector3Control vector3Control, List<IINode> nodes, string propertyName)
        {
            foreach (var node in nodes)
            {
                UpdateVector3Control(vector3Control, node, propertyName);
            }
        }

        public static void UpdateComboBox(ComboBox comboBox, IINode node, string propertyName)
        {
            var value = comboBox.SelectedItem.ToString();
            node.SetUserPropString(propertyName, value);
        }

        public static void UpdateComboBox(ComboBox comboBox, List<IINode> nodes, string propertyName)
        {
            foreach (var node in nodes)
            {
                UpdateComboBox(comboBox, node, propertyName);
            }
        }

        #endregion

        public static IMatrix3 ExtractCoordinates(IINode meshNode, BabylonAbstractMesh babylonMesh, bool exportQuaternionsInsteadOfEulers)
        {
            var wm = meshNode.GetWorldMatrix(0, meshNode.HasParent());
            babylonMesh.position = wm.Trans.ToArraySwitched();

            var parts = Loader.Global.AffineParts.Create();
            Loader.Global.DecompAffine(wm, parts);

            if (exportQuaternionsInsteadOfEulers)
            {
                babylonMesh.rotationQuaternion = parts.Q.ToArray();
            }
            else
            {
                var rotate = new float[3];

                IntPtr xPtr = Marshal.AllocHGlobal(sizeof(float));
                IntPtr yPtr = Marshal.AllocHGlobal(sizeof(float));
                IntPtr zPtr = Marshal.AllocHGlobal(sizeof(float));
                parts.Q.GetEuler(xPtr, yPtr, zPtr);

                Marshal.Copy(xPtr, rotate, 0, 1);
                Marshal.Copy(yPtr, rotate, 1, 1);
                Marshal.Copy(zPtr, rotate, 2, 1);

                var temp = rotate[1];
                rotate[0] = -rotate[0] * parts.F;
                rotate[1] = -rotate[2] * parts.F;
                rotate[2] = -temp * parts.F;

                babylonMesh.rotation = rotate;
            }

            babylonMesh.scaling = parts.K.ToArraySwitched();

            return wm;
        }

        #region Windows.Forms Helpers

        /// <summary>
        /// Enumerates the whole tree, excluding the given node.
        /// </summary>
        public static IEnumerable<TreeNode> NodeTree(this TreeNode node)
        {
            foreach (TreeNode x in node.Nodes)
            {
                yield return x;
                foreach (TreeNode y in x.NodeTree())
                    yield return y;
            }
        }

        #endregion
    }
}<|MERGE_RESOLUTION|>--- conflicted
+++ resolved
@@ -398,7 +398,6 @@
             return from n in rootNode.NodeTree() where n.ObjectRef != null && sids.Any(sid => n.EvalWorldState(0, false).Obj.SuperClassID == sid) select n;
         }
 
-<<<<<<< HEAD
         public static IINode FindChildNode(this IINode node, uint nodeHandle)
         {
             foreach (IINode childNode in node.NodeTree())
@@ -408,13 +407,11 @@
             return null;
         }
 
-=======
         /// <summary>
         /// Convert horizontal FOV to vertical FOV using default aspect ratio
         /// </summary>
         /// <param name="fov">horizontal FOV</param>
         /// <returns></returns>
->>>>>>> ee8a4da2
         public static float ConvertFov(float fov)
         {
             return (float)(2.0f * Math.Atan(Math.Tan(fov / 2.0f) / Loader.Core.ImageAspRatio));
