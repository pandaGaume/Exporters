<<<<<<< HEAD
﻿<?xml version="1.0" encoding="utf-8"?>
<Project ToolsVersion="12.0" DefaultTargets="Build" xmlns="http://schemas.microsoft.com/developer/msbuild/2003">
  <Import Project="$(MSBuildExtensionsPath)\$(MSBuildToolsVersion)\Microsoft.Common.props" Condition="Exists('$(MSBuildExtensionsPath)\$(MSBuildToolsVersion)\Microsoft.Common.props')" />
  <PropertyGroup>
    <Configuration Condition=" '$(Configuration)' == '' ">Debug</Configuration>
    <Platform Condition=" '$(Platform)' == '' ">AnyCPU</Platform>
    <ProjectGuid>{DD7C931A-8FAF-4318-BB74-71DC858CC400}</ProjectGuid>
    <OutputType>Library</OutputType>
    <AppDesignerFolder>Properties</AppDesignerFolder>
    <RootNamespace>Max2Babylon</RootNamespace>
    <AssemblyName>Max2Babylon</AssemblyName>
    <TargetFrameworkVersion>v4.5</TargetFrameworkVersion>
    <FileAlignment>512</FileAlignment>
    <TargetFrameworkProfile />
    <SccProjectName>SAK</SccProjectName>
    <SccLocalPath>SAK</SccLocalPath>
    <SccAuxPath>SAK</SccAuxPath>
    <SccProvider>SAK</SccProvider>
    <SolutionDir Condition="$(SolutionDir) == '' Or $(SolutionDir) == '*Undefined*'">..\</SolutionDir>
    <RestorePackages>true</RestorePackages>
  </PropertyGroup>
  <PropertyGroup Condition=" '$(Configuration)|$(Platform)' == 'Debug|AnyCPU' ">
    <DebugSymbols>true</DebugSymbols>
    <DebugType>full</DebugType>
    <Optimize>false</Optimize>
    <OutputPath>bin\Debug\</OutputPath>
    <DefineConstants>TRACE;DEBUG;MAX2015</DefineConstants>
    <ErrorReport>prompt</ErrorReport>
    <WarningLevel>4</WarningLevel>
    <Prefer32Bit>false</Prefer32Bit>
    <AllowUnsafeBlocks>true</AllowUnsafeBlocks>
    <PlatformTarget>AnyCPU</PlatformTarget>
  </PropertyGroup>
  <PropertyGroup Condition=" '$(Configuration)|$(Platform)' == 'Release|AnyCPU' ">
    <DebugType>pdbonly</DebugType>
    <Optimize>true</Optimize>
    <OutputPath>bin\Release\</OutputPath>
    <DefineConstants>TRACE;MAX2015</DefineConstants>
    <ErrorReport>prompt</ErrorReport>
    <WarningLevel>4</WarningLevel>
    <Prefer32Bit>false</Prefer32Bit>
    <AllowUnsafeBlocks>true</AllowUnsafeBlocks>
  </PropertyGroup>
  <PropertyGroup Condition="'$(Configuration)|$(Platform)' == 'Debug|x64'">
    <DebugSymbols>true</DebugSymbols>
    <OutputPath>bin\Debug\</OutputPath>
    <DefineConstants>TRACE;DEBUG;MAX2015</DefineConstants>
    <AllowUnsafeBlocks>true</AllowUnsafeBlocks>
    <DebugType>full</DebugType>
    <PlatformTarget>x64</PlatformTarget>
    <ErrorReport>prompt</ErrorReport>
    <CodeAnalysisRuleSet>MinimumRecommendedRules.ruleset</CodeAnalysisRuleSet>
  </PropertyGroup>
  <PropertyGroup Condition="'$(Configuration)|$(Platform)' == 'Release|x64'">
    <OutputPath>bin\Release\</OutputPath>
    <DefineConstants>TRACE;MAX2015</DefineConstants>
    <Optimize>true</Optimize>
    <DebugType>pdbonly</DebugType>
    <PlatformTarget>x64</PlatformTarget>
    <ErrorReport>prompt</ErrorReport>
    <CodeAnalysisRuleSet>MinimumRecommendedRules.ruleset</CodeAnalysisRuleSet>
    <AllowUnsafeBlocks>true</AllowUnsafeBlocks>
  </PropertyGroup>
  <ItemGroup>
    <Reference Include="Autodesk.Max, Version=17.0.630.0, Culture=neutral, processorArchitecture=MSIL">
      <SpecificVersion>False</SpecificVersion>
      <HintPath>..\..\..\..\..\Repos\Babylon.js\Exporters\3ds Max\Max2Babylon\2015\Refs\Autodesk.Max.dll</HintPath>
      <Private>False</Private>
    </Reference>
    <Reference Include="GDImageLibrary">
      <HintPath>..\..\Refs\GDImageLibrary.dll</HintPath>
    </Reference>
    <Reference Include="Newtonsoft.Json, Version=12.0.0.0, Culture=neutral, PublicKeyToken=30ad4fe6b2a6aeed, processorArchitecture=MSIL">
      <HintPath>..\..\packages\Newtonsoft.Json.12.0.1\lib\net45\Newtonsoft.Json.dll</HintPath>
    </Reference>
    <Reference Include="SharpDX, Version=3.1.1.0, Culture=neutral, PublicKeyToken=b4dcf0f35e5521f1, processorArchitecture=MSIL">
      <HintPath>..\..\packages\SharpDX.3.1.1\lib\net45\SharpDX.dll</HintPath>
      <Private>True</Private>
    </Reference>
    <Reference Include="SharpDX.Mathematics, Version=3.1.1.0, Culture=neutral, PublicKeyToken=b4dcf0f35e5521f1, processorArchitecture=MSIL">
      <HintPath>..\..\packages\SharpDX.Mathematics.3.1.1\lib\net45\SharpDX.Mathematics.dll</HintPath>
      <Private>True</Private>
    </Reference>
    <Reference Include="System" />
    <Reference Include="System.Core" />
    <Reference Include="System.Drawing" />
    <Reference Include="System.Runtime.Serialization" />
    <Reference Include="System.Web" />
    <Reference Include="System.Windows.Forms" />
    <Reference Include="System.Data.DataSetExtensions" />
    <Reference Include="Microsoft.CSharp" />
    <Reference Include="System.Data" />
    <Reference Include="System.Xml" />
    <Reference Include="TargaImage">
      <HintPath>..\..\Refs\TargaImage.dll</HintPath>
    </Reference>
    <Reference Include="TQ.Texture">
      <HintPath>..\..\Refs\TQ.Texture.dll</HintPath>
    </Reference>
  </ItemGroup>
  <ItemGroup>
    <Compile Include="..\BabylonActionCallback.cs">
      <Link>BabylonActionCallback.cs</Link>
    </Compile>
    <Compile Include="..\BabylonAnimationActionItem.cs">
      <Link>BabylonAnimationActionItem.cs</Link>
    </Compile>
    <Compile Include="..\BabylonExportActionItem.cs">
      <Link>BabylonExportActionItem.cs</Link>
    </Compile>
    <Compile Include="..\BabylonPropertiesActionItem.cs">
      <Link>BabylonPropertiesActionItem.cs</Link>
    </Compile>
    <Compile Include="..\Descriptor.cs">
      <Link>Descriptor.cs</Link>
    </Compile>
    <Compile Include="..\Exporter\AnimationGroup.cs">
      <Link>Exporter\AnimationGroup.cs</Link>
    </Compile>
    <Compile Include="..\Exporter\BabylonExporter.Animation.cs">
      <Link>Exporter\BabylonExporter.Animation.cs</Link>
    </Compile>
    <Compile Include="..\Exporter\BabylonExporter.Camera.cs">
      <Link>Exporter\BabylonExporter.Camera.cs</Link>
    </Compile>
    <Compile Include="..\Exporter\BabylonExporter.cs">
      <Link>Exporter\BabylonExporter.cs</Link>
    </Compile>
    <Compile Include="..\Exporter\BabylonExporter.IMaterialExporter.cs">
      <Link>Exporter\BabylonExporter.IMaterialExporter.cs</Link>
    </Compile>
    <Compile Include="..\Exporter\BabylonExporter.Light.cs">
      <Link>Exporter\BabylonExporter.Light.cs</Link>
    </Compile>
    <Compile Include="..\Exporter\BabylonExporter.Material.cs">
      <Link>Exporter\BabylonExporter.Material.cs</Link>
    </Compile>
    <Compile Include="..\Exporter\BabylonExporter.Mesh.cs">
      <Link>Exporter\BabylonExporter.Mesh.cs</Link>
    </Compile>
    <Compile Include="..\Exporter\BabylonExporter.ShadowGenerator.cs">
      <Link>Exporter\BabylonExporter.ShadowGenerator.cs</Link>
    </Compile>
    <Compile Include="..\Exporter\BabylonExporter.Skeleton.cs">
      <Link>Exporter\BabylonExporter.Skeleton.cs</Link>
    </Compile>
    <Compile Include="..\Exporter\BabylonExporter.Texture.cs">
      <Link>Exporter\BabylonExporter.Texture.cs</Link>
    </Compile>
    <Compile Include="..\Exporter\GlobalVertex.cs">
      <Link>Exporter\GlobalVertex.cs</Link>
    </Compile>
    <Compile Include="..\Exporter\MaxExportParameters.cs">
      <Link>Exporter\MaxExportParameters.cs</Link>
    </Compile>
    <Compile Include="..\Exporter\MaxGLTFMaterialExporter.cs">
      <Link>Exporter\MaxGLTFMaterialExporter.cs</Link>
    </Compile>
    <Compile Include="..\Extensions\ScaleSystem.cs">
      <Link>Extensions\ScaleSystem.cs</Link>
    </Compile>
    <Compile Include="..\Forms\AnimationForm.cs">
      <Link>Forms\AnimationForm.cs</Link>
      <SubType>Form</SubType>
    </Compile>
    <Compile Include="..\Forms\AnimationForm.designer.cs">
      <Link>Forms\AnimationForm.designer.cs</Link>
      <DependentUpon>AnimationForm.cs</DependentUpon>
    </Compile>
    <Compile Include="..\Forms\AnimationGroupControl.cs">
      <Link>Forms\AnimationGroupControl.cs</Link>
      <SubType>UserControl</SubType>
    </Compile>
    <Compile Include="..\Forms\AnimationGroupControl.designer.cs">
      <Link>Forms\AnimationGroupControl.designer.cs</Link>
      <DependentUpon>AnimationGroupControl.cs</DependentUpon>
    </Compile>
    <Compile Include="..\Forms\CameraPropertiesForm.cs">
      <Link>Forms\CameraPropertiesForm.cs</Link>
      <SubType>Form</SubType>
    </Compile>
    <Compile Include="..\Forms\CameraPropertiesForm.Designer.cs">
      <Link>Forms\CameraPropertiesForm.Designer.cs</Link>
      <DependentUpon>CameraPropertiesForm.cs</DependentUpon>
    </Compile>
    <Compile Include="..\Forms\ExporterForm.cs">
      <Link>Forms\ExporterForm.cs</Link>
      <SubType>Form</SubType>
    </Compile>
    <Compile Include="..\Forms\ExporterForm.Designer.cs">
      <Link>Forms\ExporterForm.Designer.cs</Link>
      <DependentUpon>ExporterForm.cs</DependentUpon>
    </Compile>
    <Compile Include="..\Forms\LightPropertiesForm.cs">
      <Link>Forms\LightPropertiesForm.cs</Link>
      <SubType>Form</SubType>
    </Compile>
    <Compile Include="..\Forms\LightPropertiesForm.Designer.cs">
      <Link>Forms\LightPropertiesForm.Designer.cs</Link>
      <DependentUpon>LightPropertiesForm.cs</DependentUpon>
    </Compile>
    <Compile Include="..\Forms\MaxNodeTreeView.cs">
      <Link>Forms\MaxNodeTreeView.cs</Link>
      <SubType>Component</SubType>
    </Compile>
    <Compile Include="..\Forms\MaxNodeTreeView.designer.cs">
      <Link>Forms\MaxNodeTreeView.designer.cs</Link>
      <DependentUpon>MaxNodeTreeView.cs</DependentUpon>
    </Compile>
    <Compile Include="..\Forms\MultiExportForm.cs">
      <Link>Forms\MultiExportForm.cs</Link>
      <SubType>Form</SubType>
    </Compile>
    <Compile Include="..\Forms\MultiExportForm.designer.cs">
      <Link>Forms\MultiExportForm.designer.cs</Link>
      <DependentUpon>MultiExportForm.cs</DependentUpon>
    </Compile>
    <Compile Include="..\Forms\ObjectPropertiesForm.cs">
      <Link>Forms\ObjectPropertiesForm.cs</Link>
      <SubType>Form</SubType>
    </Compile>
    <Compile Include="..\Forms\ObjectPropertiesForm.Designer.cs">
      <Link>Forms\ObjectPropertiesForm.Designer.cs</Link>
      <DependentUpon>ObjectPropertiesForm.cs</DependentUpon>
    </Compile>
    <Compile Include="..\Forms\ScenePropertiesForm.cs">
      <Link>Forms\ScenePropertiesForm.cs</Link>
      <SubType>Form</SubType>
    </Compile>
    <Compile Include="..\Forms\ScenePropertiesForm.Designer.cs">
      <Link>Forms\ScenePropertiesForm.Designer.cs</Link>
      <DependentUpon>ScenePropertiesForm.cs</DependentUpon>
    </Compile>
    <Compile Include="..\Forms\Vector3Control.cs">
      <Link>Forms\Vector3Control.cs</Link>
      <SubType>UserControl</SubType>
    </Compile>
    <Compile Include="..\Forms\Vector3Control.Designer.cs">
      <Link>Forms\Vector3Control.Designer.cs</Link>
      <DependentUpon>Vector3Control.cs</DependentUpon>
    </Compile>
    <Compile Include="..\GlobalUtility.cs">
      <Link>GlobalUtility.cs</Link>
    </Compile>
    <Compile Include="..\Loader.cs">
      <Link>Loader.cs</Link>
    </Compile>
    <Compile Include="..\MaxScriptManager.cs">
      <Link>MaxScriptManager.cs</Link>
    </Compile>
    <Compile Include="..\Tools\Tools.cs">
      <Link>Tools\Tools.cs</Link>
    </Compile>
    <Compile Include="..\Tools\VNormal.cs">
      <Link>Tools\VNormal.cs</Link>
    </Compile>
    <Compile Include="..\Tools\WebServer.cs">
      <Link>Tools\WebServer.cs</Link>
    </Compile>
    <Compile Include="..\Exporter\BabylonExporter.ExportItem.cs">
      <Link>Exporter\BabylonExporter.ExportItem.cs</Link>
    </Compile>
    <Compile Include="..\Exporter\BabylonExporter.WorldModifiers.cs">
      <Link>Exporter\BabylonExporter.WorldModifiers.Skin.cs</Link>
    </Compile>
    <Compile Include="Properties\AssemblyInfo.cs" />
    <Compile Include="Properties\Resources.Designer.cs">
      <AutoGen>True</AutoGen>
      <DesignTime>True</DesignTime>
      <DependentUpon>Resources.resx</DependentUpon>
    </Compile>
  </ItemGroup>
  <ItemGroup>
    <Content Include="Refs\Autodesk.Max.dll" />
    <None Include="Resources\MaxExporter.png" />
  </ItemGroup>
  <ItemGroup>
    <EmbeddedResource Include="..\Forms\AnimationForm.resx">
      <Link>Forms\AnimationForm.resx</Link>
      <DependentUpon>AnimationForm.cs</DependentUpon>
    </EmbeddedResource>
    <EmbeddedResource Include="..\Forms\AnimationGroupControl.resx">
      <Link>Forms\AnimationGroupControl.resx</Link>
      <DependentUpon>AnimationGroupControl.cs</DependentUpon>
    </EmbeddedResource>
    <EmbeddedResource Include="..\Forms\CameraPropertiesForm.resx">
      <Link>Forms\CameraPropertiesForm.resx</Link>
      <DependentUpon>CameraPropertiesForm.cs</DependentUpon>
    </EmbeddedResource>
    <EmbeddedResource Include="..\Forms\ExporterForm.resx">
      <Link>Forms\ExporterForm.resx</Link>
      <DependentUpon>ExporterForm.cs</DependentUpon>
    </EmbeddedResource>
    <EmbeddedResource Include="..\Forms\LightPropertiesForm.resx">
      <Link>Forms\LightPropertiesForm.resx</Link>
      <DependentUpon>LightPropertiesForm.cs</DependentUpon>
    </EmbeddedResource>
    <EmbeddedResource Include="..\Forms\MultiExportForm.resx">
      <Link>Forms\MultiExportForm.resx</Link>
      <DependentUpon>MultiExportForm.cs</DependentUpon>
    </EmbeddedResource>
    <EmbeddedResource Include="..\Forms\ObjectPropertiesForm.resx">
      <Link>Forms\ObjectPropertiesForm.resx</Link>
      <DependentUpon>ObjectPropertiesForm.cs</DependentUpon>
    </EmbeddedResource>
    <EmbeddedResource Include="..\Forms\ScenePropertiesForm.resx">
      <Link>Forms\ScenePropertiesForm.resx</Link>
      <DependentUpon>ScenePropertiesForm.cs</DependentUpon>
    </EmbeddedResource>
    <EmbeddedResource Include="..\Forms\Vector3Control.resx">
      <Link>Forms\Vector3Control.resx</Link>
      <DependentUpon>Vector3Control.cs</DependentUpon>
    </EmbeddedResource>
    <EmbeddedResource Include="..\Forms\MaxNodeTreeView.resx">
      <Link>Forms\MaxNodeTreeView.resx</Link>
      <DependentUpon>MaxNodeTreeView.cs</DependentUpon>
    </EmbeddedResource>
    <EmbeddedResource Include="Properties\Resources.resx">
      <Generator>ResXFileCodeGenerator</Generator>
      <LastGenOutput>Resources.Designer.cs</LastGenOutput>
    </EmbeddedResource>
  </ItemGroup>
  <ItemGroup>
    <WCFMetadata Include="Service References\" />
  </ItemGroup>
  <ItemGroup>
    <None Include="packages.config" />
  </ItemGroup>
  <Import Project="..\..\..\SharedProjects\BabylonExport.Entities\BabylonExport.Entities.projitems" Label="Shared" />
  <Import Project="..\..\..\SharedProjects\BabylonFileConverter\BabylonFileConverter.projitems" Label="Shared" />
  <Import Project="..\..\..\SharedProjects\GltfExport.Entities\GltfExport.Entities.projitems" Label="Shared" />
  <Import Project="..\..\..\SharedProjects\Babylon2GLTF\Babylon2GLTF.projitems" Label="Shared" />
  <Import Project="..\..\..\SharedProjects\Utilities\Extensions.projitems" Label="Shared" />
  <Import Project="$(MSBuildToolsPath)\Microsoft.CSharp.targets" />
  <PropertyGroup>
    <PostBuildEvent>call "$(SolutionDir)Max2Babylon\OnPostBuild.bat" "$(ConfigurationName)" 2015</PostBuildEvent>
  </PropertyGroup>
  <PropertyGroup>
    <PreBuildEvent>call "$(SolutionDir)Max2Babylon\OnPreBuild.bat" "$(ConfigurationName)"</PreBuildEvent>
  </PropertyGroup>
  <!-- To modify your build process, add your task inside one of the targets below and uncomment it. 
       Other similar extension points exist, see Microsoft.Common.targets.
  <Target Name="BeforeBuild">
  </Target>
  <Target Name="AfterBuild">
  </Target>
  -->
=======
﻿<?xml version="1.0" encoding="utf-8"?>
<Project ToolsVersion="12.0" DefaultTargets="Build" xmlns="http://schemas.microsoft.com/developer/msbuild/2003">
  <Import Project="$(MSBuildExtensionsPath)\$(MSBuildToolsVersion)\Microsoft.Common.props" Condition="Exists('$(MSBuildExtensionsPath)\$(MSBuildToolsVersion)\Microsoft.Common.props')" />
  <PropertyGroup>
    <Configuration Condition=" '$(Configuration)' == '' ">Debug</Configuration>
    <Platform Condition=" '$(Platform)' == '' ">AnyCPU</Platform>
    <ProjectGuid>{DD7C931A-8FAF-4318-BB74-71DC858CC400}</ProjectGuid>
    <OutputType>Library</OutputType>
    <AppDesignerFolder>Properties</AppDesignerFolder>
    <RootNamespace>Max2Babylon</RootNamespace>
    <AssemblyName>Max2Babylon</AssemblyName>
    <TargetFrameworkVersion>v4.5</TargetFrameworkVersion>
    <FileAlignment>512</FileAlignment>
    <TargetFrameworkProfile />
    <SccProjectName>SAK</SccProjectName>
    <SccLocalPath>SAK</SccLocalPath>
    <SccAuxPath>SAK</SccAuxPath>
    <SccProvider>SAK</SccProvider>
    <SolutionDir Condition="$(SolutionDir) == '' Or $(SolutionDir) == '*Undefined*'">..\</SolutionDir>
    <RestorePackages>true</RestorePackages>
  </PropertyGroup>
  <PropertyGroup Condition=" '$(Configuration)|$(Platform)' == 'Debug|AnyCPU' ">
    <DebugSymbols>true</DebugSymbols>
    <DebugType>full</DebugType>
    <Optimize>false</Optimize>
    <OutputPath>bin\Debug\</OutputPath>
    <DefineConstants>TRACE;DEBUG;MAX2015</DefineConstants>
    <ErrorReport>prompt</ErrorReport>
    <WarningLevel>4</WarningLevel>
    <Prefer32Bit>false</Prefer32Bit>
    <AllowUnsafeBlocks>true</AllowUnsafeBlocks>
    <PlatformTarget>AnyCPU</PlatformTarget>
  </PropertyGroup>
  <PropertyGroup Condition=" '$(Configuration)|$(Platform)' == 'Release|AnyCPU' ">
    <DebugType>pdbonly</DebugType>
    <Optimize>true</Optimize>
    <OutputPath>bin\Release\</OutputPath>
    <DefineConstants>TRACE;MAX2015</DefineConstants>
    <ErrorReport>prompt</ErrorReport>
    <WarningLevel>4</WarningLevel>
    <Prefer32Bit>false</Prefer32Bit>
    <AllowUnsafeBlocks>true</AllowUnsafeBlocks>
  </PropertyGroup>
  <PropertyGroup Condition="'$(Configuration)|$(Platform)' == 'Debug|x64'">
    <DebugSymbols>true</DebugSymbols>
    <OutputPath>bin\Debug\</OutputPath>
    <DefineConstants>TRACE;DEBUG;MAX2015</DefineConstants>
    <AllowUnsafeBlocks>true</AllowUnsafeBlocks>
    <DebugType>full</DebugType>
    <PlatformTarget>x64</PlatformTarget>
    <ErrorReport>prompt</ErrorReport>
    <CodeAnalysisRuleSet>MinimumRecommendedRules.ruleset</CodeAnalysisRuleSet>
  </PropertyGroup>
  <PropertyGroup Condition="'$(Configuration)|$(Platform)' == 'Release|x64'">
    <OutputPath>bin\Release\</OutputPath>
    <DefineConstants>TRACE;MAX2015</DefineConstants>
    <Optimize>true</Optimize>
    <DebugType>pdbonly</DebugType>
    <PlatformTarget>x64</PlatformTarget>
    <ErrorReport>prompt</ErrorReport>
    <CodeAnalysisRuleSet>MinimumRecommendedRules.ruleset</CodeAnalysisRuleSet>
    <AllowUnsafeBlocks>true</AllowUnsafeBlocks>
  </PropertyGroup>
  <ItemGroup>
    <Reference Include="Autodesk.Max, Version=17.0.630.0, Culture=neutral, processorArchitecture=MSIL">
      <SpecificVersion>False</SpecificVersion>
      <HintPath>..\..\..\..\..\Repos\Babylon.js\Exporters\3ds Max\Max2Babylon\2015\Refs\Autodesk.Max.dll</HintPath>
      <Private>False</Private>
    </Reference>
    <Reference Include="GDImageLibrary">
      <HintPath>..\..\Refs\GDImageLibrary.dll</HintPath>
    </Reference>
    <Reference Include="Newtonsoft.Json, Version=12.0.0.0, Culture=neutral, PublicKeyToken=30ad4fe6b2a6aeed, processorArchitecture=MSIL">
      <HintPath>..\..\packages\Newtonsoft.Json.12.0.1\lib\net45\Newtonsoft.Json.dll</HintPath>
    </Reference>
    <Reference Include="SharpDX, Version=3.1.1.0, Culture=neutral, PublicKeyToken=b4dcf0f35e5521f1, processorArchitecture=MSIL">
      <HintPath>..\..\packages\SharpDX.3.1.1\lib\net45\SharpDX.dll</HintPath>
      <Private>True</Private>
    </Reference>
    <Reference Include="SharpDX.Mathematics, Version=3.1.1.0, Culture=neutral, PublicKeyToken=b4dcf0f35e5521f1, processorArchitecture=MSIL">
      <HintPath>..\..\packages\SharpDX.Mathematics.3.1.1\lib\net45\SharpDX.Mathematics.dll</HintPath>
      <Private>True</Private>
    </Reference>
    <Reference Include="System" />
    <Reference Include="System.Core" />
    <Reference Include="System.Drawing" />
    <Reference Include="System.Runtime.Serialization" />
    <Reference Include="System.Web" />
    <Reference Include="System.Windows.Forms" />
    <Reference Include="System.Data.DataSetExtensions" />
    <Reference Include="Microsoft.CSharp" />
    <Reference Include="System.Data" />
    <Reference Include="System.Xml" />
    <Reference Include="TargaImage">
      <HintPath>..\..\Refs\TargaImage.dll</HintPath>
    </Reference>
    <Reference Include="TQ.Texture">
      <HintPath>..\..\Refs\TQ.Texture.dll</HintPath>
    </Reference>
  </ItemGroup>
  <ItemGroup>
    <Compile Include="..\BabylonActionCallback.cs">
      <Link>BabylonActionCallback.cs</Link>
    </Compile>
    <Compile Include="..\BabylonAnimationActionItem.cs">
      <Link>BabylonAnimationActionItem.cs</Link>
    </Compile>
    <Compile Include="..\BabylonExportActionItem.cs">
      <Link>BabylonExportActionItem.cs</Link>
    </Compile>
    <Compile Include="..\BabylonLoadAnimationFromContainers.cs">
      <Link>BabylonLoadAnimationFromContainers.cs</Link>
    </Compile>
    <Compile Include="..\BabylonPropertiesActionItem.cs">
      <Link>BabylonPropertiesActionItem.cs</Link>
    </Compile>
    <Compile Include="..\BabylonSaveAnimationToContainers.cs">
      <Link>BabylonSaveAnimationToContainers.cs</Link>
    </Compile>
    <Compile Include="..\Descriptor.cs">
      <Link>Descriptor.cs</Link>
    </Compile>
    <Compile Include="..\Exporter\AnimationGroup.cs">
      <Link>Exporter\AnimationGroup.cs</Link>
    </Compile>
    <Compile Include="..\Exporter\BabylonExporter.Animation.cs">
      <Link>Exporter\BabylonExporter.Animation.cs</Link>
    </Compile>
    <Compile Include="..\Exporter\BabylonExporter.Camera.cs">
      <Link>Exporter\BabylonExporter.Camera.cs</Link>
    </Compile>
    <Compile Include="..\Exporter\BabylonExporter.cs">
      <Link>Exporter\BabylonExporter.cs</Link>
    </Compile>
    <Compile Include="..\Exporter\BabylonExporter.GLTFExporter.AbstractMesh.cs">
      <Link>Exporter\BabylonExporter.GLTFExporter.AbstractMesh.cs</Link>
    </Compile>
    <Compile Include="..\Exporter\BabylonExporter.GLTFExporter.Camera.cs">
      <Link>Exporter\BabylonExporter.GLTFExporter.Camera.cs</Link>
    </Compile>
    <Compile Include="..\Exporter\BabylonExporter.GLTFExporter.cs">
      <Link>Exporter\BabylonExporter.GLTFExporter.cs</Link>
    </Compile>
    <Compile Include="..\Exporter\BabylonExporter.GLTFExporter.Material.cs">
      <Link>Exporter\BabylonExporter.GLTFExporter.Material.cs</Link>
    </Compile>
    <Compile Include="..\Exporter\BabylonExporter.GLTFExporter.Mesh.cs">
      <Link>Exporter\BabylonExporter.GLTFExporter.Mesh.cs</Link>
    </Compile>
    <Compile Include="..\Exporter\BabylonExporter.GLTFExporter.Texture.cs">
      <Link>Exporter\BabylonExporter.GLTFExporter.Texture.cs</Link>
    </Compile>
    <Compile Include="..\Exporter\BabylonExporter.IMaterialExporter.cs">
      <Link>Exporter\BabylonExporter.IMaterialExporter.cs</Link>
    </Compile>
    <Compile Include="..\Exporter\BabylonExporter.Light.cs">
      <Link>Exporter\BabylonExporter.Light.cs</Link>
    </Compile>
    <Compile Include="..\Exporter\BabylonExporter.Material.cs">
      <Link>Exporter\BabylonExporter.Material.cs</Link>
    </Compile>
    <Compile Include="..\Exporter\BabylonExporter.Material.Optimiser.cs">
      <Link>Exporter\BabylonExporter.Material.Optimiser.cs</Link>
    </Compile>
    <Compile Include="..\Exporter\BabylonExporter.Mesh.cs">
      <Link>Exporter\BabylonExporter.Mesh.cs</Link>
    </Compile>
    <Compile Include="..\Exporter\BabylonExporter.ShadowGenerator.cs">
      <Link>Exporter\BabylonExporter.ShadowGenerator.cs</Link>
    </Compile>
    <Compile Include="..\Exporter\BabylonExporter.Skeleton.cs">
      <Link>Exporter\BabylonExporter.Skeleton.cs</Link>
    </Compile>
    <Compile Include="..\Exporter\BabylonExporter.Texture.cs">
      <Link>Exporter\BabylonExporter.Texture.cs</Link>
    </Compile>
    <Compile Include="..\Exporter\GlobalVertex.cs">
      <Link>Exporter\GlobalVertex.cs</Link>
    </Compile>
    <Compile Include="..\Exporter\GLTFGlobalVertex.cs">
      <Link>Exporter\GLTFGlobalVertex.cs</Link>
    </Compile>
    <Compile Include="..\Exporter\BabylonExporter.GLTFExporter.Light.cs">
      <Link>Exporter\GLTFGlobalVertex.cs</Link>
    </Compile>
    <Compile Include="..\Extensions\ScaleSystem.cs">
      <Link>Extensions\ScaleSystem.cs</Link>
    </Compile>
    <Compile Include="..\Forms\AnimationForm.cs">
      <Link>Forms\AnimationForm.cs</Link>
      <SubType>Form</SubType>
    </Compile>
    <Compile Include="..\Forms\AnimationForm.designer.cs">
      <Link>Forms\AnimationForm.designer.cs</Link>
      <DependentUpon>AnimationForm.cs</DependentUpon>
    </Compile>
    <Compile Include="..\Forms\AnimationGroupControl.cs">
      <Link>Forms\AnimationGroupControl.cs</Link>
      <SubType>UserControl</SubType>
    </Compile>
    <Compile Include="..\Forms\AnimationGroupControl.designer.cs">
      <Link>Forms\AnimationGroupControl.designer.cs</Link>
      <DependentUpon>AnimationGroupControl.cs</DependentUpon>
    </Compile>
    <Compile Include="..\Forms\CameraPropertiesForm.cs">
      <Link>Forms\CameraPropertiesForm.cs</Link>
      <SubType>Form</SubType>
    </Compile>
    <Compile Include="..\Forms\CameraPropertiesForm.Designer.cs">
      <Link>Forms\CameraPropertiesForm.Designer.cs</Link>
      <DependentUpon>CameraPropertiesForm.cs</DependentUpon>
    </Compile>
    <Compile Include="..\Forms\ExporterForm.cs">
      <Link>Forms\ExporterForm.cs</Link>
      <SubType>Form</SubType>
    </Compile>
    <Compile Include="..\Forms\ExporterForm.Designer.cs">
      <Link>Forms\ExporterForm.Designer.cs</Link>
      <DependentUpon>ExporterForm.cs</DependentUpon>
    </Compile>
    <Compile Include="..\Forms\LightPropertiesForm.cs">
      <Link>Forms\LightPropertiesForm.cs</Link>
      <SubType>Form</SubType>
    </Compile>
    <Compile Include="..\Forms\LightPropertiesForm.Designer.cs">
      <Link>Forms\LightPropertiesForm.Designer.cs</Link>
      <DependentUpon>LightPropertiesForm.cs</DependentUpon>
    </Compile>
    <Compile Include="..\Forms\MaxNodeTreeView.cs">
      <Link>Forms\MaxNodeTreeView.cs</Link>
      <SubType>Component</SubType>
    </Compile>
    <Compile Include="..\Forms\MaxNodeTreeView.designer.cs">
      <Link>Forms\MaxNodeTreeView.designer.cs</Link>
      <DependentUpon>MaxNodeTreeView.cs</DependentUpon>
    </Compile>
    <Compile Include="..\Forms\MultiExportForm.cs">
      <Link>Forms\MultiExportForm.cs</Link>
      <SubType>Form</SubType>
    </Compile>
    <Compile Include="..\Forms\MultiExportForm.designer.cs">
      <Link>Forms\MultiExportForm.designer.cs</Link>
      <DependentUpon>MultiExportForm.cs</DependentUpon>
    </Compile>
    <Compile Include="..\Forms\ObjectPropertiesForm.cs">
      <Link>Forms\ObjectPropertiesForm.cs</Link>
      <SubType>Form</SubType>
    </Compile>
    <Compile Include="..\Forms\ObjectPropertiesForm.Designer.cs">
      <Link>Forms\ObjectPropertiesForm.Designer.cs</Link>
      <DependentUpon>ObjectPropertiesForm.cs</DependentUpon>
    </Compile>
    <Compile Include="..\Forms\ScenePropertiesForm.cs">
      <Link>Forms\ScenePropertiesForm.cs</Link>
      <SubType>Form</SubType>
    </Compile>
    <Compile Include="..\Forms\ScenePropertiesForm.Designer.cs">
      <Link>Forms\ScenePropertiesForm.Designer.cs</Link>
      <DependentUpon>ScenePropertiesForm.cs</DependentUpon>
    </Compile>
    <Compile Include="..\Forms\Vector3Control.cs">
      <Link>Forms\Vector3Control.cs</Link>
      <SubType>UserControl</SubType>
    </Compile>
    <Compile Include="..\Forms\Vector3Control.Designer.cs">
      <Link>Forms\Vector3Control.Designer.cs</Link>
      <DependentUpon>Vector3Control.cs</DependentUpon>
    </Compile>
    <Compile Include="..\GlobalUtility.cs">
      <Link>GlobalUtility.cs</Link>
    </Compile>
    <Compile Include="..\JsonTextWriterBounded.cs">
      <Link>JsonTextWriterBounded.cs</Link>
    </Compile>
    <Compile Include="..\JsonTextWriterOptimized.cs">
      <Link>JsonTextWriterOptimized.cs</Link>
    </Compile>
    <Compile Include="..\Loader.cs">
      <Link>Loader.cs</Link>
    </Compile>
    <Compile Include="..\ExportParameters.cs">
      <Link>ExportParameters.cs</Link>
    </Compile>
    <Compile Include="..\MaxScriptManager.cs">
      <Link>MaxScriptManager.cs</Link>
    </Compile>
    <Compile Include="..\Extensions\ColorExtension.cs">
      <Link>Extensions\ColorExtension.cs</Link>
    </Compile>
    <Compile Include="..\Tools\Tools.cs">
      <Link>Tools\Tools.cs</Link>
    </Compile>
    <Compile Include="..\Tools\VNormal.cs">
      <Link>Tools\VNormal.cs</Link>
    </Compile>
    <Compile Include="..\Tools\WebServer.cs">
      <Link>Tools\WebServer.cs</Link>
    </Compile>
    <Compile Include="..\Exporter\GLTFBufferService.cs">
      <Link>Exporter\GLTFBufferService.cs</Link>
    </Compile>
    <Compile Include="..\Exporter\BabylonExporter.ExportItem.cs">
      <Link>Exporter\BabylonExporter.ExportItem.cs</Link>
    </Compile>
    <Compile Include="..\Exporter\BabylonExporter.GLTFExporter.Animation.cs">
      <Link>Exporter\BabylonExporter.GLTFExporter.Animation.cs</Link>
    </Compile>
    <Compile Include="..\Exporter\BabylonExporter.GLTFExporter.Skin.cs">
      <Link>Exporter\BabylonExporter.GLTFExporter.Skin.cs</Link>
    </Compile>
    <Compile Include="..\Exporter\BabylonExporter.WorldModifiers.cs">
      <Link>Exporter\BabylonExporter.WorldModifiers.Skin.cs</Link>
    </Compile>
    <Compile Include="Properties\AssemblyInfo.cs" />
    <Compile Include="Properties\Resources.Designer.cs">
      <AutoGen>True</AutoGen>
      <DesignTime>True</DesignTime>
      <DependentUpon>Resources.resx</DependentUpon>
    </Compile>
  </ItemGroup>
  <ItemGroup>
    <Content Include="Refs\Autodesk.Max.dll" />
    <None Include="Resources\MaxExporter.png" />
  </ItemGroup>
  <ItemGroup>
    <EmbeddedResource Include="..\Forms\AnimationForm.resx">
      <Link>Forms\AnimationForm.resx</Link>
      <DependentUpon>AnimationForm.cs</DependentUpon>
    </EmbeddedResource>
    <EmbeddedResource Include="..\Forms\AnimationGroupControl.resx">
      <Link>Forms\AnimationGroupControl.resx</Link>
      <DependentUpon>AnimationGroupControl.cs</DependentUpon>
    </EmbeddedResource>
    <EmbeddedResource Include="..\Forms\CameraPropertiesForm.resx">
      <Link>Forms\CameraPropertiesForm.resx</Link>
      <DependentUpon>CameraPropertiesForm.cs</DependentUpon>
    </EmbeddedResource>
    <EmbeddedResource Include="..\Forms\ExporterForm.resx">
      <Link>Forms\ExporterForm.resx</Link>
      <DependentUpon>ExporterForm.cs</DependentUpon>
    </EmbeddedResource>
    <EmbeddedResource Include="..\Forms\LightPropertiesForm.resx">
      <Link>Forms\LightPropertiesForm.resx</Link>
      <DependentUpon>LightPropertiesForm.cs</DependentUpon>
    </EmbeddedResource>
    <EmbeddedResource Include="..\Forms\MultiExportForm.resx">
      <Link>Forms\MultiExportForm.resx</Link>
      <DependentUpon>MultiExportForm.cs</DependentUpon>
    </EmbeddedResource>
    <EmbeddedResource Include="..\Forms\ObjectPropertiesForm.resx">
      <Link>Forms\ObjectPropertiesForm.resx</Link>
      <DependentUpon>ObjectPropertiesForm.cs</DependentUpon>
    </EmbeddedResource>
    <EmbeddedResource Include="..\Forms\ScenePropertiesForm.resx">
      <Link>Forms\ScenePropertiesForm.resx</Link>
      <DependentUpon>ScenePropertiesForm.cs</DependentUpon>
    </EmbeddedResource>
    <EmbeddedResource Include="..\Forms\Vector3Control.resx">
      <Link>Forms\Vector3Control.resx</Link>
      <DependentUpon>Vector3Control.cs</DependentUpon>
    </EmbeddedResource>
    <EmbeddedResource Include="..\Forms\MaxNodeTreeView.resx">
      <Link>Forms\MaxNodeTreeView.resx</Link>
      <DependentUpon>MaxNodeTreeView.cs</DependentUpon>
    </EmbeddedResource>
    <EmbeddedResource Include="Properties\Resources.resx">
      <Generator>ResXFileCodeGenerator</Generator>
      <LastGenOutput>Resources.Designer.cs</LastGenOutput>
    </EmbeddedResource>
  </ItemGroup>
  <ItemGroup>
    <WCFMetadata Include="Service References\" />
  </ItemGroup>
  <ItemGroup>
    <None Include="packages.config" />
  </ItemGroup>
  <Import Project="..\..\..\SharedProjects\BabylonExport.Entities\BabylonExport.Entities.projitems" Label="Shared" />
  <Import Project="..\..\..\SharedProjects\BabylonFileConverter\BabylonFileConverter.projitems" Label="Shared" />
  <Import Project="..\..\..\SharedProjects\GltfExport.Entities\GltfExport.Entities.projitems" Label="Shared" />
  <Import Project="$(MSBuildToolsPath)\Microsoft.CSharp.targets" />
  <PropertyGroup>
    <PostBuildEvent>call "$(SolutionDir)Max2Babylon\OnPostBuild.bat" "$(ConfigurationName)" 2015</PostBuildEvent>
  </PropertyGroup>
  <PropertyGroup>
    <PreBuildEvent>call "$(SolutionDir)Max2Babylon\OnPreBuild.bat" "$(ConfigurationName)"</PreBuildEvent>
  </PropertyGroup>
  <!-- To modify your build process, add your task inside one of the targets below and uncomment it. 
       Other similar extension points exist, see Microsoft.Common.targets.
  <Target Name="BeforeBuild">
  </Target>
  <Target Name="AfterBuild">
  </Target>
  -->
>>>>>>> 4cef33e7
</Project><|MERGE_RESOLUTION|>--- conflicted
+++ resolved
@@ -1,744 +1,354 @@
-<<<<<<< HEAD
-﻿<?xml version="1.0" encoding="utf-8"?>
-<Project ToolsVersion="12.0" DefaultTargets="Build" xmlns="http://schemas.microsoft.com/developer/msbuild/2003">
-  <Import Project="$(MSBuildExtensionsPath)\$(MSBuildToolsVersion)\Microsoft.Common.props" Condition="Exists('$(MSBuildExtensionsPath)\$(MSBuildToolsVersion)\Microsoft.Common.props')" />
-  <PropertyGroup>
-    <Configuration Condition=" '$(Configuration)' == '' ">Debug</Configuration>
-    <Platform Condition=" '$(Platform)' == '' ">AnyCPU</Platform>
-    <ProjectGuid>{DD7C931A-8FAF-4318-BB74-71DC858CC400}</ProjectGuid>
-    <OutputType>Library</OutputType>
-    <AppDesignerFolder>Properties</AppDesignerFolder>
-    <RootNamespace>Max2Babylon</RootNamespace>
-    <AssemblyName>Max2Babylon</AssemblyName>
-    <TargetFrameworkVersion>v4.5</TargetFrameworkVersion>
-    <FileAlignment>512</FileAlignment>
-    <TargetFrameworkProfile />
-    <SccProjectName>SAK</SccProjectName>
-    <SccLocalPath>SAK</SccLocalPath>
-    <SccAuxPath>SAK</SccAuxPath>
-    <SccProvider>SAK</SccProvider>
-    <SolutionDir Condition="$(SolutionDir) == '' Or $(SolutionDir) == '*Undefined*'">..\</SolutionDir>
-    <RestorePackages>true</RestorePackages>
-  </PropertyGroup>
-  <PropertyGroup Condition=" '$(Configuration)|$(Platform)' == 'Debug|AnyCPU' ">
-    <DebugSymbols>true</DebugSymbols>
-    <DebugType>full</DebugType>
-    <Optimize>false</Optimize>
-    <OutputPath>bin\Debug\</OutputPath>
-    <DefineConstants>TRACE;DEBUG;MAX2015</DefineConstants>
-    <ErrorReport>prompt</ErrorReport>
-    <WarningLevel>4</WarningLevel>
-    <Prefer32Bit>false</Prefer32Bit>
-    <AllowUnsafeBlocks>true</AllowUnsafeBlocks>
-    <PlatformTarget>AnyCPU</PlatformTarget>
-  </PropertyGroup>
-  <PropertyGroup Condition=" '$(Configuration)|$(Platform)' == 'Release|AnyCPU' ">
-    <DebugType>pdbonly</DebugType>
-    <Optimize>true</Optimize>
-    <OutputPath>bin\Release\</OutputPath>
-    <DefineConstants>TRACE;MAX2015</DefineConstants>
-    <ErrorReport>prompt</ErrorReport>
-    <WarningLevel>4</WarningLevel>
-    <Prefer32Bit>false</Prefer32Bit>
-    <AllowUnsafeBlocks>true</AllowUnsafeBlocks>
-  </PropertyGroup>
-  <PropertyGroup Condition="'$(Configuration)|$(Platform)' == 'Debug|x64'">
-    <DebugSymbols>true</DebugSymbols>
-    <OutputPath>bin\Debug\</OutputPath>
-    <DefineConstants>TRACE;DEBUG;MAX2015</DefineConstants>
-    <AllowUnsafeBlocks>true</AllowUnsafeBlocks>
-    <DebugType>full</DebugType>
-    <PlatformTarget>x64</PlatformTarget>
-    <ErrorReport>prompt</ErrorReport>
-    <CodeAnalysisRuleSet>MinimumRecommendedRules.ruleset</CodeAnalysisRuleSet>
-  </PropertyGroup>
-  <PropertyGroup Condition="'$(Configuration)|$(Platform)' == 'Release|x64'">
-    <OutputPath>bin\Release\</OutputPath>
-    <DefineConstants>TRACE;MAX2015</DefineConstants>
-    <Optimize>true</Optimize>
-    <DebugType>pdbonly</DebugType>
-    <PlatformTarget>x64</PlatformTarget>
-    <ErrorReport>prompt</ErrorReport>
-    <CodeAnalysisRuleSet>MinimumRecommendedRules.ruleset</CodeAnalysisRuleSet>
-    <AllowUnsafeBlocks>true</AllowUnsafeBlocks>
-  </PropertyGroup>
-  <ItemGroup>
-    <Reference Include="Autodesk.Max, Version=17.0.630.0, Culture=neutral, processorArchitecture=MSIL">
-      <SpecificVersion>False</SpecificVersion>
-      <HintPath>..\..\..\..\..\Repos\Babylon.js\Exporters\3ds Max\Max2Babylon\2015\Refs\Autodesk.Max.dll</HintPath>
-      <Private>False</Private>
-    </Reference>
-    <Reference Include="GDImageLibrary">
-      <HintPath>..\..\Refs\GDImageLibrary.dll</HintPath>
-    </Reference>
-    <Reference Include="Newtonsoft.Json, Version=12.0.0.0, Culture=neutral, PublicKeyToken=30ad4fe6b2a6aeed, processorArchitecture=MSIL">
-      <HintPath>..\..\packages\Newtonsoft.Json.12.0.1\lib\net45\Newtonsoft.Json.dll</HintPath>
-    </Reference>
-    <Reference Include="SharpDX, Version=3.1.1.0, Culture=neutral, PublicKeyToken=b4dcf0f35e5521f1, processorArchitecture=MSIL">
-      <HintPath>..\..\packages\SharpDX.3.1.1\lib\net45\SharpDX.dll</HintPath>
-      <Private>True</Private>
-    </Reference>
-    <Reference Include="SharpDX.Mathematics, Version=3.1.1.0, Culture=neutral, PublicKeyToken=b4dcf0f35e5521f1, processorArchitecture=MSIL">
-      <HintPath>..\..\packages\SharpDX.Mathematics.3.1.1\lib\net45\SharpDX.Mathematics.dll</HintPath>
-      <Private>True</Private>
-    </Reference>
-    <Reference Include="System" />
-    <Reference Include="System.Core" />
-    <Reference Include="System.Drawing" />
-    <Reference Include="System.Runtime.Serialization" />
-    <Reference Include="System.Web" />
-    <Reference Include="System.Windows.Forms" />
-    <Reference Include="System.Data.DataSetExtensions" />
-    <Reference Include="Microsoft.CSharp" />
-    <Reference Include="System.Data" />
-    <Reference Include="System.Xml" />
-    <Reference Include="TargaImage">
-      <HintPath>..\..\Refs\TargaImage.dll</HintPath>
-    </Reference>
-    <Reference Include="TQ.Texture">
-      <HintPath>..\..\Refs\TQ.Texture.dll</HintPath>
-    </Reference>
-  </ItemGroup>
-  <ItemGroup>
-    <Compile Include="..\BabylonActionCallback.cs">
-      <Link>BabylonActionCallback.cs</Link>
-    </Compile>
-    <Compile Include="..\BabylonAnimationActionItem.cs">
-      <Link>BabylonAnimationActionItem.cs</Link>
-    </Compile>
-    <Compile Include="..\BabylonExportActionItem.cs">
-      <Link>BabylonExportActionItem.cs</Link>
-    </Compile>
-    <Compile Include="..\BabylonPropertiesActionItem.cs">
-      <Link>BabylonPropertiesActionItem.cs</Link>
-    </Compile>
-    <Compile Include="..\Descriptor.cs">
-      <Link>Descriptor.cs</Link>
-    </Compile>
-    <Compile Include="..\Exporter\AnimationGroup.cs">
-      <Link>Exporter\AnimationGroup.cs</Link>
-    </Compile>
-    <Compile Include="..\Exporter\BabylonExporter.Animation.cs">
-      <Link>Exporter\BabylonExporter.Animation.cs</Link>
-    </Compile>
-    <Compile Include="..\Exporter\BabylonExporter.Camera.cs">
-      <Link>Exporter\BabylonExporter.Camera.cs</Link>
-    </Compile>
-    <Compile Include="..\Exporter\BabylonExporter.cs">
-      <Link>Exporter\BabylonExporter.cs</Link>
-    </Compile>
-    <Compile Include="..\Exporter\BabylonExporter.IMaterialExporter.cs">
-      <Link>Exporter\BabylonExporter.IMaterialExporter.cs</Link>
-    </Compile>
-    <Compile Include="..\Exporter\BabylonExporter.Light.cs">
-      <Link>Exporter\BabylonExporter.Light.cs</Link>
-    </Compile>
-    <Compile Include="..\Exporter\BabylonExporter.Material.cs">
-      <Link>Exporter\BabylonExporter.Material.cs</Link>
-    </Compile>
-    <Compile Include="..\Exporter\BabylonExporter.Mesh.cs">
-      <Link>Exporter\BabylonExporter.Mesh.cs</Link>
-    </Compile>
-    <Compile Include="..\Exporter\BabylonExporter.ShadowGenerator.cs">
-      <Link>Exporter\BabylonExporter.ShadowGenerator.cs</Link>
-    </Compile>
-    <Compile Include="..\Exporter\BabylonExporter.Skeleton.cs">
-      <Link>Exporter\BabylonExporter.Skeleton.cs</Link>
-    </Compile>
-    <Compile Include="..\Exporter\BabylonExporter.Texture.cs">
-      <Link>Exporter\BabylonExporter.Texture.cs</Link>
-    </Compile>
-    <Compile Include="..\Exporter\GlobalVertex.cs">
-      <Link>Exporter\GlobalVertex.cs</Link>
-    </Compile>
-    <Compile Include="..\Exporter\MaxExportParameters.cs">
-      <Link>Exporter\MaxExportParameters.cs</Link>
-    </Compile>
-    <Compile Include="..\Exporter\MaxGLTFMaterialExporter.cs">
-      <Link>Exporter\MaxGLTFMaterialExporter.cs</Link>
-    </Compile>
-    <Compile Include="..\Extensions\ScaleSystem.cs">
-      <Link>Extensions\ScaleSystem.cs</Link>
-    </Compile>
-    <Compile Include="..\Forms\AnimationForm.cs">
-      <Link>Forms\AnimationForm.cs</Link>
-      <SubType>Form</SubType>
-    </Compile>
-    <Compile Include="..\Forms\AnimationForm.designer.cs">
-      <Link>Forms\AnimationForm.designer.cs</Link>
-      <DependentUpon>AnimationForm.cs</DependentUpon>
-    </Compile>
-    <Compile Include="..\Forms\AnimationGroupControl.cs">
-      <Link>Forms\AnimationGroupControl.cs</Link>
-      <SubType>UserControl</SubType>
-    </Compile>
-    <Compile Include="..\Forms\AnimationGroupControl.designer.cs">
-      <Link>Forms\AnimationGroupControl.designer.cs</Link>
-      <DependentUpon>AnimationGroupControl.cs</DependentUpon>
-    </Compile>
-    <Compile Include="..\Forms\CameraPropertiesForm.cs">
-      <Link>Forms\CameraPropertiesForm.cs</Link>
-      <SubType>Form</SubType>
-    </Compile>
-    <Compile Include="..\Forms\CameraPropertiesForm.Designer.cs">
-      <Link>Forms\CameraPropertiesForm.Designer.cs</Link>
-      <DependentUpon>CameraPropertiesForm.cs</DependentUpon>
-    </Compile>
-    <Compile Include="..\Forms\ExporterForm.cs">
-      <Link>Forms\ExporterForm.cs</Link>
-      <SubType>Form</SubType>
-    </Compile>
-    <Compile Include="..\Forms\ExporterForm.Designer.cs">
-      <Link>Forms\ExporterForm.Designer.cs</Link>
-      <DependentUpon>ExporterForm.cs</DependentUpon>
-    </Compile>
-    <Compile Include="..\Forms\LightPropertiesForm.cs">
-      <Link>Forms\LightPropertiesForm.cs</Link>
-      <SubType>Form</SubType>
-    </Compile>
-    <Compile Include="..\Forms\LightPropertiesForm.Designer.cs">
-      <Link>Forms\LightPropertiesForm.Designer.cs</Link>
-      <DependentUpon>LightPropertiesForm.cs</DependentUpon>
-    </Compile>
-    <Compile Include="..\Forms\MaxNodeTreeView.cs">
-      <Link>Forms\MaxNodeTreeView.cs</Link>
-      <SubType>Component</SubType>
-    </Compile>
-    <Compile Include="..\Forms\MaxNodeTreeView.designer.cs">
-      <Link>Forms\MaxNodeTreeView.designer.cs</Link>
-      <DependentUpon>MaxNodeTreeView.cs</DependentUpon>
-    </Compile>
-    <Compile Include="..\Forms\MultiExportForm.cs">
-      <Link>Forms\MultiExportForm.cs</Link>
-      <SubType>Form</SubType>
-    </Compile>
-    <Compile Include="..\Forms\MultiExportForm.designer.cs">
-      <Link>Forms\MultiExportForm.designer.cs</Link>
-      <DependentUpon>MultiExportForm.cs</DependentUpon>
-    </Compile>
-    <Compile Include="..\Forms\ObjectPropertiesForm.cs">
-      <Link>Forms\ObjectPropertiesForm.cs</Link>
-      <SubType>Form</SubType>
-    </Compile>
-    <Compile Include="..\Forms\ObjectPropertiesForm.Designer.cs">
-      <Link>Forms\ObjectPropertiesForm.Designer.cs</Link>
-      <DependentUpon>ObjectPropertiesForm.cs</DependentUpon>
-    </Compile>
-    <Compile Include="..\Forms\ScenePropertiesForm.cs">
-      <Link>Forms\ScenePropertiesForm.cs</Link>
-      <SubType>Form</SubType>
-    </Compile>
-    <Compile Include="..\Forms\ScenePropertiesForm.Designer.cs">
-      <Link>Forms\ScenePropertiesForm.Designer.cs</Link>
-      <DependentUpon>ScenePropertiesForm.cs</DependentUpon>
-    </Compile>
-    <Compile Include="..\Forms\Vector3Control.cs">
-      <Link>Forms\Vector3Control.cs</Link>
-      <SubType>UserControl</SubType>
-    </Compile>
-    <Compile Include="..\Forms\Vector3Control.Designer.cs">
-      <Link>Forms\Vector3Control.Designer.cs</Link>
-      <DependentUpon>Vector3Control.cs</DependentUpon>
-    </Compile>
-    <Compile Include="..\GlobalUtility.cs">
-      <Link>GlobalUtility.cs</Link>
-    </Compile>
-    <Compile Include="..\Loader.cs">
-      <Link>Loader.cs</Link>
-    </Compile>
-    <Compile Include="..\MaxScriptManager.cs">
-      <Link>MaxScriptManager.cs</Link>
-    </Compile>
-    <Compile Include="..\Tools\Tools.cs">
-      <Link>Tools\Tools.cs</Link>
-    </Compile>
-    <Compile Include="..\Tools\VNormal.cs">
-      <Link>Tools\VNormal.cs</Link>
-    </Compile>
-    <Compile Include="..\Tools\WebServer.cs">
-      <Link>Tools\WebServer.cs</Link>
-    </Compile>
-    <Compile Include="..\Exporter\BabylonExporter.ExportItem.cs">
-      <Link>Exporter\BabylonExporter.ExportItem.cs</Link>
-    </Compile>
-    <Compile Include="..\Exporter\BabylonExporter.WorldModifiers.cs">
-      <Link>Exporter\BabylonExporter.WorldModifiers.Skin.cs</Link>
-    </Compile>
-    <Compile Include="Properties\AssemblyInfo.cs" />
-    <Compile Include="Properties\Resources.Designer.cs">
-      <AutoGen>True</AutoGen>
-      <DesignTime>True</DesignTime>
-      <DependentUpon>Resources.resx</DependentUpon>
-    </Compile>
-  </ItemGroup>
-  <ItemGroup>
-    <Content Include="Refs\Autodesk.Max.dll" />
-    <None Include="Resources\MaxExporter.png" />
-  </ItemGroup>
-  <ItemGroup>
-    <EmbeddedResource Include="..\Forms\AnimationForm.resx">
-      <Link>Forms\AnimationForm.resx</Link>
-      <DependentUpon>AnimationForm.cs</DependentUpon>
-    </EmbeddedResource>
-    <EmbeddedResource Include="..\Forms\AnimationGroupControl.resx">
-      <Link>Forms\AnimationGroupControl.resx</Link>
-      <DependentUpon>AnimationGroupControl.cs</DependentUpon>
-    </EmbeddedResource>
-    <EmbeddedResource Include="..\Forms\CameraPropertiesForm.resx">
-      <Link>Forms\CameraPropertiesForm.resx</Link>
-      <DependentUpon>CameraPropertiesForm.cs</DependentUpon>
-    </EmbeddedResource>
-    <EmbeddedResource Include="..\Forms\ExporterForm.resx">
-      <Link>Forms\ExporterForm.resx</Link>
-      <DependentUpon>ExporterForm.cs</DependentUpon>
-    </EmbeddedResource>
-    <EmbeddedResource Include="..\Forms\LightPropertiesForm.resx">
-      <Link>Forms\LightPropertiesForm.resx</Link>
-      <DependentUpon>LightPropertiesForm.cs</DependentUpon>
-    </EmbeddedResource>
-    <EmbeddedResource Include="..\Forms\MultiExportForm.resx">
-      <Link>Forms\MultiExportForm.resx</Link>
-      <DependentUpon>MultiExportForm.cs</DependentUpon>
-    </EmbeddedResource>
-    <EmbeddedResource Include="..\Forms\ObjectPropertiesForm.resx">
-      <Link>Forms\ObjectPropertiesForm.resx</Link>
-      <DependentUpon>ObjectPropertiesForm.cs</DependentUpon>
-    </EmbeddedResource>
-    <EmbeddedResource Include="..\Forms\ScenePropertiesForm.resx">
-      <Link>Forms\ScenePropertiesForm.resx</Link>
-      <DependentUpon>ScenePropertiesForm.cs</DependentUpon>
-    </EmbeddedResource>
-    <EmbeddedResource Include="..\Forms\Vector3Control.resx">
-      <Link>Forms\Vector3Control.resx</Link>
-      <DependentUpon>Vector3Control.cs</DependentUpon>
-    </EmbeddedResource>
-    <EmbeddedResource Include="..\Forms\MaxNodeTreeView.resx">
-      <Link>Forms\MaxNodeTreeView.resx</Link>
-      <DependentUpon>MaxNodeTreeView.cs</DependentUpon>
-    </EmbeddedResource>
-    <EmbeddedResource Include="Properties\Resources.resx">
-      <Generator>ResXFileCodeGenerator</Generator>
-      <LastGenOutput>Resources.Designer.cs</LastGenOutput>
-    </EmbeddedResource>
-  </ItemGroup>
-  <ItemGroup>
-    <WCFMetadata Include="Service References\" />
-  </ItemGroup>
-  <ItemGroup>
-    <None Include="packages.config" />
-  </ItemGroup>
-  <Import Project="..\..\..\SharedProjects\BabylonExport.Entities\BabylonExport.Entities.projitems" Label="Shared" />
-  <Import Project="..\..\..\SharedProjects\BabylonFileConverter\BabylonFileConverter.projitems" Label="Shared" />
-  <Import Project="..\..\..\SharedProjects\GltfExport.Entities\GltfExport.Entities.projitems" Label="Shared" />
-  <Import Project="..\..\..\SharedProjects\Babylon2GLTF\Babylon2GLTF.projitems" Label="Shared" />
-  <Import Project="..\..\..\SharedProjects\Utilities\Extensions.projitems" Label="Shared" />
-  <Import Project="$(MSBuildToolsPath)\Microsoft.CSharp.targets" />
-  <PropertyGroup>
-    <PostBuildEvent>call "$(SolutionDir)Max2Babylon\OnPostBuild.bat" "$(ConfigurationName)" 2015</PostBuildEvent>
-  </PropertyGroup>
-  <PropertyGroup>
-    <PreBuildEvent>call "$(SolutionDir)Max2Babylon\OnPreBuild.bat" "$(ConfigurationName)"</PreBuildEvent>
-  </PropertyGroup>
-  <!-- To modify your build process, add your task inside one of the targets below and uncomment it. 
-       Other similar extension points exist, see Microsoft.Common.targets.
-  <Target Name="BeforeBuild">
-  </Target>
-  <Target Name="AfterBuild">
-  </Target>
-  -->
-=======
-﻿<?xml version="1.0" encoding="utf-8"?>
-<Project ToolsVersion="12.0" DefaultTargets="Build" xmlns="http://schemas.microsoft.com/developer/msbuild/2003">
-  <Import Project="$(MSBuildExtensionsPath)\$(MSBuildToolsVersion)\Microsoft.Common.props" Condition="Exists('$(MSBuildExtensionsPath)\$(MSBuildToolsVersion)\Microsoft.Common.props')" />
-  <PropertyGroup>
-    <Configuration Condition=" '$(Configuration)' == '' ">Debug</Configuration>
-    <Platform Condition=" '$(Platform)' == '' ">AnyCPU</Platform>
-    <ProjectGuid>{DD7C931A-8FAF-4318-BB74-71DC858CC400}</ProjectGuid>
-    <OutputType>Library</OutputType>
-    <AppDesignerFolder>Properties</AppDesignerFolder>
-    <RootNamespace>Max2Babylon</RootNamespace>
-    <AssemblyName>Max2Babylon</AssemblyName>
-    <TargetFrameworkVersion>v4.5</TargetFrameworkVersion>
-    <FileAlignment>512</FileAlignment>
-    <TargetFrameworkProfile />
-    <SccProjectName>SAK</SccProjectName>
-    <SccLocalPath>SAK</SccLocalPath>
-    <SccAuxPath>SAK</SccAuxPath>
-    <SccProvider>SAK</SccProvider>
-    <SolutionDir Condition="$(SolutionDir) == '' Or $(SolutionDir) == '*Undefined*'">..\</SolutionDir>
-    <RestorePackages>true</RestorePackages>
-  </PropertyGroup>
-  <PropertyGroup Condition=" '$(Configuration)|$(Platform)' == 'Debug|AnyCPU' ">
-    <DebugSymbols>true</DebugSymbols>
-    <DebugType>full</DebugType>
-    <Optimize>false</Optimize>
-    <OutputPath>bin\Debug\</OutputPath>
-    <DefineConstants>TRACE;DEBUG;MAX2015</DefineConstants>
-    <ErrorReport>prompt</ErrorReport>
-    <WarningLevel>4</WarningLevel>
-    <Prefer32Bit>false</Prefer32Bit>
-    <AllowUnsafeBlocks>true</AllowUnsafeBlocks>
-    <PlatformTarget>AnyCPU</PlatformTarget>
-  </PropertyGroup>
-  <PropertyGroup Condition=" '$(Configuration)|$(Platform)' == 'Release|AnyCPU' ">
-    <DebugType>pdbonly</DebugType>
-    <Optimize>true</Optimize>
-    <OutputPath>bin\Release\</OutputPath>
-    <DefineConstants>TRACE;MAX2015</DefineConstants>
-    <ErrorReport>prompt</ErrorReport>
-    <WarningLevel>4</WarningLevel>
-    <Prefer32Bit>false</Prefer32Bit>
-    <AllowUnsafeBlocks>true</AllowUnsafeBlocks>
-  </PropertyGroup>
-  <PropertyGroup Condition="'$(Configuration)|$(Platform)' == 'Debug|x64'">
-    <DebugSymbols>true</DebugSymbols>
-    <OutputPath>bin\Debug\</OutputPath>
-    <DefineConstants>TRACE;DEBUG;MAX2015</DefineConstants>
-    <AllowUnsafeBlocks>true</AllowUnsafeBlocks>
-    <DebugType>full</DebugType>
-    <PlatformTarget>x64</PlatformTarget>
-    <ErrorReport>prompt</ErrorReport>
-    <CodeAnalysisRuleSet>MinimumRecommendedRules.ruleset</CodeAnalysisRuleSet>
-  </PropertyGroup>
-  <PropertyGroup Condition="'$(Configuration)|$(Platform)' == 'Release|x64'">
-    <OutputPath>bin\Release\</OutputPath>
-    <DefineConstants>TRACE;MAX2015</DefineConstants>
-    <Optimize>true</Optimize>
-    <DebugType>pdbonly</DebugType>
-    <PlatformTarget>x64</PlatformTarget>
-    <ErrorReport>prompt</ErrorReport>
-    <CodeAnalysisRuleSet>MinimumRecommendedRules.ruleset</CodeAnalysisRuleSet>
-    <AllowUnsafeBlocks>true</AllowUnsafeBlocks>
-  </PropertyGroup>
-  <ItemGroup>
-    <Reference Include="Autodesk.Max, Version=17.0.630.0, Culture=neutral, processorArchitecture=MSIL">
-      <SpecificVersion>False</SpecificVersion>
-      <HintPath>..\..\..\..\..\Repos\Babylon.js\Exporters\3ds Max\Max2Babylon\2015\Refs\Autodesk.Max.dll</HintPath>
-      <Private>False</Private>
-    </Reference>
-    <Reference Include="GDImageLibrary">
-      <HintPath>..\..\Refs\GDImageLibrary.dll</HintPath>
-    </Reference>
-    <Reference Include="Newtonsoft.Json, Version=12.0.0.0, Culture=neutral, PublicKeyToken=30ad4fe6b2a6aeed, processorArchitecture=MSIL">
-      <HintPath>..\..\packages\Newtonsoft.Json.12.0.1\lib\net45\Newtonsoft.Json.dll</HintPath>
-    </Reference>
-    <Reference Include="SharpDX, Version=3.1.1.0, Culture=neutral, PublicKeyToken=b4dcf0f35e5521f1, processorArchitecture=MSIL">
-      <HintPath>..\..\packages\SharpDX.3.1.1\lib\net45\SharpDX.dll</HintPath>
-      <Private>True</Private>
-    </Reference>
-    <Reference Include="SharpDX.Mathematics, Version=3.1.1.0, Culture=neutral, PublicKeyToken=b4dcf0f35e5521f1, processorArchitecture=MSIL">
-      <HintPath>..\..\packages\SharpDX.Mathematics.3.1.1\lib\net45\SharpDX.Mathematics.dll</HintPath>
-      <Private>True</Private>
-    </Reference>
-    <Reference Include="System" />
-    <Reference Include="System.Core" />
-    <Reference Include="System.Drawing" />
-    <Reference Include="System.Runtime.Serialization" />
-    <Reference Include="System.Web" />
-    <Reference Include="System.Windows.Forms" />
-    <Reference Include="System.Data.DataSetExtensions" />
-    <Reference Include="Microsoft.CSharp" />
-    <Reference Include="System.Data" />
-    <Reference Include="System.Xml" />
-    <Reference Include="TargaImage">
-      <HintPath>..\..\Refs\TargaImage.dll</HintPath>
-    </Reference>
-    <Reference Include="TQ.Texture">
-      <HintPath>..\..\Refs\TQ.Texture.dll</HintPath>
-    </Reference>
-  </ItemGroup>
-  <ItemGroup>
-    <Compile Include="..\BabylonActionCallback.cs">
-      <Link>BabylonActionCallback.cs</Link>
-    </Compile>
-    <Compile Include="..\BabylonAnimationActionItem.cs">
-      <Link>BabylonAnimationActionItem.cs</Link>
-    </Compile>
-    <Compile Include="..\BabylonExportActionItem.cs">
-      <Link>BabylonExportActionItem.cs</Link>
-    </Compile>
-    <Compile Include="..\BabylonLoadAnimationFromContainers.cs">
-      <Link>BabylonLoadAnimationFromContainers.cs</Link>
-    </Compile>
-    <Compile Include="..\BabylonPropertiesActionItem.cs">
-      <Link>BabylonPropertiesActionItem.cs</Link>
-    </Compile>
-    <Compile Include="..\BabylonSaveAnimationToContainers.cs">
-      <Link>BabylonSaveAnimationToContainers.cs</Link>
-    </Compile>
-    <Compile Include="..\Descriptor.cs">
-      <Link>Descriptor.cs</Link>
-    </Compile>
-    <Compile Include="..\Exporter\AnimationGroup.cs">
-      <Link>Exporter\AnimationGroup.cs</Link>
-    </Compile>
-    <Compile Include="..\Exporter\BabylonExporter.Animation.cs">
-      <Link>Exporter\BabylonExporter.Animation.cs</Link>
-    </Compile>
-    <Compile Include="..\Exporter\BabylonExporter.Camera.cs">
-      <Link>Exporter\BabylonExporter.Camera.cs</Link>
-    </Compile>
-    <Compile Include="..\Exporter\BabylonExporter.cs">
-      <Link>Exporter\BabylonExporter.cs</Link>
-    </Compile>
-    <Compile Include="..\Exporter\BabylonExporter.GLTFExporter.AbstractMesh.cs">
-      <Link>Exporter\BabylonExporter.GLTFExporter.AbstractMesh.cs</Link>
-    </Compile>
-    <Compile Include="..\Exporter\BabylonExporter.GLTFExporter.Camera.cs">
-      <Link>Exporter\BabylonExporter.GLTFExporter.Camera.cs</Link>
-    </Compile>
-    <Compile Include="..\Exporter\BabylonExporter.GLTFExporter.cs">
-      <Link>Exporter\BabylonExporter.GLTFExporter.cs</Link>
-    </Compile>
-    <Compile Include="..\Exporter\BabylonExporter.GLTFExporter.Material.cs">
-      <Link>Exporter\BabylonExporter.GLTFExporter.Material.cs</Link>
-    </Compile>
-    <Compile Include="..\Exporter\BabylonExporter.GLTFExporter.Mesh.cs">
-      <Link>Exporter\BabylonExporter.GLTFExporter.Mesh.cs</Link>
-    </Compile>
-    <Compile Include="..\Exporter\BabylonExporter.GLTFExporter.Texture.cs">
-      <Link>Exporter\BabylonExporter.GLTFExporter.Texture.cs</Link>
-    </Compile>
-    <Compile Include="..\Exporter\BabylonExporter.IMaterialExporter.cs">
-      <Link>Exporter\BabylonExporter.IMaterialExporter.cs</Link>
-    </Compile>
-    <Compile Include="..\Exporter\BabylonExporter.Light.cs">
-      <Link>Exporter\BabylonExporter.Light.cs</Link>
-    </Compile>
-    <Compile Include="..\Exporter\BabylonExporter.Material.cs">
-      <Link>Exporter\BabylonExporter.Material.cs</Link>
-    </Compile>
-    <Compile Include="..\Exporter\BabylonExporter.Material.Optimiser.cs">
-      <Link>Exporter\BabylonExporter.Material.Optimiser.cs</Link>
-    </Compile>
-    <Compile Include="..\Exporter\BabylonExporter.Mesh.cs">
-      <Link>Exporter\BabylonExporter.Mesh.cs</Link>
-    </Compile>
-    <Compile Include="..\Exporter\BabylonExporter.ShadowGenerator.cs">
-      <Link>Exporter\BabylonExporter.ShadowGenerator.cs</Link>
-    </Compile>
-    <Compile Include="..\Exporter\BabylonExporter.Skeleton.cs">
-      <Link>Exporter\BabylonExporter.Skeleton.cs</Link>
-    </Compile>
-    <Compile Include="..\Exporter\BabylonExporter.Texture.cs">
-      <Link>Exporter\BabylonExporter.Texture.cs</Link>
-    </Compile>
-    <Compile Include="..\Exporter\GlobalVertex.cs">
-      <Link>Exporter\GlobalVertex.cs</Link>
-    </Compile>
-    <Compile Include="..\Exporter\GLTFGlobalVertex.cs">
-      <Link>Exporter\GLTFGlobalVertex.cs</Link>
-    </Compile>
-    <Compile Include="..\Exporter\BabylonExporter.GLTFExporter.Light.cs">
-      <Link>Exporter\GLTFGlobalVertex.cs</Link>
-    </Compile>
-    <Compile Include="..\Extensions\ScaleSystem.cs">
-      <Link>Extensions\ScaleSystem.cs</Link>
-    </Compile>
-    <Compile Include="..\Forms\AnimationForm.cs">
-      <Link>Forms\AnimationForm.cs</Link>
-      <SubType>Form</SubType>
-    </Compile>
-    <Compile Include="..\Forms\AnimationForm.designer.cs">
-      <Link>Forms\AnimationForm.designer.cs</Link>
-      <DependentUpon>AnimationForm.cs</DependentUpon>
-    </Compile>
-    <Compile Include="..\Forms\AnimationGroupControl.cs">
-      <Link>Forms\AnimationGroupControl.cs</Link>
-      <SubType>UserControl</SubType>
-    </Compile>
-    <Compile Include="..\Forms\AnimationGroupControl.designer.cs">
-      <Link>Forms\AnimationGroupControl.designer.cs</Link>
-      <DependentUpon>AnimationGroupControl.cs</DependentUpon>
-    </Compile>
-    <Compile Include="..\Forms\CameraPropertiesForm.cs">
-      <Link>Forms\CameraPropertiesForm.cs</Link>
-      <SubType>Form</SubType>
-    </Compile>
-    <Compile Include="..\Forms\CameraPropertiesForm.Designer.cs">
-      <Link>Forms\CameraPropertiesForm.Designer.cs</Link>
-      <DependentUpon>CameraPropertiesForm.cs</DependentUpon>
-    </Compile>
-    <Compile Include="..\Forms\ExporterForm.cs">
-      <Link>Forms\ExporterForm.cs</Link>
-      <SubType>Form</SubType>
-    </Compile>
-    <Compile Include="..\Forms\ExporterForm.Designer.cs">
-      <Link>Forms\ExporterForm.Designer.cs</Link>
-      <DependentUpon>ExporterForm.cs</DependentUpon>
-    </Compile>
-    <Compile Include="..\Forms\LightPropertiesForm.cs">
-      <Link>Forms\LightPropertiesForm.cs</Link>
-      <SubType>Form</SubType>
-    </Compile>
-    <Compile Include="..\Forms\LightPropertiesForm.Designer.cs">
-      <Link>Forms\LightPropertiesForm.Designer.cs</Link>
-      <DependentUpon>LightPropertiesForm.cs</DependentUpon>
-    </Compile>
-    <Compile Include="..\Forms\MaxNodeTreeView.cs">
-      <Link>Forms\MaxNodeTreeView.cs</Link>
-      <SubType>Component</SubType>
-    </Compile>
-    <Compile Include="..\Forms\MaxNodeTreeView.designer.cs">
-      <Link>Forms\MaxNodeTreeView.designer.cs</Link>
-      <DependentUpon>MaxNodeTreeView.cs</DependentUpon>
-    </Compile>
-    <Compile Include="..\Forms\MultiExportForm.cs">
-      <Link>Forms\MultiExportForm.cs</Link>
-      <SubType>Form</SubType>
-    </Compile>
-    <Compile Include="..\Forms\MultiExportForm.designer.cs">
-      <Link>Forms\MultiExportForm.designer.cs</Link>
-      <DependentUpon>MultiExportForm.cs</DependentUpon>
-    </Compile>
-    <Compile Include="..\Forms\ObjectPropertiesForm.cs">
-      <Link>Forms\ObjectPropertiesForm.cs</Link>
-      <SubType>Form</SubType>
-    </Compile>
-    <Compile Include="..\Forms\ObjectPropertiesForm.Designer.cs">
-      <Link>Forms\ObjectPropertiesForm.Designer.cs</Link>
-      <DependentUpon>ObjectPropertiesForm.cs</DependentUpon>
-    </Compile>
-    <Compile Include="..\Forms\ScenePropertiesForm.cs">
-      <Link>Forms\ScenePropertiesForm.cs</Link>
-      <SubType>Form</SubType>
-    </Compile>
-    <Compile Include="..\Forms\ScenePropertiesForm.Designer.cs">
-      <Link>Forms\ScenePropertiesForm.Designer.cs</Link>
-      <DependentUpon>ScenePropertiesForm.cs</DependentUpon>
-    </Compile>
-    <Compile Include="..\Forms\Vector3Control.cs">
-      <Link>Forms\Vector3Control.cs</Link>
-      <SubType>UserControl</SubType>
-    </Compile>
-    <Compile Include="..\Forms\Vector3Control.Designer.cs">
-      <Link>Forms\Vector3Control.Designer.cs</Link>
-      <DependentUpon>Vector3Control.cs</DependentUpon>
-    </Compile>
-    <Compile Include="..\GlobalUtility.cs">
-      <Link>GlobalUtility.cs</Link>
-    </Compile>
-    <Compile Include="..\JsonTextWriterBounded.cs">
-      <Link>JsonTextWriterBounded.cs</Link>
-    </Compile>
-    <Compile Include="..\JsonTextWriterOptimized.cs">
-      <Link>JsonTextWriterOptimized.cs</Link>
-    </Compile>
-    <Compile Include="..\Loader.cs">
-      <Link>Loader.cs</Link>
-    </Compile>
-    <Compile Include="..\ExportParameters.cs">
-      <Link>ExportParameters.cs</Link>
-    </Compile>
-    <Compile Include="..\MaxScriptManager.cs">
-      <Link>MaxScriptManager.cs</Link>
-    </Compile>
-    <Compile Include="..\Extensions\ColorExtension.cs">
-      <Link>Extensions\ColorExtension.cs</Link>
-    </Compile>
-    <Compile Include="..\Tools\Tools.cs">
-      <Link>Tools\Tools.cs</Link>
-    </Compile>
-    <Compile Include="..\Tools\VNormal.cs">
-      <Link>Tools\VNormal.cs</Link>
-    </Compile>
-    <Compile Include="..\Tools\WebServer.cs">
-      <Link>Tools\WebServer.cs</Link>
-    </Compile>
-    <Compile Include="..\Exporter\GLTFBufferService.cs">
-      <Link>Exporter\GLTFBufferService.cs</Link>
-    </Compile>
-    <Compile Include="..\Exporter\BabylonExporter.ExportItem.cs">
-      <Link>Exporter\BabylonExporter.ExportItem.cs</Link>
-    </Compile>
-    <Compile Include="..\Exporter\BabylonExporter.GLTFExporter.Animation.cs">
-      <Link>Exporter\BabylonExporter.GLTFExporter.Animation.cs</Link>
-    </Compile>
-    <Compile Include="..\Exporter\BabylonExporter.GLTFExporter.Skin.cs">
-      <Link>Exporter\BabylonExporter.GLTFExporter.Skin.cs</Link>
-    </Compile>
-    <Compile Include="..\Exporter\BabylonExporter.WorldModifiers.cs">
-      <Link>Exporter\BabylonExporter.WorldModifiers.Skin.cs</Link>
-    </Compile>
-    <Compile Include="Properties\AssemblyInfo.cs" />
-    <Compile Include="Properties\Resources.Designer.cs">
-      <AutoGen>True</AutoGen>
-      <DesignTime>True</DesignTime>
-      <DependentUpon>Resources.resx</DependentUpon>
-    </Compile>
-  </ItemGroup>
-  <ItemGroup>
-    <Content Include="Refs\Autodesk.Max.dll" />
-    <None Include="Resources\MaxExporter.png" />
-  </ItemGroup>
-  <ItemGroup>
-    <EmbeddedResource Include="..\Forms\AnimationForm.resx">
-      <Link>Forms\AnimationForm.resx</Link>
-      <DependentUpon>AnimationForm.cs</DependentUpon>
-    </EmbeddedResource>
-    <EmbeddedResource Include="..\Forms\AnimationGroupControl.resx">
-      <Link>Forms\AnimationGroupControl.resx</Link>
-      <DependentUpon>AnimationGroupControl.cs</DependentUpon>
-    </EmbeddedResource>
-    <EmbeddedResource Include="..\Forms\CameraPropertiesForm.resx">
-      <Link>Forms\CameraPropertiesForm.resx</Link>
-      <DependentUpon>CameraPropertiesForm.cs</DependentUpon>
-    </EmbeddedResource>
-    <EmbeddedResource Include="..\Forms\ExporterForm.resx">
-      <Link>Forms\ExporterForm.resx</Link>
-      <DependentUpon>ExporterForm.cs</DependentUpon>
-    </EmbeddedResource>
-    <EmbeddedResource Include="..\Forms\LightPropertiesForm.resx">
-      <Link>Forms\LightPropertiesForm.resx</Link>
-      <DependentUpon>LightPropertiesForm.cs</DependentUpon>
-    </EmbeddedResource>
-    <EmbeddedResource Include="..\Forms\MultiExportForm.resx">
-      <Link>Forms\MultiExportForm.resx</Link>
-      <DependentUpon>MultiExportForm.cs</DependentUpon>
-    </EmbeddedResource>
-    <EmbeddedResource Include="..\Forms\ObjectPropertiesForm.resx">
-      <Link>Forms\ObjectPropertiesForm.resx</Link>
-      <DependentUpon>ObjectPropertiesForm.cs</DependentUpon>
-    </EmbeddedResource>
-    <EmbeddedResource Include="..\Forms\ScenePropertiesForm.resx">
-      <Link>Forms\ScenePropertiesForm.resx</Link>
-      <DependentUpon>ScenePropertiesForm.cs</DependentUpon>
-    </EmbeddedResource>
-    <EmbeddedResource Include="..\Forms\Vector3Control.resx">
-      <Link>Forms\Vector3Control.resx</Link>
-      <DependentUpon>Vector3Control.cs</DependentUpon>
-    </EmbeddedResource>
-    <EmbeddedResource Include="..\Forms\MaxNodeTreeView.resx">
-      <Link>Forms\MaxNodeTreeView.resx</Link>
-      <DependentUpon>MaxNodeTreeView.cs</DependentUpon>
-    </EmbeddedResource>
-    <EmbeddedResource Include="Properties\Resources.resx">
-      <Generator>ResXFileCodeGenerator</Generator>
-      <LastGenOutput>Resources.Designer.cs</LastGenOutput>
-    </EmbeddedResource>
-  </ItemGroup>
-  <ItemGroup>
-    <WCFMetadata Include="Service References\" />
-  </ItemGroup>
-  <ItemGroup>
-    <None Include="packages.config" />
-  </ItemGroup>
-  <Import Project="..\..\..\SharedProjects\BabylonExport.Entities\BabylonExport.Entities.projitems" Label="Shared" />
-  <Import Project="..\..\..\SharedProjects\BabylonFileConverter\BabylonFileConverter.projitems" Label="Shared" />
-  <Import Project="..\..\..\SharedProjects\GltfExport.Entities\GltfExport.Entities.projitems" Label="Shared" />
-  <Import Project="$(MSBuildToolsPath)\Microsoft.CSharp.targets" />
-  <PropertyGroup>
-    <PostBuildEvent>call "$(SolutionDir)Max2Babylon\OnPostBuild.bat" "$(ConfigurationName)" 2015</PostBuildEvent>
-  </PropertyGroup>
-  <PropertyGroup>
-    <PreBuildEvent>call "$(SolutionDir)Max2Babylon\OnPreBuild.bat" "$(ConfigurationName)"</PreBuildEvent>
-  </PropertyGroup>
-  <!-- To modify your build process, add your task inside one of the targets below and uncomment it. 
-       Other similar extension points exist, see Microsoft.Common.targets.
-  <Target Name="BeforeBuild">
-  </Target>
-  <Target Name="AfterBuild">
-  </Target>
-  -->
->>>>>>> 4cef33e7
+﻿<?xml version="1.0" encoding="utf-8"?>
+<Project ToolsVersion="12.0" DefaultTargets="Build" xmlns="http://schemas.microsoft.com/developer/msbuild/2003">
+  <Import Project="$(MSBuildExtensionsPath)\$(MSBuildToolsVersion)\Microsoft.Common.props" Condition="Exists('$(MSBuildExtensionsPath)\$(MSBuildToolsVersion)\Microsoft.Common.props')" />
+  <PropertyGroup>
+    <Configuration Condition=" '$(Configuration)' == '' ">Debug</Configuration>
+    <Platform Condition=" '$(Platform)' == '' ">AnyCPU</Platform>
+    <ProjectGuid>{DD7C931A-8FAF-4318-BB74-71DC858CC400}</ProjectGuid>
+    <OutputType>Library</OutputType>
+    <AppDesignerFolder>Properties</AppDesignerFolder>
+    <RootNamespace>Max2Babylon</RootNamespace>
+    <AssemblyName>Max2Babylon</AssemblyName>
+    <TargetFrameworkVersion>v4.5</TargetFrameworkVersion>
+    <FileAlignment>512</FileAlignment>
+    <TargetFrameworkProfile />
+    <SccProjectName>SAK</SccProjectName>
+    <SccLocalPath>SAK</SccLocalPath>
+    <SccAuxPath>SAK</SccAuxPath>
+    <SccProvider>SAK</SccProvider>
+    <SolutionDir Condition="$(SolutionDir) == '' Or $(SolutionDir) == '*Undefined*'">..\</SolutionDir>
+    <RestorePackages>true</RestorePackages>
+  </PropertyGroup>
+  <PropertyGroup Condition=" '$(Configuration)|$(Platform)' == 'Debug|AnyCPU' ">
+    <DebugSymbols>true</DebugSymbols>
+    <DebugType>full</DebugType>
+    <Optimize>false</Optimize>
+    <OutputPath>bin\Debug\</OutputPath>
+    <DefineConstants>TRACE;DEBUG;MAX2015</DefineConstants>
+    <ErrorReport>prompt</ErrorReport>
+    <WarningLevel>4</WarningLevel>
+    <Prefer32Bit>false</Prefer32Bit>
+    <AllowUnsafeBlocks>true</AllowUnsafeBlocks>
+    <PlatformTarget>AnyCPU</PlatformTarget>
+  </PropertyGroup>
+  <PropertyGroup Condition=" '$(Configuration)|$(Platform)' == 'Release|AnyCPU' ">
+    <DebugType>pdbonly</DebugType>
+    <Optimize>true</Optimize>
+    <OutputPath>bin\Release\</OutputPath>
+    <DefineConstants>TRACE;MAX2015</DefineConstants>
+    <ErrorReport>prompt</ErrorReport>
+    <WarningLevel>4</WarningLevel>
+    <Prefer32Bit>false</Prefer32Bit>
+    <AllowUnsafeBlocks>true</AllowUnsafeBlocks>
+  </PropertyGroup>
+  <PropertyGroup Condition="'$(Configuration)|$(Platform)' == 'Debug|x64'">
+    <DebugSymbols>true</DebugSymbols>
+    <OutputPath>bin\Debug\</OutputPath>
+    <DefineConstants>TRACE;DEBUG;MAX2015</DefineConstants>
+    <AllowUnsafeBlocks>true</AllowUnsafeBlocks>
+    <DebugType>full</DebugType>
+    <PlatformTarget>x64</PlatformTarget>
+    <ErrorReport>prompt</ErrorReport>
+    <CodeAnalysisRuleSet>MinimumRecommendedRules.ruleset</CodeAnalysisRuleSet>
+  </PropertyGroup>
+  <PropertyGroup Condition="'$(Configuration)|$(Platform)' == 'Release|x64'">
+    <OutputPath>bin\Release\</OutputPath>
+    <DefineConstants>TRACE;MAX2015</DefineConstants>
+    <Optimize>true</Optimize>
+    <DebugType>pdbonly</DebugType>
+    <PlatformTarget>x64</PlatformTarget>
+    <ErrorReport>prompt</ErrorReport>
+    <CodeAnalysisRuleSet>MinimumRecommendedRules.ruleset</CodeAnalysisRuleSet>
+    <AllowUnsafeBlocks>true</AllowUnsafeBlocks>
+  </PropertyGroup>
+  <ItemGroup>
+    <Reference Include="Autodesk.Max, Version=17.0.630.0, Culture=neutral, processorArchitecture=MSIL">
+      <SpecificVersion>False</SpecificVersion>
+      <HintPath>..\..\..\..\..\Repos\Babylon.js\Exporters\3ds Max\Max2Babylon\2015\Refs\Autodesk.Max.dll</HintPath>
+      <Private>False</Private>
+    </Reference>
+    <Reference Include="GDImageLibrary">
+      <HintPath>..\..\Refs\GDImageLibrary.dll</HintPath>
+    </Reference>
+    <Reference Include="Newtonsoft.Json, Version=12.0.0.0, Culture=neutral, PublicKeyToken=30ad4fe6b2a6aeed, processorArchitecture=MSIL">
+      <HintPath>..\..\packages\Newtonsoft.Json.12.0.1\lib\net45\Newtonsoft.Json.dll</HintPath>
+    </Reference>
+    <Reference Include="SharpDX, Version=3.1.1.0, Culture=neutral, PublicKeyToken=b4dcf0f35e5521f1, processorArchitecture=MSIL">
+      <HintPath>..\..\packages\SharpDX.3.1.1\lib\net45\SharpDX.dll</HintPath>
+      <Private>True</Private>
+    </Reference>
+    <Reference Include="SharpDX.Mathematics, Version=3.1.1.0, Culture=neutral, PublicKeyToken=b4dcf0f35e5521f1, processorArchitecture=MSIL">
+      <HintPath>..\..\packages\SharpDX.Mathematics.3.1.1\lib\net45\SharpDX.Mathematics.dll</HintPath>
+      <Private>True</Private>
+    </Reference>
+    <Reference Include="System" />
+    <Reference Include="System.Core" />
+    <Reference Include="System.Drawing" />
+    <Reference Include="System.Runtime.Serialization" />
+    <Reference Include="System.Web" />
+    <Reference Include="System.Windows.Forms" />
+    <Reference Include="System.Data.DataSetExtensions" />
+    <Reference Include="Microsoft.CSharp" />
+    <Reference Include="System.Data" />
+    <Reference Include="System.Xml" />
+    <Reference Include="TargaImage">
+      <HintPath>..\..\Refs\TargaImage.dll</HintPath>
+    </Reference>
+    <Reference Include="TQ.Texture">
+      <HintPath>..\..\Refs\TQ.Texture.dll</HintPath>
+    </Reference>
+  </ItemGroup>
+  <ItemGroup>
+    <Compile Include="..\BabylonActionCallback.cs">
+      <Link>BabylonActionCallback.cs</Link>
+    </Compile>
+    <Compile Include="..\BabylonAnimationActionItem.cs">
+      <Link>BabylonAnimationActionItem.cs</Link>
+    </Compile>
+    <Compile Include="..\BabylonExportActionItem.cs">
+      <Link>BabylonExportActionItem.cs</Link>
+    </Compile>
+    <Compile Include="..\BabylonLoadAnimationFromContainers.cs">
+      <Link>BabylonLoadAnimationFromContainers.cs</Link>
+    </Compile>
+    <Compile Include="..\BabylonPropertiesActionItem.cs">
+      <Link>BabylonPropertiesActionItem.cs</Link>
+    </Compile>
+    <Compile Include="..\BabylonSaveAnimationToContainers.cs">
+      <Link>BabylonSaveAnimationToContainers.cs</Link>
+    </Compile>
+    <Compile Include="..\Descriptor.cs">
+      <Link>Descriptor.cs</Link>
+    </Compile>
+    <Compile Include="..\Exporter\AnimationGroup.cs">
+      <Link>Exporter\AnimationGroup.cs</Link>
+    </Compile>
+    <Compile Include="..\Exporter\BabylonExporter.Animation.cs">
+      <Link>Exporter\BabylonExporter.Animation.cs</Link>
+    </Compile>
+    <Compile Include="..\Exporter\BabylonExporter.Camera.cs">
+      <Link>Exporter\BabylonExporter.Camera.cs</Link>
+    </Compile>
+    <Compile Include="..\Exporter\BabylonExporter.cs">
+      <Link>Exporter\BabylonExporter.cs</Link>
+    </Compile>
+    <Compile Include="..\Exporter\BabylonExporter.IMaterialExporter.cs">
+      <Link>Exporter\BabylonExporter.IMaterialExporter.cs</Link>
+    </Compile>
+    <Compile Include="..\Exporter\BabylonExporter.Light.cs">
+      <Link>Exporter\BabylonExporter.Light.cs</Link>
+    </Compile>
+    <Compile Include="..\Exporter\BabylonExporter.Material.cs">
+      <Link>Exporter\BabylonExporter.Material.cs</Link>
+    </Compile>
+    <Compile Include="..\Exporter\BabylonExporter.Mesh.cs">
+      <Link>Exporter\BabylonExporter.Mesh.cs</Link>
+    </Compile>
+    <Compile Include="..\Exporter\BabylonExporter.ShadowGenerator.cs">
+      <Link>Exporter\BabylonExporter.ShadowGenerator.cs</Link>
+    </Compile>
+    <Compile Include="..\Exporter\BabylonExporter.Skeleton.cs">
+      <Link>Exporter\BabylonExporter.Skeleton.cs</Link>
+    </Compile>
+    <Compile Include="..\Exporter\BabylonExporter.Texture.cs">
+      <Link>Exporter\BabylonExporter.Texture.cs</Link>
+    </Compile>
+    <Compile Include="..\Exporter\GlobalVertex.cs">
+      <Link>Exporter\GlobalVertex.cs</Link>
+    </Compile>
+    <Compile Include="..\Exporter\MaxExportParameters.cs">
+      <Link>Exporter\MaxExportParameters.cs</Link>
+    </Compile>
+    <Compile Include="..\Exporter\MaxGLTFMaterialExporter.cs">
+      <Link>Exporter\MaxGLTFMaterialExporter.cs</Link>
+    </Compile>
+    <Compile Include="..\Extensions\ScaleSystem.cs">
+      <Link>Extensions\ScaleSystem.cs</Link>
+    </Compile>
+    <Compile Include="..\Forms\AnimationForm.cs">
+      <Link>Forms\AnimationForm.cs</Link>
+      <SubType>Form</SubType>
+    </Compile>
+    <Compile Include="..\Forms\AnimationForm.designer.cs">
+      <Link>Forms\AnimationForm.designer.cs</Link>
+      <DependentUpon>AnimationForm.cs</DependentUpon>
+    </Compile>
+    <Compile Include="..\Forms\AnimationGroupControl.cs">
+      <Link>Forms\AnimationGroupControl.cs</Link>
+      <SubType>UserControl</SubType>
+    </Compile>
+    <Compile Include="..\Forms\AnimationGroupControl.designer.cs">
+      <Link>Forms\AnimationGroupControl.designer.cs</Link>
+      <DependentUpon>AnimationGroupControl.cs</DependentUpon>
+    </Compile>
+    <Compile Include="..\Forms\CameraPropertiesForm.cs">
+      <Link>Forms\CameraPropertiesForm.cs</Link>
+      <SubType>Form</SubType>
+    </Compile>
+    <Compile Include="..\Forms\CameraPropertiesForm.Designer.cs">
+      <Link>Forms\CameraPropertiesForm.Designer.cs</Link>
+      <DependentUpon>CameraPropertiesForm.cs</DependentUpon>
+    </Compile>
+    <Compile Include="..\Forms\ExporterForm.cs">
+      <Link>Forms\ExporterForm.cs</Link>
+      <SubType>Form</SubType>
+    </Compile>
+    <Compile Include="..\Forms\ExporterForm.Designer.cs">
+      <Link>Forms\ExporterForm.Designer.cs</Link>
+      <DependentUpon>ExporterForm.cs</DependentUpon>
+    </Compile>
+    <Compile Include="..\Forms\LightPropertiesForm.cs">
+      <Link>Forms\LightPropertiesForm.cs</Link>
+      <SubType>Form</SubType>
+    </Compile>
+    <Compile Include="..\Forms\LightPropertiesForm.Designer.cs">
+      <Link>Forms\LightPropertiesForm.Designer.cs</Link>
+      <DependentUpon>LightPropertiesForm.cs</DependentUpon>
+    </Compile>
+    <Compile Include="..\Forms\MaxNodeTreeView.cs">
+      <Link>Forms\MaxNodeTreeView.cs</Link>
+      <SubType>Component</SubType>
+    </Compile>
+    <Compile Include="..\Forms\MaxNodeTreeView.designer.cs">
+      <Link>Forms\MaxNodeTreeView.designer.cs</Link>
+      <DependentUpon>MaxNodeTreeView.cs</DependentUpon>
+    </Compile>
+    <Compile Include="..\Forms\MultiExportForm.cs">
+      <Link>Forms\MultiExportForm.cs</Link>
+      <SubType>Form</SubType>
+    </Compile>
+    <Compile Include="..\Forms\MultiExportForm.designer.cs">
+      <Link>Forms\MultiExportForm.designer.cs</Link>
+      <DependentUpon>MultiExportForm.cs</DependentUpon>
+    </Compile>
+    <Compile Include="..\Forms\ObjectPropertiesForm.cs">
+      <Link>Forms\ObjectPropertiesForm.cs</Link>
+      <SubType>Form</SubType>
+    </Compile>
+    <Compile Include="..\Forms\ObjectPropertiesForm.Designer.cs">
+      <Link>Forms\ObjectPropertiesForm.Designer.cs</Link>
+      <DependentUpon>ObjectPropertiesForm.cs</DependentUpon>
+    </Compile>
+    <Compile Include="..\Forms\ScenePropertiesForm.cs">
+      <Link>Forms\ScenePropertiesForm.cs</Link>
+      <SubType>Form</SubType>
+    </Compile>
+    <Compile Include="..\Forms\ScenePropertiesForm.Designer.cs">
+      <Link>Forms\ScenePropertiesForm.Designer.cs</Link>
+      <DependentUpon>ScenePropertiesForm.cs</DependentUpon>
+    </Compile>
+    <Compile Include="..\Forms\Vector3Control.cs">
+      <Link>Forms\Vector3Control.cs</Link>
+      <SubType>UserControl</SubType>
+    </Compile>
+    <Compile Include="..\Forms\Vector3Control.Designer.cs">
+      <Link>Forms\Vector3Control.Designer.cs</Link>
+      <DependentUpon>Vector3Control.cs</DependentUpon>
+    </Compile>
+    <Compile Include="..\GlobalUtility.cs">
+      <Link>GlobalUtility.cs</Link>
+    </Compile>
+    <Compile Include="..\Loader.cs">
+      <Link>Loader.cs</Link>
+    </Compile>
+    <Compile Include="..\MaxScriptManager.cs">
+      <Link>MaxScriptManager.cs</Link>
+    </Compile>
+    <Compile Include="..\Tools\Tools.cs">
+      <Link>Tools\Tools.cs</Link>
+    </Compile>
+    <Compile Include="..\Tools\VNormal.cs">
+      <Link>Tools\VNormal.cs</Link>
+    </Compile>
+    <Compile Include="..\Tools\WebServer.cs">
+      <Link>Tools\WebServer.cs</Link>
+    </Compile>
+    <Compile Include="..\Exporter\BabylonExporter.ExportItem.cs">
+      <Link>Exporter\BabylonExporter.ExportItem.cs</Link>
+    </Compile>
+    <Compile Include="..\Exporter\BabylonExporter.WorldModifiers.cs">
+      <Link>Exporter\BabylonExporter.WorldModifiers.Skin.cs</Link>
+    </Compile>
+    <Compile Include="Properties\AssemblyInfo.cs" />
+    <Compile Include="Properties\Resources.Designer.cs">
+      <AutoGen>True</AutoGen>
+      <DesignTime>True</DesignTime>
+      <DependentUpon>Resources.resx</DependentUpon>
+    </Compile>
+  </ItemGroup>
+  <ItemGroup>
+    <Content Include="Refs\Autodesk.Max.dll" />
+    <None Include="Resources\MaxExporter.png" />
+  </ItemGroup>
+  <ItemGroup>
+    <EmbeddedResource Include="..\Forms\AnimationForm.resx">
+      <Link>Forms\AnimationForm.resx</Link>
+      <DependentUpon>AnimationForm.cs</DependentUpon>
+    </EmbeddedResource>
+    <EmbeddedResource Include="..\Forms\AnimationGroupControl.resx">
+      <Link>Forms\AnimationGroupControl.resx</Link>
+      <DependentUpon>AnimationGroupControl.cs</DependentUpon>
+    </EmbeddedResource>
+    <EmbeddedResource Include="..\Forms\CameraPropertiesForm.resx">
+      <Link>Forms\CameraPropertiesForm.resx</Link>
+      <DependentUpon>CameraPropertiesForm.cs</DependentUpon>
+    </EmbeddedResource>
+    <EmbeddedResource Include="..\Forms\ExporterForm.resx">
+      <Link>Forms\ExporterForm.resx</Link>
+      <DependentUpon>ExporterForm.cs</DependentUpon>
+    </EmbeddedResource>
+    <EmbeddedResource Include="..\Forms\LightPropertiesForm.resx">
+      <Link>Forms\LightPropertiesForm.resx</Link>
+      <DependentUpon>LightPropertiesForm.cs</DependentUpon>
+    </EmbeddedResource>
+    <EmbeddedResource Include="..\Forms\MultiExportForm.resx">
+      <Link>Forms\MultiExportForm.resx</Link>
+      <DependentUpon>MultiExportForm.cs</DependentUpon>
+    </EmbeddedResource>
+    <EmbeddedResource Include="..\Forms\ObjectPropertiesForm.resx">
+      <Link>Forms\ObjectPropertiesForm.resx</Link>
+      <DependentUpon>ObjectPropertiesForm.cs</DependentUpon>
+    </EmbeddedResource>
+    <EmbeddedResource Include="..\Forms\ScenePropertiesForm.resx">
+      <Link>Forms\ScenePropertiesForm.resx</Link>
+      <DependentUpon>ScenePropertiesForm.cs</DependentUpon>
+    </EmbeddedResource>
+    <EmbeddedResource Include="..\Forms\Vector3Control.resx">
+      <Link>Forms\Vector3Control.resx</Link>
+      <DependentUpon>Vector3Control.cs</DependentUpon>
+    </EmbeddedResource>
+    <EmbeddedResource Include="..\Forms\MaxNodeTreeView.resx">
+      <Link>Forms\MaxNodeTreeView.resx</Link>
+      <DependentUpon>MaxNodeTreeView.cs</DependentUpon>
+    </EmbeddedResource>
+    <EmbeddedResource Include="Properties\Resources.resx">
+      <Generator>ResXFileCodeGenerator</Generator>
+      <LastGenOutput>Resources.Designer.cs</LastGenOutput>
+    </EmbeddedResource>
+  </ItemGroup>
+  <ItemGroup>
+    <WCFMetadata Include="Service References\" />
+  </ItemGroup>
+  <ItemGroup>
+    <None Include="packages.config" />
+  </ItemGroup>
+  <Import Project="..\..\..\SharedProjects\BabylonExport.Entities\BabylonExport.Entities.projitems" Label="Shared" />
+  <Import Project="..\..\..\SharedProjects\BabylonFileConverter\BabylonFileConverter.projitems" Label="Shared" />
+  <Import Project="..\..\..\SharedProjects\GltfExport.Entities\GltfExport.Entities.projitems" Label="Shared" />
+  <Import Project="..\..\..\SharedProjects\Babylon2GLTF\Babylon2GLTF.projitems" Label="Shared" />
+  <Import Project="..\..\..\SharedProjects\Utilities\Extensions.projitems" Label="Shared" />
+  <Import Project="$(MSBuildToolsPath)\Microsoft.CSharp.targets" />
+  <PropertyGroup>
+    <PostBuildEvent>call "$(SolutionDir)Max2Babylon\OnPostBuild.bat" "$(ConfigurationName)" 2015</PostBuildEvent>
+  </PropertyGroup>
+  <PropertyGroup>
+    <PreBuildEvent>call "$(SolutionDir)Max2Babylon\OnPreBuild.bat" "$(ConfigurationName)"</PreBuildEvent>
+  </PropertyGroup>
+  <!-- To modify your build process, add your task inside one of the targets below and uncomment it. 
+       Other similar extension points exist, see Microsoft.Common.targets.
+  <Target Name="BeforeBuild">
+  </Target>
+  <Target Name="AfterBuild">
+  </Target>
+  -->
 </Project>