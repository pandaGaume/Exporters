--- conflicted
+++ resolved
@@ -165,21 +165,17 @@
             Tools.UpdateCheckBox(chkKHRMaterialsUnlit, Loader.Core.RootNode, "babylonjs_khr_materials_unlit");
             Tools.UpdateCheckBox(chkExportMaterials, Loader.Core.RootNode, "babylonjs_export_materials");
 
-<<<<<<< HEAD
             string unformattedPath = Tools.UnformatPath(txtModelName.Text);
             Loader.Core.RootNode.SetStringProperty(ModelFilePathProperty, Tools.RelativePathStore(unformattedPath));
 
             string unformattedTextureFolderPath = Tools.UnformatPath(txtTextureName.Text);
             Loader.Core.RootNode.SetStringProperty(TextureFolderPathProperty,Tools.RelativePathStore(unformattedTextureFolderPath));
-=======
-            string unformattedPath = Tools.UnformatPath(txtFilename.Text);
-            Loader.Core.RootNode.SetLocalData(Tools.RelativePathStore(unformattedPath));
-        }
-
+        }
+
+            
         private async Task<bool> DoExport(ExportItem exportItem, bool clearLogs = true)
         {
             SaveOptions();
->>>>>>> 15da8e8a
 
             exporter = new BabylonExporter();
             if (!string.IsNullOrWhiteSpace(txtTextureName.Text))
