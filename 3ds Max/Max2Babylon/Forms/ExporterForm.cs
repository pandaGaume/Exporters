﻿using Autodesk.Max;
using BabylonExport.Entities;
using System;
using System.Diagnostics;
using System.IO;
using System.Threading.Tasks;
using System.Windows.Forms;
using Utilities;
using Color = System.Drawing.Color;
using Microsoft.WindowsAPICodePack.Dialogs;
using System.Collections.Generic;

namespace Max2Babylon
{
    public partial class ExporterForm : Form
    {
        private const string ModelFilePathProperty = "modelFilePathProperty";
        private const string TextureFolderPathProperty = "textureFolderPathProperty";

        private readonly BabylonExportActionItem babylonExportAction;
        private BabylonExporter exporter;
        private bool gltfPipelineInstalled = true;  // true if the gltf-pipeline is installed and runnable.

        TreeNode currentNode;
        int currentRank;

        private ExportItem singleExportItem;

        public ExporterForm(BabylonExportActionItem babylonExportAction)
        {
            InitializeComponent();
            this.Text = $"Babylon.js - Export scene to babylon or glTF format v{BabylonExporter.exporterVersion}";

            this.babylonExportAction = babylonExportAction;
            
            // Check if the gltf-pipeline module is installed
            try
            {
                Process gltfPipeline = new Process();
                gltfPipeline.StartInfo.FileName = "gltf-pipeline.cmd";

                // Hide the cmd window that show the gltf-pipeline result
                gltfPipeline.StartInfo.UseShellExecute = false;
                gltfPipeline.StartInfo.CreateNoWindow = true;

                gltfPipeline.Start();
                gltfPipeline.WaitForExit();
            }
            catch
            {
                gltfPipelineInstalled = false;
            }

            groupBox1.MouseMove += groupBox1_MouseMove;
        }

        private void ExporterForm_Load(object sender, EventArgs e)
        {
            string storedModelPath = Loader.Core.RootNode.GetStringProperty(ExportParameters.ModelFilePathProperty, string.Empty);
            string absoluteModelPath = Tools.ResolveRelativePath(storedModelPath);
            txtModelName.MaxPath(absoluteModelPath);

            string storedFolderPath = Loader.Core.RootNode.GetStringProperty(ExportParameters.TextureFolderPathProperty, string.Empty);
            string absoluteTexturesFolderPath = Tools.ResolveRelativePath(storedFolderPath);
            txtTextureName.MaxPath(absoluteTexturesFolderPath);

            singleExportItem = new ExportItem(absoluteModelPath);

            Tools.PrepareCheckBox(chkManifest, Loader.Core.RootNode, "babylonjs_generatemanifest");
            Tools.PrepareCheckBox(chkWriteTextures, Loader.Core.RootNode, "babylonjs_writetextures", 1);
            Tools.PrepareCheckBox(chkOverwriteTextures, Loader.Core.RootNode, "babylonjs_overwritetextures", 1);
            Tools.PrepareCheckBox(chkHidden, Loader.Core.RootNode, "babylonjs_exporthidden");
            Tools.PrepareCheckBox(chkAutoSave, Loader.Core.RootNode, "babylonjs_autosave", 1);
            Tools.PrepareCheckBox(chkOnlySelected, Loader.Core.RootNode, "babylonjs_onlySelected");
            Tools.PrepareCheckBox(chkExportTangents, Loader.Core.RootNode, "babylonjs_exporttangents");
            Tools.PrepareComboBox(comboOutputFormat, Loader.Core.RootNode, "babylonjs_outputFormat", "babylon");
            Tools.PrepareTextBox(txtScaleFactor, Loader.Core.RootNode, "babylonjs_txtScaleFactor", "1");
            Tools.PrepareTextBox(txtQuality, Loader.Core.RootNode, "babylonjs_txtCompression", "100");
            Tools.PrepareCheckBox(chkMergeAOwithMR, Loader.Core.RootNode, "babylonjs_mergeAOwithMR", 1);
            Tools.PrepareCheckBox(chkDracoCompression, Loader.Core.RootNode, "babylonjs_dracoCompression", 0);
            Tools.PrepareCheckBox(chkKHRLightsPunctual, Loader.Core.RootNode, "babylonjs_khrLightsPunctual");
            Tools.PrepareCheckBox(chkKHRTextureTransform, Loader.Core.RootNode, "babylonjs_khrTextureTransform");
            Tools.PrepareCheckBox(chkAnimgroupExportNonAnimated, Loader.Core.RootNode, "babylonjs_animgroupexportnonanimated");
            Tools.PrepareCheckBox(chkDoNotOptimizeAnimations, Loader.Core.RootNode, "babylonjs_donotoptimizeanimations");
            Tools.PrepareCheckBox(chkKHRMaterialsUnlit, Loader.Core.RootNode, "babylonjs_khr_materials_unlit");
            Tools.PrepareCheckBox(chkExportMaterials, Loader.Core.RootNode, "babylonjs_export_materials", 1);
            Tools.PrepareCheckBox(chkExportMorphTangents, Loader.Core.RootNode, "babylonjs_export_Morph_Tangents", 0);
            Tools.PrepareCheckBox(chkExportMorphNormals, Loader.Core.RootNode, "babylonjs_export_Morph_Normals", 1);
            Tools.PrepareComboBox(cmbBakeAnimationOptions, Loader.Core.RootNode, "babylonjs_bakeAnimationsType", (int)BakeAnimationType.DoNotBakeAnimation);
            Tools.PrepareCheckBox(chkApplyPreprocessToScene, Loader.Core.RootNode, "babylonjs_applyPreprocess", 0);

            if (comboOutputFormat.SelectedText == "babylon" || comboOutputFormat.SelectedText == "binary babylon" || !gltfPipelineInstalled)
            {
                chkDracoCompression.Checked = false;
                chkDracoCompression.Enabled = false;
            }

            Tools.PrepareCheckBox(chkFullPBR, Loader.Core.RootNode, ExportParameters.PBRFullPropertyName);
            Tools.PrepareCheckBox(chkNoAutoLight, Loader.Core.RootNode, ExportParameters.PBRNoLightPropertyName);
            string storedEnvironmentPath = Loader.Core.RootNode.GetStringProperty(ExportParameters.PBREnvironmentPathPropertyName, string.Empty);
            string absoluteEnvironmentPath = Tools.ResolveRelativePath(storedEnvironmentPath);
            txtEnvironmentName.MaxPath(absoluteEnvironmentPath);

            Tools.PrepareCheckBox(chkUsePreExportProces, Loader.Core.RootNode, "babylonjs_preproces", 0);
            Tools.PrepareCheckBox(chkFlatten, Loader.Core.RootNode, "babylonjs_flattenScene", 0);
            Tools.PrepareCheckBox(chkMrgContainersAndXref, Loader.Core.RootNode, "babylonjs_mergecontainersandxref",0);
        }

        private void butModelBrowse_Click(object sender, EventArgs e)
        {
            if (!string.IsNullOrEmpty(txtModelName.Text))
            {
                string intialDirectory = Path.GetDirectoryName(txtModelName.Text);

                if (!Directory.Exists(intialDirectory))
                {
                    intialDirectory = Loader.Core.GetDir((int)MaxDirectory.ProjectFolder);
                }

                if (!Directory.Exists(intialDirectory))
                {
                    intialDirectory = null;
                }

                saveFileDialog.InitialDirectory = intialDirectory;
            }

            if (saveFileDialog.ShowDialog(this) == DialogResult.OK)
            {
                txtModelName.MaxPath(saveFileDialog.FileName);
            }
        }

        private void btnTextureBrowse_Click(object sender, EventArgs e)
        {
            if (string.IsNullOrWhiteSpace(txtModelName.Text))
            {
                MessageBox.Show("Select model file path first");
                return;
            }

            CommonOpenFileDialog dialog = new CommonOpenFileDialog();

            string intialDirectory = txtTextureName.Text;

            if (!Directory.Exists(intialDirectory))
            {
                intialDirectory = Path.GetDirectoryName(txtModelName.Text);
            }

            if (!Directory.Exists(intialDirectory))
            {
                intialDirectory = Loader.Core.GetDir((int)MaxDirectory.ProjectFolder);
            }
            
            if (!Directory.Exists(intialDirectory))
            {
                intialDirectory = null;
            }

            dialog.InitialDirectory = intialDirectory;
            dialog.IsFolderPicker = true;

            if (dialog.ShowDialog() == CommonFileDialogResult.Ok)
            {
                string selectedFolderPath = dialog.FileName;
                string absoluteModelPath = txtModelName.Text;

                if (!PathUtilities.IsBelowPath(selectedFolderPath, absoluteModelPath))
                {
                    MessageBox.Show("WARNING: folderPath should be below model file path");
                }

                txtTextureName.MaxPath(selectedFolderPath);
            }
        }

        private void btnEnvBrowse_Click(object sender, EventArgs e)
        {
            if (!string.IsNullOrEmpty(txtEnvironmentName.Text))
            {
                string intialDirectory = Path.GetDirectoryName(txtEnvironmentName.Text);

                if (!Directory.Exists(intialDirectory))
                {
                    intialDirectory = Loader.Core.GetDir((int)MaxDirectory.ProjectFolder);
                }

                if (!Directory.Exists(intialDirectory))
                {
                    intialDirectory = null;
                }

                envFileDialog.InitialDirectory = intialDirectory;
            }

            if (envFileDialog.ShowDialog() == DialogResult.OK)
            {
                txtEnvironmentName.MaxPath(envFileDialog.FileName);
            }
        }

        private async void butExport_Click(object sender, EventArgs e)
        {
            try
            {
                if (chkUsePreExportProces.Checked)
                {
                    Loader.Core.FileHold();
                }

                await DoExport(singleExportItem);
            }
            catch{}
            finally
            {
                if (chkUsePreExportProces.Checked && !chkApplyPreprocessToScene.Checked)
                {
                    Loader.Core.SetQuietMode(true);
                    Loader.Core.FileFetch();
                    Loader.Core.SetQuietMode(false);
                }
            }
        }

        private async Task<bool> DoExport(ExportItemList exportItemList)
        {
            treeView.Nodes.Clear();

            bool allSucceeded = true;
            foreach (ExportItem item in exportItemList)
            {
                if (!item.Selected) continue;

                allSucceeded = allSucceeded && await DoExport(item, true, false);

                if (exporter.IsCancelled)
                    break;
            }

            return allSucceeded;
        }

        private void saveOptionBtn_Click(object sender, EventArgs e)
        {
            SaveOptions();
        }

        private void SaveOptions()
        {
            Tools.UpdateCheckBox(chkManifest, Loader.Core.RootNode, "babylonjs_generatemanifest");
            Tools.UpdateCheckBox(chkWriteTextures, Loader.Core.RootNode, "babylonjs_writetextures");
            Tools.UpdateCheckBox(chkOverwriteTextures, Loader.Core.RootNode, "babylonjs_overwritetextures");
            Tools.UpdateCheckBox(chkHidden, Loader.Core.RootNode, "babylonjs_exporthidden");
            Tools.UpdateCheckBox(chkAutoSave, Loader.Core.RootNode, "babylonjs_autosave");
            Tools.UpdateCheckBox(chkOnlySelected, Loader.Core.RootNode, "babylonjs_onlySelected");
            Tools.UpdateCheckBox(chkExportTangents, Loader.Core.RootNode, "babylonjs_exporttangents");
            Tools.UpdateComboBox(comboOutputFormat, Loader.Core.RootNode, "babylonjs_outputFormat");
            Tools.UpdateTextBox(txtScaleFactor, Loader.Core.RootNode, "babylonjs_txtScaleFactor");
            Tools.UpdateTextBox(txtQuality, Loader.Core.RootNode, "babylonjs_txtCompression");
            Tools.UpdateCheckBox(chkMergeAOwithMR, Loader.Core.RootNode, "babylonjs_mergeAOwithMR");
            Tools.UpdateCheckBox(chkDracoCompression, Loader.Core.RootNode, "babylonjs_dracoCompression");
            Tools.UpdateCheckBox(chkKHRTextureTransform, Loader.Core.RootNode, "babylonjs_khrTextureTransform");
            Tools.UpdateCheckBox(chkKHRLightsPunctual, Loader.Core.RootNode, "babylonjs_khrLightsPunctual");
            Tools.UpdateCheckBox(chkKHRMaterialsUnlit, Loader.Core.RootNode, "babylonjs_khr_materials_unlit");
            Tools.UpdateCheckBox(chkExportMaterials, Loader.Core.RootNode, "babylonjs_export_materials");
            Tools.UpdateCheckBox(chkAnimgroupExportNonAnimated, Loader.Core.RootNode, "babylonjs_animgroupexportnonanimated");
            Tools.UpdateCheckBox(chkDoNotOptimizeAnimations, Loader.Core.RootNode, "babylonjs_donotoptimizeanimations");
            Tools.UpdateCheckBox(chkExportMorphTangents, Loader.Core.RootNode, "babylonjs_export_Morph_Tangents");
            Tools.UpdateCheckBox(chkExportMorphNormals, Loader.Core.RootNode, "babylonjs_export_Morph_Normals");
            Tools.UpdateComboBoxByIndex(cmbBakeAnimationOptions, Loader.Core.RootNode, "babylonjs_bakeAnimationsType");
            Tools.UpdateCheckBox(chkApplyPreprocessToScene,Loader.Core.RootNode, "babylonjs_applyPreprocess");

            Loader.Core.RootNode.SetStringProperty(ExportParameters.ModelFilePathProperty, Tools.RelativePathStore(txtModelName.Text));
            Loader.Core.RootNode.SetStringProperty(ExportParameters.TextureFolderPathProperty, Tools.RelativePathStore(txtTextureName.Text));

            Tools.UpdateCheckBox(chkFullPBR, Loader.Core.RootNode, ExportParameters.PBRFullPropertyName);
            Tools.UpdateCheckBox(chkNoAutoLight, Loader.Core.RootNode, ExportParameters.PBRNoLightPropertyName);
            Loader.Core.RootNode.SetStringProperty(ExportParameters.PBREnvironmentPathPropertyName, Tools.RelativePathStore(txtEnvironmentName.Text));

            Tools.UpdateCheckBox(chkUsePreExportProces, Loader.Core.RootNode, "babylonjs_preproces");
            Tools.UpdateCheckBox(chkFlatten, Loader.Core.RootNode, "babylonjs_flattenScene");
            Tools.UpdateCheckBox(chkMrgContainersAndXref, Loader.Core.RootNode, "babylonjs_mergecontainersandxref");
        }

        private async Task<bool> DoExport(ExportItem exportItem, bool multiExport = false, bool clearLogs = true)
        {
            new BabylonAnimationActionItem().Close(); 
            SaveOptions();

            //store layer visibility status and force visibility on
            
            Dictionary<IILayer, bool> layerState =  new Dictionary<IILayer, bool>();
            if (exportItem.Layers != null)
            {
                foreach (IILayer layer in exportItem.Layers)
                {
#if MAX2015
                    layerState.Add(layer, layer.IsHidden);
#else
                    layerState.Add(layer, layer.IsHidden(false));
#endif

                    layer.Hide(false,false);
                }
            }

            exporter = new BabylonExporter();

            if (clearLogs)
                treeView.Nodes.Clear();

            exporter.OnImportProgressChanged += progress =>
            {
                progressBar.Value = progress;
                Application.DoEvents();
            };

            exporter.OnWarning += (warning, rank) =>
            {
                try
                {
                    currentNode = CreateTreeNode(rank, warning, Color.DarkOrange);
                    currentNode.EnsureVisible();
                }
                catch
                {
                    //do nothing
                }
                Application.DoEvents();
            };

            exporter.OnError += (error, rank) =>
            {
                try
                {
                    currentNode = CreateTreeNode(rank, error, Color.Red);
                    currentNode.EnsureVisible();
                }
                catch
                {
                    //do nothing
                }
                Application.DoEvents();
            };

            exporter.OnMessage += (message, color, rank, emphasis) =>
            {
                try
                {
                    currentNode = CreateTreeNode(rank, message, color);

                    if (emphasis)
                    {
                        currentNode.EnsureVisible();
                    }
                }
                catch
                {
                    //do nothing
                }
                Application.DoEvents();
            };

            butExport.Enabled = false;
            butExportAndRun.Enabled = false;
            butMultiExport.Enabled = false;
            butCancel.Enabled = true;

            bool success = true;
            try
            {
                string modelAbsolutePath = multiExport ? exportItem.ExportFilePathAbsolute : txtModelName.Text;
                string textureExportPath = multiExport ? exportItem.ExportTexturesesFolderPath : txtTextureName.Text;
                MaxExportParameters exportParameters = new MaxExportParameters
                {
                    outputPath = modelAbsolutePath,
                    textureFolder = textureExportPath,
                    outputFormat = comboOutputFormat.SelectedItem.ToString(),
                    scaleFactor = float.Parse(txtScaleFactor.Text),
                    writeTextures = chkWriteTextures.Checked,
                    overwriteTextures = chkOverwriteTextures.Checked,
                    exportHiddenObjects = chkHidden.Checked,
                    exportOnlySelected = chkOnlySelected.Checked,
                    generateManifest = chkManifest.Checked,
                    autoSaveSceneFile = chkAutoSave.Checked,
                    exportTangents = chkExportTangents.Checked,
                    exportMorphTangents = chkExportMorphTangents.Checked,
                    exportMorphNormals = chkExportMorphNormals.Checked,
                    txtQuality = long.Parse(txtQuality.Text),
                    mergeAOwithMR = chkMergeAOwithMR.Checked,
                    bakeAnimationType = (BakeAnimationType)cmbBakeAnimationOptions.SelectedIndex,
                    dracoCompression = chkDracoCompression.Checked,
                    enableKHRLightsPunctual = chkKHRLightsPunctual.Checked,
                    enableKHRTextureTransform = chkKHRTextureTransform.Checked,
                    enableKHRMaterialsUnlit = chkKHRMaterialsUnlit.Checked,
                    exportMaterials = chkExportMaterials.Checked,
                    optimizeAnimations = !chkDoNotOptimizeAnimations.Checked,
                    animgroupExportNonAnimated = chkAnimgroupExportNonAnimated.Checked,
                    exportNode = exportItem?.Node,
                    exportLayers = exportItem?.Layers,
                    pbrNoLight = chkNoAutoLight.Checked,
                    pbrFull = chkFullPBR.Checked,
                    pbrEnvironment = txtEnvironmentName.Text,
                    usePreExportProcess = chkUsePreExportProces.Checked,
                    flattenScene = chkFlatten.Checked,
                    mergeContainersAndXRef = chkMrgContainersAndXref.Checked,
                    useMultiExporter = multiExport
                };

                exporter.callerForm = this;

                exporter.Export(exportParameters);
            }
            catch (OperationCanceledException)
            {
                progressBar.Value = 0;
                success = false;
            }
            catch (Exception ex)
            {
                IUTF8Str operationStatus = GlobalInterface.Instance.UTF8Str.Create("BabylonExportAborted");
                Loader.Global.BroadcastNotification(SystemNotificationCode.PreExport, operationStatus);

                currentNode = CreateTreeNode(0, "Export cancelled: " + ex.Message, Color.Red);
                currentNode = CreateTreeNode(1, ex.ToString(), Color.Red);
                currentNode.EnsureVisible();

                progressBar.Value = 0;
                success = false;
            }

            butCancel.Enabled = false;
            butExport.Enabled = true;
            butMultiExport.Enabled = true;
            butExportAndRun.Enabled = WebServer.IsSupported;

            BringToFront();

            //re-store layer visibility status
            if (exportItem.Layers != null)
            {
                foreach (IILayer layer in exportItem.Layers)
                {
                    layer.Hide(layerState[layer], false);
                }
            }

            return success;
        }

        private TreeNode CreateTreeNode(int rank, string text, Color color)
        {
            TreeNode newNode = null;

            Invoke(new Action(() =>
            {
                newNode = new TreeNode(text) { ForeColor = color };
                if (rank < 0 || rank > currentRank + 1)
                {
                    rank = 0;
                    treeView.Nodes.Add(new TreeNode("Invalid rank passed to CreateTreeNode (through RaiseMessage, RaiseWarning or RaiseError)!") { ForeColor = Color.DarkOrange });
                }
                if (rank == 0)
                {
                    treeView.Nodes.Add(newNode);
                }
                else if (rank == currentRank + 1)
                {
                    currentNode.Nodes.Add(newNode);
                }
                else
                {
                    var parentNode = currentNode;
                    while (currentRank != rank - 1)
                    {
                        parentNode = parentNode.Parent;
                        currentRank--;
                    }
                    parentNode.Nodes.Add(newNode);
                }

                currentRank = rank;
            }));

            return newNode;
        }

        private void ExporterForm_FormClosed(object sender, FormClosedEventArgs e)
        {
            if (exporter != null)
            {
                exporter.IsCancelled = true;                
            }
            babylonExportAction.Close();
        }

        private void txtFilename_TextChanged(object sender, EventArgs e)
        {
            butExport.Enabled = !string.IsNullOrEmpty(txtModelName.Text.Trim());
            butExportAndRun.Enabled = butExport.Enabled && WebServer.IsSupported;
        }

        private void butCancel_Click(object sender, EventArgs e)
        {
            exporter.IsCancelled = true;
        }

        private void ExporterForm_Activated(object sender, EventArgs e)
        {
            Loader.Global.DisableAccelerators();
        }

        private void ExporterForm_Deactivate(object sender, EventArgs e)
        {
            Loader.Global.EnableAccelerators();
        }

        private async void butExportAndRun_Click(object sender, EventArgs e)
        {
            try
            {
                if (chkUsePreExportProces.Checked)
                {
                    Loader.Core.FileHold();
                }

            if (await DoExport(singleExportItem))
            {
                WebServer.SceneFilename = Path.GetFileName(txtModelName.Text);
                WebServer.SceneFolder = Path.GetDirectoryName(txtModelName.Text);

                Process.Start(WebServer.url + WebServer.SceneFilename);

                WindowState = FormWindowState.Minimized;
            }
        }
            catch{}
            finally
            {
                if (chkUsePreExportProces.Checked && !chkApplyPreprocessToScene.Checked)
                {
                    Loader.Core.SetQuietMode(true);
                    Loader.Core.FileFetch();
                    Loader.Core.SetQuietMode(false);
                }
            }
        }

        private void butClose_Click(object sender, EventArgs e)
        {
            Close();
        }

        private void comboOutputFormat_SelectedIndexChanged(object sender, EventArgs e)
        {
            var outputFormat = comboOutputFormat.SelectedItem.ToString();
            switch (outputFormat)
            {
                case "babylon":
                case "binary babylon":
                    this.saveFileDialog.DefaultExt = "babylon";
                    this.saveFileDialog.Filter = "Babylon files|*.babylon";
                    chkDracoCompression.Checked = false;
                    chkDracoCompression.Enabled = false;
                    chkWriteTextures.Enabled = true;
                    chkOverwriteTextures.Enabled = true;
                    txtTextureName.Text = string.Empty;
                    txtTextureName.Enabled = false;
                    textureLabel.Enabled = false;
                    btnTxtBrowse.Enabled = false;
                    chkNoAutoLight.Enabled = true;
                    chkFullPBR.Enabled = true;
                    btnEnvBrowse.Enabled = true;
                    txtEnvironmentName.Enabled = true;
                    chkKHRMaterialsUnlit.Enabled = false;
                    chkKHRLightsPunctual.Enabled = false;
                    chkKHRTextureTransform.Enabled = false;
                    break;
                case "gltf":
                    this.saveFileDialog.DefaultExt = "gltf";
                    this.saveFileDialog.Filter = "glTF files|*.gltf";
                    chkDracoCompression.Enabled = gltfPipelineInstalled;
                    chkWriteTextures.Enabled = true;
                    chkOverwriteTextures.Enabled = true;
                    txtTextureName.Enabled = true;
                    textureLabel.Enabled = true;
                    btnTxtBrowse.Enabled = true;
                    chkNoAutoLight.Enabled = false;
                    chkNoAutoLight.Checked = false;
                    chkFullPBR.Enabled = false;
                    chkFullPBR.Checked = false;
                    btnEnvBrowse.Enabled = false;
                    txtEnvironmentName.Enabled = false;
                    txtEnvironmentName.Text = string.Empty;
                    chkKHRMaterialsUnlit.Enabled = true;
                    chkKHRLightsPunctual.Enabled = true;
                    chkKHRTextureTransform.Enabled = true;
                    break;
                case "glb":
                    this.saveFileDialog.DefaultExt = "glb";
                    this.saveFileDialog.Filter = "glb files|*.glb";
                    chkDracoCompression.Enabled = gltfPipelineInstalled;
                    chkWriteTextures.Checked = true;
                    chkWriteTextures.Enabled = false;
                    chkOverwriteTextures.Checked = true;
                    chkOverwriteTextures.Enabled = false;
                    txtTextureName.Text = string.Empty;
                    txtTextureName.Enabled = false;
                    textureLabel.Enabled = false;
                    btnTxtBrowse.Enabled = false;
                    chkNoAutoLight.Enabled = false;
                    chkNoAutoLight.Checked = false;
                    chkFullPBR.Enabled = false;
                    chkFullPBR.Checked = false;
                    btnEnvBrowse.Enabled = false;
                    txtEnvironmentName.Enabled = false;
                    txtEnvironmentName.Text = string.Empty;
                    chkKHRMaterialsUnlit.Enabled = true;
                    chkKHRLightsPunctual.Enabled = true;
                    chkKHRTextureTransform.Enabled = true;
                    break;
            }

            string newModelPath = Path.ChangeExtension(txtModelName.Text, this.saveFileDialog.DefaultExt);
            this.txtModelName.MaxPath(newModelPath);
        }

        /// <summary>
        /// Show a toolTip when the mouse is over the chkDracoCompression checkBox
        /// </summary>
        /// <param name="sender"></param>
        /// <param name="e"></param>
        bool IsShown = false;
        private void groupBox1_MouseMove(object sender, MouseEventArgs e)
        {
            Control ctrl = groupBox1.GetChildAtPoint(e.Location);

            if (ctrl != null)
            {
                if (ctrl == chkDracoCompression && !ctrl.Enabled && !IsShown)
                {
                    string tip = "For glTF and glb export only.\nNode.js and gltf-pipeline modules are required.";
                    toolTipDracoCompression.Show(tip, chkDracoCompression, chkDracoCompression.Width / 2, chkDracoCompression.Height / 2);
                    IsShown = true;
                }
            }
            else
            {
                toolTipDracoCompression.Hide(chkDracoCompression);
                IsShown = false;
            }
        }

        /// <summary>
        /// Handle the tab navigation
        /// </summary>
        /// <param name="sender"></param>
        /// <param name="e"></param>
        private void ExporterForm_KeyDown(object sender, KeyEventArgs e)
        {
            if (e.KeyCode == Keys.Tab)
            {
                if (e.Modifiers == Keys.Shift)
                    ProcessTabKey(false);
                else
                    ProcessTabKey(true);
            }
        }

        private async void butMultiExport_Click(object sender, EventArgs e)
        {
            string outputFileExt;
            outputFileExt = comboOutputFormat.SelectedItem.ToString();
            if (outputFileExt.Contains("binary babylon"))
                outputFileExt = "babylon";

            ExportItemList exportItemList = new ExportItemList(outputFileExt);

            exportItemList.LoadFromData();

            int numLoadedItems = exportItemList.Count;

            if (ModifierKeys == Keys.Shift)
            {
                MultiExportForm form = new MultiExportForm(exportItemList);
                form.ShowDialog(this);
            }
            else if (numLoadedItems > 0)
            {
                try
                {
                    if (chkUsePreExportProces.Checked)
                    {
                        Loader.Core.FileHold();
                    }
                    await DoExport(exportItemList);
                }
                catch{}
                finally
                {
                    if (chkUsePreExportProces.Checked && !chkApplyPreprocessToScene.Checked)
                    {
                        Loader.Core.SetQuietMode(true);
                        Loader.Core.FileFetch();
                        Loader.Core.SetQuietMode(false);
                    }
                }
            }
        }

        private void chkUsePreExportProces_CheckedChanged(object sender, EventArgs e)
        {
            if (!chkUsePreExportProces.Checked)
            {
                chkMrgContainersAndXref.Enabled = false;
<<<<<<< HEAD
                chkFlatten.Enabled = false;
                cmbBakeAnimationOptions.Enabled = false;
                lblBakeAnimation.Enabled = false;
                chkApplyPreprocessToScene.Enabled = false;
=======
>>>>>>> 3e5c5ea1
            }
            else
            {
                chkMrgContainersAndXref.Enabled = true;
<<<<<<< HEAD
                chkFlatten.Enabled = true;
                cmbBakeAnimationOptions.Enabled = true;
                lblBakeAnimation.Enabled = true;
                chkApplyPreprocessToScene.Enabled = true;
=======
>>>>>>> 3e5c5ea1
            }
        }
    }
}<|MERGE_RESOLUTION|>--- conflicted
+++ resolved
@@ -296,7 +296,7 @@
                 foreach (IILayer layer in exportItem.Layers)
                 {
 #if MAX2015
-                    layerState.Add(layer, layer.IsHidden);
+                layerState.Add(layer, layer.IsHidden);
 #else
                     layerState.Add(layer, layer.IsHidden(false));
 #endif
@@ -714,24 +714,16 @@
             if (!chkUsePreExportProces.Checked)
             {
                 chkMrgContainersAndXref.Enabled = false;
-<<<<<<< HEAD
-                chkFlatten.Enabled = false;
                 cmbBakeAnimationOptions.Enabled = false;
                 lblBakeAnimation.Enabled = false;
                 chkApplyPreprocessToScene.Enabled = false;
-=======
->>>>>>> 3e5c5ea1
             }
             else
             {
                 chkMrgContainersAndXref.Enabled = true;
-<<<<<<< HEAD
-                chkFlatten.Enabled = true;
                 cmbBakeAnimationOptions.Enabled = true;
                 lblBakeAnimation.Enabled = true;
                 chkApplyPreprocessToScene.Enabled = true;
-=======
->>>>>>> 3e5c5ea1
             }
         }
     }
