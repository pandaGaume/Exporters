﻿using Autodesk.Max;
using BabylonExport.Entities;
using System;
using System.Diagnostics;
using System.IO;
using System.Threading.Tasks;
using System.Windows.Forms;
using Utilities;
using Color = System.Drawing.Color;

namespace Max2Babylon
{
    public partial class ExporterForm : Form
    {
        private const string ModelFilePathProperty = "modelFilePathProperty";
        private const string TextureFolderPathProperty = "textureFolderPathProperty";

        private readonly BabylonExportActionItem babylonExportAction;
        private BabylonExporter exporter;
        private bool gltfPipelineInstalled = true;  // true if the gltf-pipeline is installed and runnable.

        TreeNode currentNode;
        int currentRank;

        private ExportItem singleExportItem;

        public ExporterForm(BabylonExportActionItem babylonExportAction)
        {
            InitializeComponent();
            this.Text = $"Babylon.js - Export scene to babylon or glTF format v{BabylonExporter.exporterVersion}";

            this.babylonExportAction = babylonExportAction;

            // Check if the gltf-pipeline module is installed
            try
            {
                Process gltfPipeline = new Process();
                gltfPipeline.StartInfo.FileName = "gltf-pipeline.cmd";

                // Hide the cmd window that show the gltf-pipeline result
                gltfPipeline.StartInfo.UseShellExecute = false;
                gltfPipeline.StartInfo.CreateNoWindow = true;

                gltfPipeline.Start();
                gltfPipeline.WaitForExit();
            }
            catch
            {
                gltfPipelineInstalled = false;
            }

            groupBox1.MouseMove += groupBox1_MouseMove;
        }

        private void ExporterForm_Load(object sender, EventArgs e)
        {
            string storedModelPath = Loader.Core.RootNode.GetStringProperty(ExportParameters.ModelFilePathProperty, string.Empty);
            string userRelativePath = Tools.ResolveRelativePath(storedModelPath);
            txtModelName.Text = userRelativePath;
            string absoluteModelPath = PathUtilities.UnformatPath(txtModelName.Text);
            singleExportItem = new ExportItem(absoluteModelPath);

            string storedFolderPath = Loader.Core.RootNode.GetStringProperty(ExportParameters.TextureFolderPathProperty, string.Empty);
            string formatedFolderPath = Tools.ResolveRelativePath(storedFolderPath);
            txtTextureName.Text = formatedFolderPath;

            Tools.PrepareCheckBox(chkManifest, Loader.Core.RootNode, "babylonjs_generatemanifest");
            Tools.PrepareCheckBox(chkWriteTextures, Loader.Core.RootNode, "babylonjs_writetextures", 1);
            Tools.PrepareCheckBox(chkOverwriteTextures, Loader.Core.RootNode, "babylonjs_overwritetextures", 1);
            Tools.PrepareCheckBox(chkHidden, Loader.Core.RootNode, "babylonjs_exporthidden");
            Tools.PrepareCheckBox(chkAutoSave, Loader.Core.RootNode, "babylonjs_autosave", 1);
            Tools.PrepareCheckBox(chkOnlySelected, Loader.Core.RootNode, "babylonjs_onlySelected");
            Tools.PrepareCheckBox(chkExportTangents, Loader.Core.RootNode, "babylonjs_exporttangents");
            Tools.PrepareComboBox(comboOutputFormat, Loader.Core.RootNode, "babylonjs_outputFormat", "babylon");
            Tools.PrepareTextBox(txtScaleFactor, Loader.Core.RootNode, "babylonjs_txtScaleFactor", "1");
            Tools.PrepareTextBox(txtQuality, Loader.Core.RootNode, "babylonjs_txtCompression", "100");
            Tools.PrepareCheckBox(chkMergeAOwithMR, Loader.Core.RootNode, "babylonjs_mergeAOwithMR", 1);
            Tools.PrepareCheckBox(chkDracoCompression, Loader.Core.RootNode, "babylonjs_dracoCompression", 0);
            Tools.PrepareCheckBox(chkKHRLightsPunctual, Loader.Core.RootNode, "babylonjs_khrLightsPunctual");
            Tools.PrepareCheckBox(chkKHRTextureTransform, Loader.Core.RootNode, "babylonjs_khrTextureTransform");
            Tools.PrepareCheckBox(chkKHRMaterialsUnlit, Loader.Core.RootNode, "babylonjs_khr_materials_unlit");
            Tools.PrepareCheckBox(chkExportMaterials, Loader.Core.RootNode, "babylonjs_export_materials", 1);
            Tools.PrepareCheckBox(chkExportMorphTangents, Loader.Core.RootNode, "babylonjs_export_Morph_Tangents", 0);
            Tools.PrepareCheckBox(chkExportMorphNormals, Loader.Core.RootNode, "babylonjs_export_Morph_Normals", 1);

            if (comboOutputFormat.SelectedText == "babylon" || comboOutputFormat.SelectedText == "binary babylon" || !gltfPipelineInstalled)
            {
                chkDracoCompression.Checked = false;
                chkDracoCompression.Enabled = false;
            }

            Tools.PrepareCheckBox(chkFullPBR, Loader.Core.RootNode, ExportParameters.PBRFullPropertyName);
            Tools.PrepareCheckBox(chkNoAutoLight, Loader.Core.RootNode, ExportParameters.PBRNoLightPropertyName);
            string storedEnvironmentPath = Loader.Core.RootNode.GetStringProperty(ExportParameters.PBREnvironmentPathPropertyName, string.Empty);
            string formatedEnvironmentPath = Tools.ResolveRelativePath(storedEnvironmentPath);
            txtEnvironmentName.Text = formatedEnvironmentPath;

<<<<<<< HEAD
            Tools.PrepareCheckBox(chkUsePreExportProces, Loader.Core.RootNode, "babylonjs_preproces", 0);
            Tools.PrepareCheckBox(chkFlatten, Loader.Core.RootNode, "babylonjs_flatten", 0);
            Tools.PrepareCheckBox(chkMrgInheritedContainers, Loader.Core.RootNode, "babylonjs_mergeinheritedcontainers",
                0);
=======

            Tools.PrepareCheckBox(chkFlatten, Loader.Core.RootNode, "babylonjs_flattenScene", 1);
>>>>>>> 21d6bf47
        }

        private void butModelBrowse_Click(object sender, EventArgs e)
        {
            if (saveFileDialog.ShowDialog(this) == DialogResult.OK)
            {
                txtModelName.Text = Tools.FormatPath(saveFileDialog.FileName);
            }
        }

        private void btnTextureBrowse_Click(object sender, EventArgs e)
        {
            if (string.IsNullOrWhiteSpace(txtModelName.Text))
            {
                MessageBox.Show("Select model file path first");
                return;
            }

            if (folderBrowserDialog1.ShowDialog() == DialogResult.OK)
            {
                string selectedFolderPath = folderBrowserDialog1.SelectedPath;
                string absoluteModelPath = PathUtilities.UnformatPath(txtModelName.Text);
                if (!PathUtilities.IsBelowPath(selectedFolderPath, absoluteModelPath))
                {
                    MessageBox.Show("WARNING: folderPath should be below model file path");
                }

                txtTextureName.Text = Tools.FormatPath(folderBrowserDialog1.SelectedPath);
            }
        }

        private void btnEnvBrowse_Click(object sender, EventArgs e)
        {
            if (envFileDialog.ShowDialog() == DialogResult.OK)
            {
                txtEnvironmentName.Text = Tools.FormatPath(envFileDialog.FileName);
            }
        }

        private async void butExport_Click(object sender, EventArgs e)
        {
            try
            {
                if (chkFlatten.Checked)
                {
                    Loader.Core.FileHold();
                }

                await DoExport(singleExportItem);
            }
            catch{}
            finally
            {
                if (chkFlatten.Checked)
                {
                    Loader.Core.SetQuietMode(true);
                    Loader.Core.FileFetch();
                    Loader.Core.SetQuietMode(false);
                }
            }
        }

        private async Task<bool> DoExport(ExportItemList exportItemList)
        {
            treeView.Nodes.Clear();

            bool allSucceeded = true;
            foreach (ExportItem item in exportItemList)
            {
                if (!item.Selected) continue;

                allSucceeded = allSucceeded && await DoExport(item, true, false);

                if (exporter.IsCancelled)
                    break;
            }

            return allSucceeded;
        }

        private void saveOptionBtn_Click(object sender, EventArgs e)
        {
            SaveOptions();
        }

        private void SaveOptions()
        {
            Tools.UpdateCheckBox(chkManifest, Loader.Core.RootNode, "babylonjs_generatemanifest");
            Tools.UpdateCheckBox(chkWriteTextures, Loader.Core.RootNode, "babylonjs_writetextures");
            Tools.UpdateCheckBox(chkOverwriteTextures, Loader.Core.RootNode, "babylonjs_overwritetextures");
            Tools.UpdateCheckBox(chkHidden, Loader.Core.RootNode, "babylonjs_exporthidden");
            Tools.UpdateCheckBox(chkAutoSave, Loader.Core.RootNode, "babylonjs_autosave");
            Tools.UpdateCheckBox(chkOnlySelected, Loader.Core.RootNode, "babylonjs_onlySelected");
            Tools.UpdateCheckBox(chkExportTangents, Loader.Core.RootNode, "babylonjs_exporttangents");
            Tools.UpdateComboBox(comboOutputFormat, Loader.Core.RootNode, "babylonjs_outputFormat");
            Tools.UpdateTextBox(txtScaleFactor, Loader.Core.RootNode, "babylonjs_txtScaleFactor");
            Tools.UpdateTextBox(txtQuality, Loader.Core.RootNode, "babylonjs_txtCompression");
            Tools.UpdateCheckBox(chkMergeAOwithMR, Loader.Core.RootNode, "babylonjs_mergeAOwithMR");
            Tools.UpdateCheckBox(chkDracoCompression, Loader.Core.RootNode, "babylonjs_dracoCompression");
            Tools.UpdateCheckBox(chkKHRTextureTransform, Loader.Core.RootNode, "babylonjs_khrTextureTransform");
            Tools.UpdateCheckBox(chkKHRLightsPunctual, Loader.Core.RootNode, "babylonjs_khrLightsPunctual");
            Tools.UpdateCheckBox(chkKHRMaterialsUnlit, Loader.Core.RootNode, "babylonjs_khr_materials_unlit");
            Tools.UpdateCheckBox(chkExportMaterials, Loader.Core.RootNode, "babylonjs_export_materials");
            Tools.UpdateCheckBox(chkDoNotOptimizeAnimations, Loader.Core.RootNode, "babylonjs_donotoptimizeanimations");
            Tools.UpdateCheckBox(chkExportMorphTangents, Loader.Core.RootNode, "babylonjs_export_Morph_Tangents");
            Tools.UpdateCheckBox(chkExportMorphNormals, Loader.Core.RootNode, "babylonjs_export_Morph_Normals");

            string unformattedPath = PathUtilities.UnformatPath(txtModelName.Text);
            Loader.Core.RootNode.SetStringProperty(ExportParameters.ModelFilePathProperty, Tools.RelativePathStore(unformattedPath));

            string unformattedTextureFolderPath = PathUtilities.UnformatPath(txtTextureName.Text);
            Loader.Core.RootNode.SetStringProperty(ExportParameters.TextureFolderPathProperty, Tools.RelativePathStore(unformattedTextureFolderPath));

            Tools.UpdateCheckBox(chkFullPBR, Loader.Core.RootNode, ExportParameters.PBRFullPropertyName);
            Tools.UpdateCheckBox(chkNoAutoLight, Loader.Core.RootNode, ExportParameters.PBRNoLightPropertyName);
            string unformattedEnvironmentPath = PathUtilities.UnformatPath(txtEnvironmentName.Text);
            Loader.Core.RootNode.SetStringProperty(ExportParameters.PBREnvironmentPathPropertyName, Tools.RelativePathStore(unformattedEnvironmentPath));

<<<<<<< HEAD
            Tools.UpdateCheckBox(chkUsePreExportProces, Loader.Core.RootNode, "babylonjs_preproces");
            Tools.UpdateCheckBox(chkFlatten, Loader.Core.RootNode, "babylonjs_flatten");
            Tools.UpdateCheckBox(chkMrgInheritedContainers, Loader.Core.RootNode, "babylonjs_mergeinheritedcontainers");
=======
            Tools.UpdateCheckBox(chkFlatten, Loader.Core.RootNode, "babylonjs_flattenScene");
>>>>>>> 21d6bf47
        }

        private async Task<bool> DoExport(ExportItem exportItem, bool multiExport = false, bool clearLogs = true)
        {
            SaveOptions();

            exporter = new BabylonExporter();
            var textureExportPath = "";
            if (!string.IsNullOrWhiteSpace(txtTextureName.Text))
            {
                textureExportPath = PathUtilities.GetRelativePath(PathUtilities.UnformatPath(txtTextureName.Text), PathUtilities.UnformatPath(txtModelName.Text));
            }

            if (clearLogs)
                treeView.Nodes.Clear();

            exporter.OnImportProgressChanged += progress =>
            {
                progressBar.Value = progress;
                Application.DoEvents();
            };

            exporter.OnWarning += (warning, rank) =>
            {
                try
                {
                    currentNode = CreateTreeNode(rank, warning, Color.DarkOrange);
                    currentNode.EnsureVisible();
                }
                catch
                {
                }
                Application.DoEvents();
            };

            exporter.OnError += (error, rank) =>
            {
                try
                {
                    currentNode = CreateTreeNode(rank, error, Color.Red);
                    currentNode.EnsureVisible();
                }
                catch
                {
                }
                Application.DoEvents();
            };

            exporter.OnMessage += (message, color, rank, emphasis) =>
            {
                try
                {
                    currentNode = CreateTreeNode(rank, message, color);

                    if (emphasis)
                    {
                        currentNode.EnsureVisible();
                    }
                }
                catch
                {
                }
                Application.DoEvents();
            };

            butExport.Enabled = false;
            butExportAndRun.Enabled = false;
            butMultiExport.Enabled = false;
            butCancel.Enabled = true;

            bool success = true;
            try
            {
                string modelAbsolutePath = multiExport ? exportItem.ExportFilePathAbsolute : PathUtilities.UnformatPath(txtModelName.Text);
                MaxExportParameters exportParameters = new MaxExportParameters
                {
                    outputPath = modelAbsolutePath,
                    outputTexturePath = textureExportPath,
                    textureFolder = PathUtilities.UnformatPath(txtTextureName.Text),
                    outputFormat = comboOutputFormat.SelectedItem.ToString(),
                    scaleFactor = float.Parse(txtScaleFactor.Text),
                    writeTextures = chkWriteTextures.Checked,
                    overwriteTextures = chkOverwriteTextures.Checked,
                    exportHiddenObjects = chkHidden.Checked,
                    exportOnlySelected = chkOnlySelected.Checked,
                    generateManifest = chkManifest.Checked,
                    autoSaveSceneFile = chkAutoSave.Checked,
                    exportTangents = chkExportTangents.Checked,
                    exportMorphTangents = chkExportMorphTangents.Checked,
                    exportMorphNormals = chkExportMorphNormals.Checked,
                    txtQuality = long.Parse(txtQuality.Text),
                    mergeAOwithMR = chkMergeAOwithMR.Checked,
                    dracoCompression = chkDracoCompression.Checked,
                    enableKHRLightsPunctual = chkKHRLightsPunctual.Checked,
                    enableKHRTextureTransform = chkKHRTextureTransform.Checked,
                    enableKHRMaterialsUnlit = chkKHRMaterialsUnlit.Checked,
                    exportMaterials = chkExportMaterials.Checked,
                    optimizeAnimations = !chkDoNotOptimizeAnimations.Checked,
                    animgroupExportNonAnimated = chkAnimgroupExportNonAnimated.Checked,
                    exportNode = exportItem != null ? exportItem.Node : null,
                    pbrNoLight = chkNoAutoLight.Checked,
                    pbrFull = chkFullPBR.Checked,
                    pbrEnvironment = txtEnvironmentName.Text,
<<<<<<< HEAD
                    flattenExport = chkFlatten.Checked,
                    mergeInheritedContainers = chkMrgInheritedContainers.Checked
=======
                    flattenScene = chkFlatten.Checked
>>>>>>> 21d6bf47
                };

                exporter.callerForm = this;

                if (!multiExport && chkFlatten.Checked)
                {
                    Loader.Core.FileHold();
                }

                exporter.Export(exportParameters);
            }
            catch (OperationCanceledException)
            {
                progressBar.Value = 0;
                success = false;
            }
            catch (Exception ex)
            {
                IUTF8Str operationStatus = GlobalInterface.Instance.UTF8Str.Create("BabylonExportAborted");
                Loader.Global.BroadcastNotification(SystemNotificationCode.PreExport, operationStatus);

                currentNode = CreateTreeNode(0, "Export cancelled: " + ex.Message, Color.Red);
                currentNode = CreateTreeNode(1, ex.ToString(), Color.Red);
                currentNode.EnsureVisible();

                progressBar.Value = 0;
                success = false;
            }
            finally
            {
                if (!multiExport && chkFlatten.Checked)
                {
                    Loader.Core.SetQuietMode(true);
                    Loader.Core.FileFetch();
                    Loader.Core.SetQuietMode(false);
                }
            }

            butCancel.Enabled = false;
            butExport.Enabled = true;
            butMultiExport.Enabled = true;
            butExportAndRun.Enabled = WebServer.IsSupported;

            BringToFront();

            return success;
        }

        private TreeNode CreateTreeNode(int rank, string text, Color color)
        {
            TreeNode newNode = null;

            Invoke(new Action(() =>
            {
                newNode = new TreeNode(text) { ForeColor = color };
                if (rank < 0 || rank > currentRank + 1)
                {
                    rank = 0;
                    treeView.Nodes.Add(new TreeNode("Invalid rank passed to CreateTreeNode (through RaiseMessage, RaiseWarning or RaiseError)!") { ForeColor = Color.DarkOrange });
                }
                if (rank == 0)
                {
                    treeView.Nodes.Add(newNode);
                }
                else if (rank == currentRank + 1)
                {
                    currentNode.Nodes.Add(newNode);
                }
                else
                {
                    var parentNode = currentNode;
                    while (currentRank != rank - 1)
                    {
                        parentNode = parentNode.Parent;
                        currentRank--;
                    }
                    parentNode.Nodes.Add(newNode);
                }

                currentRank = rank;
            }));

            return newNode;
        }

        private void ExporterForm_FormClosed(object sender, FormClosedEventArgs e)
        {
            if (exporter != null)
            {
                exporter.IsCancelled = true;
            }
            babylonExportAction.Close();
        }

        private void txtFilename_TextChanged(object sender, EventArgs e)
        {
            butExport.Enabled = !string.IsNullOrEmpty(txtModelName.Text.Trim());
            butExportAndRun.Enabled = butExport.Enabled && WebServer.IsSupported;
        }

        private void butCancel_Click(object sender, EventArgs e)
        {
            exporter.IsCancelled = true;
        }

        private void ExporterForm_Activated(object sender, EventArgs e)
        {
            Loader.Global.DisableAccelerators();
        }

        private void ExporterForm_Deactivate(object sender, EventArgs e)
        {
            Loader.Global.EnableAccelerators();
        }

        private async void butExportAndRun_Click(object sender, EventArgs e)
        {
            try
            {
                if (chkFlatten.Checked)
                {
                    Loader.Core.FileHold();
                }

                if (await DoExport(singleExportItem))
                {
                    WebServer.SceneFilename = Path.GetFileName(PathUtilities.UnformatPath(txtModelName.Text));
                    WebServer.SceneFolder = Path.GetDirectoryName(PathUtilities.UnformatPath(txtModelName.Text));

                    Process.Start(WebServer.url + WebServer.SceneFilename);

                    WindowState = FormWindowState.Minimized;
                }
            }
            catch{}
            finally
            {
                if (chkFlatten.Checked)
                {
                    Loader.Core.SetQuietMode(true);
                    Loader.Core.FileFetch();
                    Loader.Core.SetQuietMode(false);
                }
            }
        }

        private void butClose_Click(object sender, EventArgs e)
        {
            Close();
        }

        private void comboOutputFormat_SelectedIndexChanged(object sender, EventArgs e)
        {
            var outputFormat = comboOutputFormat.SelectedItem.ToString();
            switch (outputFormat)
            {
                case "babylon":
                case "binary babylon":
                    this.saveFileDialog.DefaultExt = "babylon";
                    this.saveFileDialog.Filter = "Babylon files|*.babylon";
                    chkDracoCompression.Checked = false;
                    chkDracoCompression.Enabled = false;
                    chkWriteTextures.Enabled = true;
                    chkOverwriteTextures.Enabled = true;
                    txtTextureName.Text = string.Empty;
                    txtTextureName.Enabled = false;
                    textureLabel.Enabled = false;
                    btnTxtBrowse.Enabled = false;
                    chkNoAutoLight.Enabled = true;
                    chkFullPBR.Enabled = true;
                    btnEnvBrowse.Enabled = true;
                    txtEnvironmentName.Enabled = true;
                    chkKHRMaterialsUnlit.Enabled = false;
                    chkKHRLightsPunctual.Enabled = false;
                    chkKHRTextureTransform.Enabled = false;
                    break;
                case "gltf":
                    this.saveFileDialog.DefaultExt = "gltf";
                    this.saveFileDialog.Filter = "glTF files|*.gltf";
                    chkDracoCompression.Enabled = gltfPipelineInstalled;
                    chkWriteTextures.Enabled = true;
                    chkOverwriteTextures.Enabled = true;
                    txtTextureName.Enabled = true;
                    textureLabel.Enabled = true;
                    btnTxtBrowse.Enabled = true;
                    chkNoAutoLight.Enabled = false;
                    chkNoAutoLight.Checked = false;
                    chkFullPBR.Enabled = false;
                    chkFullPBR.Checked = false;
                    btnEnvBrowse.Enabled = false;
                    txtEnvironmentName.Enabled = false;
                    txtEnvironmentName.Text = string.Empty;
                    chkKHRMaterialsUnlit.Enabled = true;
                    chkKHRLightsPunctual.Enabled = true;
                    chkKHRTextureTransform.Enabled = true;
                    break;
                case "glb":
                    this.saveFileDialog.DefaultExt = "glb";
                    this.saveFileDialog.Filter = "glb files|*.glb";
                    chkDracoCompression.Enabled = gltfPipelineInstalled;
                    chkWriteTextures.Checked = true;
                    chkWriteTextures.Enabled = false;
                    chkOverwriteTextures.Checked = true;
                    chkOverwriteTextures.Enabled = false;
                    txtTextureName.Text = string.Empty;
                    txtTextureName.Enabled = false;
                    textureLabel.Enabled = false;
                    btnTxtBrowse.Enabled = false;
                    chkNoAutoLight.Enabled = false;
                    chkNoAutoLight.Checked = false;
                    chkFullPBR.Enabled = false;
                    chkFullPBR.Checked = false;
                    btnEnvBrowse.Enabled = false;
                    txtEnvironmentName.Enabled = false;
                    txtEnvironmentName.Text = string.Empty;
                    chkKHRMaterialsUnlit.Enabled = true;
                    chkKHRLightsPunctual.Enabled = true;
                    chkKHRTextureTransform.Enabled = true;
                    break;
            }
            this.txtModelName.Text = Path.ChangeExtension(txtModelName.Text, this.saveFileDialog.DefaultExt);
        }

        /// <summary>
        /// Show a toolTip when the mouse is over the chkDracoCompression checkBox
        /// </summary>
        /// <param name="sender"></param>
        /// <param name="e"></param>
        bool IsShown = false;
        private void groupBox1_MouseMove(object sender, MouseEventArgs e)
        {
            Control ctrl = groupBox1.GetChildAtPoint(e.Location);

            if (ctrl != null)
            {
                if (ctrl == chkDracoCompression && !ctrl.Enabled && !IsShown)
                {
                    string tip = "For glTF and glb export only.\nNode.js and gltf-pipeline modules are required.";
                    toolTipDracoCompression.Show(tip, chkDracoCompression, chkDracoCompression.Width / 2, chkDracoCompression.Height / 2);
                    IsShown = true;
                }
            }
            else
            {
                toolTipDracoCompression.Hide(chkDracoCompression);
                IsShown = false;
            }
        }

        /// <summary>
        /// Handle the tab navigation
        /// </summary>
        /// <param name="sender"></param>
        /// <param name="e"></param>
        private void ExporterForm_KeyDown(object sender, KeyEventArgs e)
        {
            if (e.KeyCode == Keys.Tab)
            {
                if (e.Modifiers == Keys.Shift)
                    ProcessTabKey(false);
                else
                    ProcessTabKey(true);
            }
        }

        private async void butMultiExport_Click(object sender, EventArgs e)
        {
            string outputFileExt;
            outputFileExt = comboOutputFormat.SelectedItem.ToString();
            if (outputFileExt.Contains("binary babylon"))
                outputFileExt = "babylon";

            ExportItemList exportItemList = new ExportItemList(outputFileExt);

            exportItemList.LoadFromData();

            int numLoadedItems = exportItemList.Count;

            if (ModifierKeys == Keys.Shift)
            {
                MultiExportForm form = new MultiExportForm(exportItemList);
                form.ShowDialog(this);
            }
            else if (numLoadedItems > 0)
            {
                if (chkWriteTextures.Checked || chkOverwriteTextures.Checked)
                {
                    MessageBox.Show("Cannot write textures with Multi-File Export");
                    return;
                }
                try
                {
                    if (chkFlatten.Checked)
                    {
                        Loader.Core.FileHold();
                    }

                    await DoExport(exportItemList);
                }
                catch{}
                finally
                {
                    if (chkFlatten.Checked)
                    {
                        Loader.Core.SetQuietMode(true);
                        Loader.Core.FileFetch();
                        Loader.Core.SetQuietMode(false);
                    }
                }
            }
        }

        private void chkUsePreExportProces_CheckedChanged(object sender, EventArgs e)
        {
            if (!chkUsePreExportProces.Checked)
            {
                chkMrgInheritedContainers.Enabled = false;
                chkFlatten.Enabled = false;
            }
            else
            {
                chkMrgInheritedContainers.Enabled = true;
                chkFlatten.Enabled = true;
            }
        }
    }
}<|MERGE_RESOLUTION|>--- conflicted
+++ resolved
@@ -30,7 +30,7 @@
             this.Text = $"Babylon.js - Export scene to babylon or glTF format v{BabylonExporter.exporterVersion}";
 
             this.babylonExportAction = babylonExportAction;
-
+            
             // Check if the gltf-pipeline module is installed
             try
             {
@@ -95,15 +95,9 @@
             string formatedEnvironmentPath = Tools.ResolveRelativePath(storedEnvironmentPath);
             txtEnvironmentName.Text = formatedEnvironmentPath;
 
-<<<<<<< HEAD
             Tools.PrepareCheckBox(chkUsePreExportProces, Loader.Core.RootNode, "babylonjs_preproces", 0);
-            Tools.PrepareCheckBox(chkFlatten, Loader.Core.RootNode, "babylonjs_flatten", 0);
-            Tools.PrepareCheckBox(chkMrgInheritedContainers, Loader.Core.RootNode, "babylonjs_mergeinheritedcontainers",
-                0);
-=======
-
-            Tools.PrepareCheckBox(chkFlatten, Loader.Core.RootNode, "babylonjs_flattenScene", 1);
->>>>>>> 21d6bf47
+            Tools.PrepareCheckBox(chkFlatten, Loader.Core.RootNode, "babylonjs_flattenScene", 0);
+            Tools.PrepareCheckBox(chkMrgInheritedContainers, Loader.Core.RootNode, "babylonjs_mergeinheritedcontainers",0);
         }
 
         private void butModelBrowse_Click(object sender, EventArgs e)
@@ -152,8 +146,8 @@
                     Loader.Core.FileHold();
                 }
 
-                await DoExport(singleExportItem);
-            }
+            await DoExport(singleExportItem);
+        }
             catch{}
             finally
             {
@@ -222,13 +216,9 @@
             string unformattedEnvironmentPath = PathUtilities.UnformatPath(txtEnvironmentName.Text);
             Loader.Core.RootNode.SetStringProperty(ExportParameters.PBREnvironmentPathPropertyName, Tools.RelativePathStore(unformattedEnvironmentPath));
 
-<<<<<<< HEAD
             Tools.UpdateCheckBox(chkUsePreExportProces, Loader.Core.RootNode, "babylonjs_preproces");
-            Tools.UpdateCheckBox(chkFlatten, Loader.Core.RootNode, "babylonjs_flatten");
+            Tools.UpdateCheckBox(chkFlatten, Loader.Core.RootNode, "babylonjs_flattenScene");
             Tools.UpdateCheckBox(chkMrgInheritedContainers, Loader.Core.RootNode, "babylonjs_mergeinheritedcontainers");
-=======
-            Tools.UpdateCheckBox(chkFlatten, Loader.Core.RootNode, "babylonjs_flattenScene");
->>>>>>> 21d6bf47
         }
 
         private async Task<bool> DoExport(ExportItem exportItem, bool multiExport = false, bool clearLogs = true)
@@ -332,12 +322,8 @@
                     pbrNoLight = chkNoAutoLight.Checked,
                     pbrFull = chkFullPBR.Checked,
                     pbrEnvironment = txtEnvironmentName.Text,
-<<<<<<< HEAD
-                    flattenExport = chkFlatten.Checked,
+                    flattenScene = chkFlatten.Checked,
                     mergeInheritedContainers = chkMrgInheritedContainers.Checked
-=======
-                    flattenScene = chkFlatten.Checked
->>>>>>> 21d6bf47
                 };
 
                 exporter.callerForm = this;
@@ -427,7 +413,7 @@
         {
             if (exporter != null)
             {
-                exporter.IsCancelled = true;
+                exporter.IsCancelled = true;                
             }
             babylonExportAction.Close();
         }
@@ -462,16 +448,16 @@
                     Loader.Core.FileHold();
                 }
 
-                if (await DoExport(singleExportItem))
-                {
-                    WebServer.SceneFilename = Path.GetFileName(PathUtilities.UnformatPath(txtModelName.Text));
-                    WebServer.SceneFolder = Path.GetDirectoryName(PathUtilities.UnformatPath(txtModelName.Text));
-
-                    Process.Start(WebServer.url + WebServer.SceneFilename);
-
-                    WindowState = FormWindowState.Minimized;
-                }
-            }
+            if (await DoExport(singleExportItem))
+            {
+                WebServer.SceneFilename = Path.GetFileName(PathUtilities.UnformatPath(txtModelName.Text));
+                WebServer.SceneFolder = Path.GetDirectoryName(PathUtilities.UnformatPath(txtModelName.Text));
+
+                Process.Start(WebServer.url + WebServer.SceneFilename);
+
+                WindowState = FormWindowState.Minimized;
+            }
+        }
             catch{}
             finally
             {
@@ -635,8 +621,8 @@
                         Loader.Core.FileHold();
                     }
 
-                    await DoExport(exportItemList);
-                }
+                await DoExport(exportItemList);
+            }
                 catch{}
                 finally
                 {
