--- conflicted
+++ resolved
@@ -11,9 +11,6 @@
 {
     public partial class ExporterForm : Form
     {
-        private const string ModelFilePathProperty = "modelFilePathProperty";
-        private const string TextureFolderPathProperty = "textureFolderPathProperty";
-
         private readonly BabylonExportActionItem babylonExportAction;
         private BabylonExporter exporter;
         private bool gltfPipelineInstalled = true;  // true if the gltf-pipeline is installed and runnable.
@@ -53,21 +50,13 @@
 
         private void ExporterForm_Load(object sender, EventArgs e)
         {
-<<<<<<< HEAD
-            string storedModelPath = Loader.Core.RootNode.GetStringProperty(ModelFilePathProperty,string.Empty);
-=======
             string storedModelPath = Loader.Core.RootNode.GetStringProperty(ExportParameters.ModelFilePathProperty,string.Empty);
->>>>>>> 3bf444fb
             string userRelativePath = Tools.ResolveRelativePath(storedModelPath);
             txtModelName.Text = userRelativePath;
             string absoluteModelPath = Tools.UnformatPath(txtModelName.Text);
             singleExportItem = new ExportItem(absoluteModelPath);
 
-<<<<<<< HEAD
-            string storedFolderPath = Loader.Core.RootNode.GetStringProperty(TextureFolderPathProperty, string.Empty);
-=======
             string storedFolderPath = Loader.Core.RootNode.GetStringProperty(ExportParameters.TextureFolderPathProperty, string.Empty);
->>>>>>> 3bf444fb
             string formatedFolderPath = Tools.ResolveRelativePath(storedFolderPath);
             txtTextureName.Text = formatedFolderPath;
 
@@ -122,11 +111,7 @@
                 }
 
                 txtTextureName.Text = Tools.FormatPath(folderBrowserDialog1.SelectedPath);
-<<<<<<< HEAD
-
-=======
-               
->>>>>>> 3bf444fb
+
             }
         }
 
@@ -178,25 +163,15 @@
             Tools.UpdateCheckBox(chkExportMaterials, Loader.Core.RootNode, "babylonjs_export_materials");
 
             string unformattedPath = Tools.UnformatPath(txtModelName.Text);
-<<<<<<< HEAD
-            Loader.Core.RootNode.SetStringProperty(ModelFilePathProperty, Tools.RelativePathStore(unformattedPath));
-
-            string unformattedTextureFolderPath = Tools.UnformatPath(txtTextureName.Text);
-            Loader.Core.RootNode.SetStringProperty(TextureFolderPathProperty,Tools.RelativePathStore(unformattedTextureFolderPath));
-=======
             Loader.Core.RootNode.SetStringProperty(ExportParameters.ModelFilePathProperty, Tools.RelativePathStore(unformattedPath));
 
             string unformattedTextureFolderPath = Tools.UnformatPath(txtTextureName.Text);
             Loader.Core.RootNode.SetStringProperty(ExportParameters.TextureFolderPathProperty,Tools.RelativePathStore(unformattedTextureFolderPath));
->>>>>>> 3bf444fb
-        }
-            
-
-            
+        }
+
         private async Task<bool> DoExport(ExportItem exportItem, bool clearLogs = true)
         {
             SaveOptions();
-            
 
             exporter = new BabylonExporter();
             if (!string.IsNullOrWhiteSpace(txtTextureName.Text))
