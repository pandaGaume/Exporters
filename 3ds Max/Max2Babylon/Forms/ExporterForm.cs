﻿using System;
using System.Diagnostics;
using System.IO;
using System.Threading.Tasks;
using System.Windows.Forms;
using Autodesk.Max;

using Color = System.Drawing.Color;

namespace Max2Babylon
{
    public partial class ExporterForm : Form
    {
        private const string ModelFilePathProperty = "modelFilePathProperty";
        private const string TextureFolderPathProperty = "textureFolderPathProperty";

        private readonly BabylonExportActionItem babylonExportAction;
        private BabylonExporter exporter;
        private bool gltfPipelineInstalled = true;  // true if the gltf-pipeline is installed and runnable.

        TreeNode currentNode;
        int currentRank;

        private ExportItem singleExportItem;

        public ExporterForm(BabylonExportActionItem babylonExportAction)
        {
            InitializeComponent();
            this.Text = $"Babylon.js - Export scene to babylon or glTF format v{BabylonExporter.exporterVersion}";

            this.babylonExportAction = babylonExportAction;
            
            // Check if the gltf-pipeline module is installed
            try
            {
                Process gltfPipeline = new Process();
                gltfPipeline.StartInfo.FileName = "gltf-pipeline.cmd";

                // Hide the cmd window that show the gltf-pipeline result
                gltfPipeline.StartInfo.UseShellExecute = false;
                gltfPipeline.StartInfo.CreateNoWindow = true;

                gltfPipeline.Start();
                gltfPipeline.WaitForExit();
            }
            catch
            {
                gltfPipelineInstalled = false;
            }

            groupBox1.MouseMove += groupBox1_MouseMove;
        }

        private void ExporterForm_Load(object sender, EventArgs e)
        {
<<<<<<< HEAD
            string storedModelPath = Loader.Core.RootNode.GetStringProperty(ExportParameters.ModelFilePathProperty,string.Empty);
=======
            string storedModelPath = Loader.Core.RootNode.GetStringProperty(ModelFilePathProperty,string.Empty);
>>>>>>> ced3cbdb
            string userRelativePath = Tools.ResolveRelativePath(storedModelPath);
            txtModelName.Text = userRelativePath;
            string absoluteModelPath = Tools.UnformatPath(txtModelName.Text);
            singleExportItem = new ExportItem(absoluteModelPath);

<<<<<<< HEAD
            string storedFolderPath = Loader.Core.RootNode.GetStringProperty(ExportParameters.TextureFolderPathProperty, string.Empty);
=======
            string storedFolderPath = Loader.Core.RootNode.GetStringProperty(TextureFolderPathProperty, string.Empty);
>>>>>>> ced3cbdb
            string formatedFolderPath = Tools.ResolveRelativePath(storedFolderPath);
            txtTextureName.Text = formatedFolderPath;

            Tools.PrepareCheckBox(chkManifest, Loader.Core.RootNode, "babylonjs_generatemanifest");
            Tools.PrepareCheckBox(chkWriteTextures, Loader.Core.RootNode, "babylonjs_writetextures", 1);
            Tools.PrepareCheckBox(chkOverwriteTextures, Loader.Core.RootNode, "babylonjs_overwritetextures", 1);
            Tools.PrepareCheckBox(chkHidden, Loader.Core.RootNode, "babylonjs_exporthidden");
            Tools.PrepareCheckBox(chkAutoSave, Loader.Core.RootNode, "babylonjs_autosave", 1);
            Tools.PrepareCheckBox(chkOnlySelected, Loader.Core.RootNode, "babylonjs_onlySelected");
            Tools.PrepareCheckBox(chkExportTangents, Loader.Core.RootNode, "babylonjs_exporttangents");
            Tools.PrepareComboBox(comboOutputFormat, Loader.Core.RootNode, "babylonjs_outputFormat", "babylon");
            Tools.PrepareTextBox(txtScaleFactor, Loader.Core.RootNode, "babylonjs_txtScaleFactor", "1");
            Tools.PrepareTextBox(txtQuality, Loader.Core.RootNode, "babylonjs_txtCompression", "100");
            Tools.PrepareCheckBox(chkMergeAOwithMR, Loader.Core.RootNode, "babylonjs_mergeAOwithMR", 1);
            Tools.PrepareCheckBox(chkDracoCompression, Loader.Core.RootNode, "babylonjs_dracoCompression", 0);
            Tools.PrepareCheckBox(chkKHRLightsPunctual, Loader.Core.RootNode, "babylonjs_khrLightsPunctual");
            Tools.PrepareCheckBox(chkKHRTextureTransform, Loader.Core.RootNode, "babylonjs_khrTextureTransform");
            Tools.PrepareCheckBox(chkKHRMaterialsUnlit, Loader.Core.RootNode, "babylonjs_khr_materials_unlit");
            Tools.PrepareCheckBox(chkExportMaterials, Loader.Core.RootNode, "babylonjs_export_materials", 1);

            if (comboOutputFormat.SelectedText == "babylon" || comboOutputFormat.SelectedText == "binary babylon" || !gltfPipelineInstalled)
            {
                chkDracoCompression.Checked = false;
                chkDracoCompression.Enabled = false;
            }
        }

        private void butModelBrowse_Click(object sender, EventArgs e)
        {
            if (saveFileDialog.ShowDialog(this) == DialogResult.OK)
            {
                txtModelName.Text = Tools.FormatPath(saveFileDialog.FileName);
            }
        }


        private void btnTextureBrowse_Click(object sender, EventArgs e)
        {
            if (string.IsNullOrWhiteSpace(txtModelName.Text))
            {
                MessageBox.Show("Select model file path first");
                return;
            }

            if (folderBrowserDialog1.ShowDialog() == DialogResult.OK)
            {
                string selectedFolderPath = folderBrowserDialog1.SelectedPath;
                string absoluteModelPath = Tools.UnformatPath(txtModelName.Text);
                if (!Tools.IsBelowModelPath(selectedFolderPath, absoluteModelPath))
                {
                    MessageBox.Show("WARNING: folderPath should be below model file path");
                }

                txtTextureName.Text = Tools.FormatPath(folderBrowserDialog1.SelectedPath);
<<<<<<< HEAD
               
=======

>>>>>>> ced3cbdb
            }
        }

        private async void butExport_Click(object sender, EventArgs e)
        {
            await DoExport(singleExportItem);
        }

        private async Task<bool> DoExport(ExportItemList exportItemList)
        {
            treeView.Nodes.Clear();

            bool allSucceeded = true;
            foreach (ExportItem item in exportItemList)
            {
                if (!item.Selected) continue;

                allSucceeded = allSucceeded && await DoExport(item,true, false);

                if (exporter.IsCancelled)
                    break;
            }

            return allSucceeded;
        }

<<<<<<< HEAD
        private void saveOptionBtn_Click(object sender, EventArgs e)
        {
            SaveOptions();
        }

        private void SaveOptions()
=======
        private async Task<bool> DoExport(ExportItem exportItem, bool multiExport = false,bool clearLogs = true)
>>>>>>> ced3cbdb
        {
            Tools.UpdateCheckBox(chkManifest, Loader.Core.RootNode, "babylonjs_generatemanifest");
            Tools.UpdateCheckBox(chkWriteTextures, Loader.Core.RootNode, "babylonjs_writetextures");
            Tools.UpdateCheckBox(chkOverwriteTextures, Loader.Core.RootNode, "babylonjs_overwritetextures");
            Tools.UpdateCheckBox(chkHidden, Loader.Core.RootNode, "babylonjs_exporthidden");
            Tools.UpdateCheckBox(chkAutoSave, Loader.Core.RootNode, "babylonjs_autosave");
            Tools.UpdateCheckBox(chkOnlySelected, Loader.Core.RootNode, "babylonjs_onlySelected");
            Tools.UpdateCheckBox(chkExportTangents, Loader.Core.RootNode, "babylonjs_exporttangents");
            Tools.UpdateComboBox(comboOutputFormat, Loader.Core.RootNode, "babylonjs_outputFormat");
            Tools.UpdateTextBox(txtScaleFactor, Loader.Core.RootNode, "babylonjs_txtScaleFactor");
            Tools.UpdateTextBox(txtQuality, Loader.Core.RootNode, "babylonjs_txtCompression");
            Tools.UpdateCheckBox(chkMergeAOwithMR, Loader.Core.RootNode, "babylonjs_mergeAOwithMR");
            Tools.UpdateCheckBox(chkDracoCompression, Loader.Core.RootNode, "babylonjs_dracoCompression");
            Tools.UpdateCheckBox(chkKHRTextureTransform, Loader.Core.RootNode, "babylonjs_khrTextureTransform");
            Tools.UpdateCheckBox(chkKHRLightsPunctual, Loader.Core.RootNode, "babylonjs_khrLightsPunctual");
            Tools.UpdateCheckBox(chkKHRMaterialsUnlit, Loader.Core.RootNode, "babylonjs_khr_materials_unlit");
            Tools.UpdateCheckBox(chkExportMaterials, Loader.Core.RootNode, "babylonjs_export_materials");

            string unformattedPath = Tools.UnformatPath(txtModelName.Text);
<<<<<<< HEAD
            Loader.Core.RootNode.SetStringProperty(ExportParameters.ModelFilePathProperty, Tools.RelativePathStore(unformattedPath));

            string unformattedTextureFolderPath = Tools.UnformatPath(txtTextureName.Text);
            Loader.Core.RootNode.SetStringProperty(ExportParameters.TextureFolderPathProperty,Tools.RelativePathStore(unformattedTextureFolderPath));
        }
            

        private async Task<bool> DoExport(ExportItem exportItem, bool clearLogs = true)
        {
            SaveOptions();
            
=======
            Loader.Core.RootNode.SetStringProperty(ModelFilePathProperty, Tools.RelativePathStore(unformattedPath));

            string unformattedTextureFolderPath = Tools.UnformatPath(txtTextureName.Text);
            Loader.Core.RootNode.SetStringProperty(TextureFolderPathProperty,Tools.RelativePathStore(unformattedTextureFolderPath));
>>>>>>> ced3cbdb

            exporter = new BabylonExporter();
            if (!string.IsNullOrWhiteSpace(txtTextureName.Text))
            {
                exporter.relativeTextureFolder = Tools.GetPathRelativeToModel(Tools.UnformatPath(txtTextureName.Text), Tools.UnformatPath(txtModelName.Text));
            }

            if (clearLogs)
                treeView.Nodes.Clear();

            exporter.OnImportProgressChanged += progress =>
            {
                progressBar.Value = progress;
                Application.DoEvents();
            };

            exporter.OnWarning += (warning, rank) =>
            {
                try
                {
                    currentNode = CreateTreeNode(rank, warning, Color.DarkOrange);
                    currentNode.EnsureVisible();
                }
                catch
                {
                }
                Application.DoEvents();
            };

            exporter.OnError += (error, rank) =>
            {
                try
                {
                    currentNode = CreateTreeNode(rank, error, Color.Red);
                    currentNode.EnsureVisible();
                }
                catch
                {
                }
                Application.DoEvents();
            };

            exporter.OnMessage += (message, color, rank, emphasis) =>
            {
                try
                {
                    currentNode = CreateTreeNode(rank, message, color);

                    if (emphasis)
                    {
                        currentNode.EnsureVisible();
                    }
                }
                catch
                {
                }
                Application.DoEvents();
            };

            butExport.Enabled = false;
            butExportAndRun.Enabled = false;
            butMultiExport.Enabled = false;
            butCancel.Enabled = true;

            bool success = true;
            try
            {
                string modelAbsolutePath = multiExport ? exportItem.ExportFilePathAbsolute : Tools.UnformatPath(txtModelName.Text);
                ExportParameters exportParameters = new ExportParameters
                {
<<<<<<< HEAD
                    outputPath = Tools.UnformatPath(txtModelName.Text),
=======
                    outputPath = modelAbsolutePath,
>>>>>>> ced3cbdb
                    textureFolder = Tools.UnformatPath(txtTextureName.Text),
                    outputFormat = comboOutputFormat.SelectedItem.ToString(),
                    scaleFactor = txtScaleFactor.Text,
                    writeTextures = chkWriteTextures.Checked,
                    overwriteTextures = chkOverwriteTextures.Checked,
                    exportHiddenObjects = chkHidden.Checked,
                    exportOnlySelected = chkOnlySelected.Checked,
                    generateManifest = chkManifest.Checked,
                    autoSave3dsMaxFile = chkAutoSave.Checked,
                    exportTangents = chkExportTangents.Checked,
                    txtQuality = txtQuality.Text,
                    mergeAOwithMR = chkMergeAOwithMR.Checked,
                    dracoCompression = chkDracoCompression.Checked,
                    enableKHRLightsPunctual = chkKHRLightsPunctual.Checked,
                    enableKHRTextureTransform = chkKHRTextureTransform.Checked,
                    enableKHRMaterialsUnlit = chkKHRMaterialsUnlit.Checked,
                    exportMaterials = chkExportMaterials.Checked,
                    exportNode = exportItem != null ? exportItem.Node : null
                };

                exporter.callerForm = this;

                exporter.Export(exportParameters);
            }
            catch (OperationCanceledException)
            {
                progressBar.Value = 0;
                success = false;
            }
            catch (Exception ex)
            {
                IUTF8Str operationStatus = GlobalInterface.Instance.UTF8Str.Create("BabylonExportAborted");
                Loader.Global.BroadcastNotification(SystemNotificationCode.PreExport, operationStatus);

                currentNode = CreateTreeNode(0, "Export cancelled: " + ex.Message, Color.Red);
                currentNode = CreateTreeNode(1, ex.ToString(), Color.Red);
                currentNode.EnsureVisible();

                progressBar.Value = 0;
                success = false;
            }

            butCancel.Enabled = false;
            butExport.Enabled = true;
            butMultiExport.Enabled = true;
            butExportAndRun.Enabled = WebServer.IsSupported;

            BringToFront();

            return success;
        }

        private TreeNode CreateTreeNode(int rank, string text, Color color)
        {
            TreeNode newNode = null;

            Invoke(new Action(() =>
            {
                newNode = new TreeNode(text) {ForeColor = color};
                if(rank < 0 || rank > currentRank+1)
                {
                    rank = 0;
                    treeView.Nodes.Add(new TreeNode("Invalid rank passed to CreateTreeNode (through RaiseMessage, RaiseWarning or RaiseError)!") { ForeColor = Color.DarkOrange });
                }
                if (rank == 0)
                {
                    treeView.Nodes.Add(newNode);
                }
                else if (rank == currentRank + 1)
                {
                    currentNode.Nodes.Add(newNode);
                }
                else
                {
                    var parentNode = currentNode;
                    while (currentRank != rank - 1)
                    {
                        parentNode = parentNode.Parent;
                        currentRank--;
                    }
                    parentNode.Nodes.Add(newNode);
                }

                currentRank = rank;
            }));

            return newNode;
        }

        private void ExporterForm_FormClosed(object sender, FormClosedEventArgs e)
        {
            if (exporter != null)
            {
                exporter.IsCancelled = true;                
            }
            babylonExportAction.Close();
        }

        private void txtFilename_TextChanged(object sender, EventArgs e)
        {
            butExport.Enabled = !string.IsNullOrEmpty(txtModelName.Text.Trim());
            butExportAndRun.Enabled = butExport.Enabled && WebServer.IsSupported;
        }

        private void butCancel_Click(object sender, EventArgs e)
        {
            exporter.IsCancelled = true;
        }

        private void ExporterForm_Activated(object sender, EventArgs e)
        {
            Loader.Global.DisableAccelerators();
        }

        private void ExporterForm_Deactivate(object sender, EventArgs e)
        {
            Loader.Global.EnableAccelerators();
        }

        private async void butExportAndRun_Click(object sender, EventArgs e)
        {
            if (await DoExport(singleExportItem))
            {
                WebServer.SceneFilename = Path.GetFileName(Tools.UnformatPath(txtModelName.Text));
                WebServer.SceneFolder = Path.GetDirectoryName(Tools.UnformatPath(txtModelName.Text));

                Process.Start(WebServer.url + WebServer.SceneFilename);

                WindowState = FormWindowState.Minimized;
            }
        }

        private void butClose_Click(object sender, EventArgs e)
        {
            Close();
        }

        private void comboOutputFormat_SelectedIndexChanged(object sender, EventArgs e)
        {
            var outputFormat = comboOutputFormat.SelectedItem.ToString();
            switch (outputFormat)
            {
                case "babylon":
                case "binary babylon":
                    this.saveFileDialog.DefaultExt = "babylon";
                    this.saveFileDialog.Filter = "Babylon files|*.babylon";
                    chkDracoCompression.Checked = false;
                    chkDracoCompression.Enabled = false;
                    chkWriteTextures.Enabled = true;
                    chkOverwriteTextures.Enabled = true;
                    txtTextureName.Text = string.Empty;
                    txtTextureName.Enabled = false;
                    textureLabel.Enabled = false;
                    btnTxtBrowse.Enabled = false;
                    break;
                case "gltf":
                    this.saveFileDialog.DefaultExt = "gltf";
                    this.saveFileDialog.Filter = "glTF files|*.gltf";
                    chkDracoCompression.Enabled = gltfPipelineInstalled;
                    chkWriteTextures.Enabled = true;
                    chkOverwriteTextures.Enabled = true;
                    txtTextureName.Enabled = true;
                    textureLabel.Enabled = true;
                    btnTxtBrowse.Enabled = true;
                    break;
                case "glb":
                    this.saveFileDialog.DefaultExt = "glb";
                    this.saveFileDialog.Filter = "glb files|*.glb";
                    chkDracoCompression.Enabled = gltfPipelineInstalled;
                    chkWriteTextures.Checked = true;
                    chkWriteTextures.Enabled = false;
                    chkOverwriteTextures.Checked = true;
                    chkOverwriteTextures.Enabled = false;
                    txtTextureName.Text = string.Empty;
                    txtTextureName.Enabled = false;
                    textureLabel.Enabled = false;
                    btnTxtBrowse.Enabled = false;
                    break;
            }
            this.txtModelName.Text = Path.ChangeExtension(txtModelName.Text, this.saveFileDialog.DefaultExt);
        }

        /// <summary>
        /// Show a toolTip when the mouse is over the chkDracoCompression checkBox
        /// </summary>
        /// <param name="sender"></param>
        /// <param name="e"></param>
        bool IsShown = false;
        private void groupBox1_MouseMove(object sender, MouseEventArgs e)
        {
            Control ctrl = groupBox1.GetChildAtPoint(e.Location);

            if (ctrl != null)
            {
                if (ctrl == chkDracoCompression && !ctrl.Enabled && !IsShown)
                {
                    string tip = "For glTF and glb export only.\nNode.js and gltf-pipeline modules are required.";
                    toolTipDracoCompression.Show(tip, chkDracoCompression, chkDracoCompression.Width / 2, chkDracoCompression.Height / 2);
                    IsShown = true;
                }
            }
            else
            {
                toolTipDracoCompression.Hide(chkDracoCompression);
                IsShown = false;
            }
        }

        /// <summary>
        /// Handle the tab navigation
        /// </summary>
        /// <param name="sender"></param>
        /// <param name="e"></param>
        private void ExporterForm_KeyDown(object sender, KeyEventArgs e)
        {
            if (e.KeyCode == Keys.Tab)
            {
                if (e.Modifiers == Keys.Shift)
                    ProcessTabKey(false);
                else
                    ProcessTabKey(true);
            }
        }

        private async void butMultiExport_Click(object sender, EventArgs e)
        {
            string outputFileExt;
            outputFileExt = comboOutputFormat.SelectedItem.ToString();
            if (outputFileExt.Contains("binary babylon"))
                outputFileExt = "babylon";

            ExportItemList exportItemList = new ExportItemList(outputFileExt);

            exportItemList.LoadFromData();

            int numLoadedItems = exportItemList.Count;

            if (ModifierKeys == Keys.Shift)
            {
                MultiExportForm form = new MultiExportForm(exportItemList);
                form.ShowDialog(this);
            }
            else if(numLoadedItems > 0)
            {
                if (chkWriteTextures.Checked || chkOverwriteTextures.Checked)
                {
                    MessageBox.Show("Cannot write textures with Multi-File Export");
                    return;
                }

                await DoExport(exportItemList);
            }
        }
    }
}<|MERGE_RESOLUTION|>--- conflicted
+++ resolved
@@ -53,21 +53,13 @@
 
         private void ExporterForm_Load(object sender, EventArgs e)
         {
-<<<<<<< HEAD
             string storedModelPath = Loader.Core.RootNode.GetStringProperty(ExportParameters.ModelFilePathProperty,string.Empty);
-=======
-            string storedModelPath = Loader.Core.RootNode.GetStringProperty(ModelFilePathProperty,string.Empty);
->>>>>>> ced3cbdb
             string userRelativePath = Tools.ResolveRelativePath(storedModelPath);
             txtModelName.Text = userRelativePath;
             string absoluteModelPath = Tools.UnformatPath(txtModelName.Text);
             singleExportItem = new ExportItem(absoluteModelPath);
 
-<<<<<<< HEAD
             string storedFolderPath = Loader.Core.RootNode.GetStringProperty(ExportParameters.TextureFolderPathProperty, string.Empty);
-=======
-            string storedFolderPath = Loader.Core.RootNode.GetStringProperty(TextureFolderPathProperty, string.Empty);
->>>>>>> ced3cbdb
             string formatedFolderPath = Tools.ResolveRelativePath(storedFolderPath);
             txtTextureName.Text = formatedFolderPath;
 
@@ -122,11 +114,6 @@
                 }
 
                 txtTextureName.Text = Tools.FormatPath(folderBrowserDialog1.SelectedPath);
-<<<<<<< HEAD
-               
-=======
-
->>>>>>> ced3cbdb
             }
         }
 
@@ -153,16 +140,12 @@
             return allSucceeded;
         }
 
-<<<<<<< HEAD
         private void saveOptionBtn_Click(object sender, EventArgs e)
         {
             SaveOptions();
         }
 
         private void SaveOptions()
-=======
-        private async Task<bool> DoExport(ExportItem exportItem, bool multiExport = false,bool clearLogs = true)
->>>>>>> ced3cbdb
         {
             Tools.UpdateCheckBox(chkManifest, Loader.Core.RootNode, "babylonjs_generatemanifest");
             Tools.UpdateCheckBox(chkWriteTextures, Loader.Core.RootNode, "babylonjs_writetextures");
@@ -182,24 +165,15 @@
             Tools.UpdateCheckBox(chkExportMaterials, Loader.Core.RootNode, "babylonjs_export_materials");
 
             string unformattedPath = Tools.UnformatPath(txtModelName.Text);
-<<<<<<< HEAD
             Loader.Core.RootNode.SetStringProperty(ExportParameters.ModelFilePathProperty, Tools.RelativePathStore(unformattedPath));
 
             string unformattedTextureFolderPath = Tools.UnformatPath(txtTextureName.Text);
             Loader.Core.RootNode.SetStringProperty(ExportParameters.TextureFolderPathProperty,Tools.RelativePathStore(unformattedTextureFolderPath));
         }
-            
 
         private async Task<bool> DoExport(ExportItem exportItem, bool clearLogs = true)
         {
             SaveOptions();
-            
-=======
-            Loader.Core.RootNode.SetStringProperty(ModelFilePathProperty, Tools.RelativePathStore(unformattedPath));
-
-            string unformattedTextureFolderPath = Tools.UnformatPath(txtTextureName.Text);
-            Loader.Core.RootNode.SetStringProperty(TextureFolderPathProperty,Tools.RelativePathStore(unformattedTextureFolderPath));
->>>>>>> ced3cbdb
 
             exporter = new BabylonExporter();
             if (!string.IsNullOrWhiteSpace(txtTextureName.Text))
@@ -270,11 +244,7 @@
                 string modelAbsolutePath = multiExport ? exportItem.ExportFilePathAbsolute : Tools.UnformatPath(txtModelName.Text);
                 ExportParameters exportParameters = new ExportParameters
                 {
-<<<<<<< HEAD
                     outputPath = Tools.UnformatPath(txtModelName.Text),
-=======
-                    outputPath = modelAbsolutePath,
->>>>>>> ced3cbdb
                     textureFolder = Tools.UnformatPath(txtTextureName.Text),
                     outputFormat = comboOutputFormat.SelectedItem.ToString(),
                     scaleFactor = txtScaleFactor.Text,
