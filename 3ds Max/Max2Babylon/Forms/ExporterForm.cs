--- conflicted
+++ resolved
@@ -120,9 +120,9 @@
             Tools.PrepareCheckBox(chkFlatten, Loader.Core.RootNode, "babylonjs_flattenScene", 0);
             Tools.PrepareCheckBox(chkMrgContainersAndXref, Loader.Core.RootNode, "babylonjs_mergecontainersandxref", 0);
             Tools.PrepareCheckBox(chkTryReuseTexture, Loader.Core.RootNode, "babylonjs_tryReuseTexture", 0);
-<<<<<<< HEAD
+
             Tools.PrepareCheckBox(chkUseClone, Loader.Core.RootNode, "babylonjs_useClone", 0);
-=======
+
 
             #region prepare draco            
             LoadDracoOptions();
@@ -140,7 +140,6 @@
             Tools.PrepareTrackBar(dracoUserControl.QColorTrackBar, Loader.Core.RootNode, $"babylonjs_{DracoParameters.quantizeColorBits_param_name}", DracoParameters.quantizeColorBits_default);
             Tools.PrepareTrackBar(dracoUserControl.QGenericTrackBar, Loader.Core.RootNode, $"babylonjs_{DracoParameters.quantizeGenericBits_param_name}", DracoParameters.quantizeGenericBits_default);
             Tools.PrepareCheckBox(dracoUserControl.UnifiedCheckBox, Loader.Core.RootNode, $"babylonjs_{DracoParameters.unifiedQuantization_param_name}", DracoParameters.unifiedQuantization_default?1:0);
->>>>>>> 0a537242
         }
 
         private void ExporterForm_Load(object sender, EventArgs e)
@@ -498,10 +497,7 @@
                     mergeContainersAndXRef = chkMrgContainersAndXref.Checked,
                     useMultiExporter = multiExport,
                     tryToReuseOpaqueAndBlendTexture = chkTryReuseTexture.Checked,
-<<<<<<< HEAD
                     useClone = chkUseClone.Checked
-=======
->>>>>>> 0a537242
                 };
 
                 if (exportParameters.dracoCompression)
