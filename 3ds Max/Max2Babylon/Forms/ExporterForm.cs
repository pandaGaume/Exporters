﻿using Autodesk.Max;
using BabylonExport.Entities;
using System;
using System.Diagnostics;
using System.IO;
using System.Threading.Tasks;
using System.Windows.Forms;
using Utilities;
using Color = System.Drawing.Color;

namespace Max2Babylon
{
    public partial class ExporterForm : Form
    {
        private const string ModelFilePathProperty = "modelFilePathProperty";
        private const string TextureFolderPathProperty = "textureFolderPathProperty";

        private readonly BabylonExportActionItem babylonExportAction;
        private BabylonExporter exporter;
        private bool gltfPipelineInstalled = true;  // true if the gltf-pipeline is installed and runnable.

        TreeNode currentNode;
        int currentRank;

        private ExportItem singleExportItem;

        public ExporterForm(BabylonExportActionItem babylonExportAction)
        {
            InitializeComponent();
            this.Text = $"Babylon.js - Export scene to babylon or glTF format v{BabylonExporter.exporterVersion}";

            this.babylonExportAction = babylonExportAction;
            
            // Check if the gltf-pipeline module is installed
            try
            {
                Process gltfPipeline = new Process();
                gltfPipeline.StartInfo.FileName = "gltf-pipeline.cmd";

                // Hide the cmd window that show the gltf-pipeline result
                gltfPipeline.StartInfo.UseShellExecute = false;
                gltfPipeline.StartInfo.CreateNoWindow = true;

                gltfPipeline.Start();
                gltfPipeline.WaitForExit();
            }
            catch
            {
                gltfPipelineInstalled = false;
            }

            groupBox1.MouseMove += groupBox1_MouseMove;
        }

        private void ExporterForm_Load(object sender, EventArgs e)
        {
            string storedModelPath = Loader.Core.RootNode.GetStringProperty(ExportParameters.ModelFilePathProperty, string.Empty);
            string userRelativePath = Tools.ResolveRelativePath(storedModelPath);
            txtModelName.Text = userRelativePath;
            string absoluteModelPath = PathUtilities.UnformatPath(txtModelName.Text);
            singleExportItem = new ExportItem(absoluteModelPath);

            string storedFolderPath = Loader.Core.RootNode.GetStringProperty(ExportParameters.TextureFolderPathProperty, string.Empty);
            string formatedFolderPath = Tools.ResolveRelativePath(storedFolderPath);
            txtTextureName.Text = formatedFolderPath;

            Tools.PrepareCheckBox(chkManifest, Loader.Core.RootNode, "babylonjs_generatemanifest");
            Tools.PrepareCheckBox(chkWriteTextures, Loader.Core.RootNode, "babylonjs_writetextures", 1);
            Tools.PrepareCheckBox(chkOverwriteTextures, Loader.Core.RootNode, "babylonjs_overwritetextures", 1);
            Tools.PrepareCheckBox(chkHidden, Loader.Core.RootNode, "babylonjs_exporthidden");
            Tools.PrepareCheckBox(chkAutoSave, Loader.Core.RootNode, "babylonjs_autosave", 1);
            Tools.PrepareCheckBox(chkOnlySelected, Loader.Core.RootNode, "babylonjs_onlySelected");
            Tools.PrepareCheckBox(chkExportTangents, Loader.Core.RootNode, "babylonjs_exporttangents");
            Tools.PrepareComboBox(comboOutputFormat, Loader.Core.RootNode, "babylonjs_outputFormat", "babylon");
            Tools.PrepareTextBox(txtScaleFactor, Loader.Core.RootNode, "babylonjs_txtScaleFactor", "1");
            Tools.PrepareTextBox(txtQuality, Loader.Core.RootNode, "babylonjs_txtCompression", "100");
            Tools.PrepareCheckBox(chkMergeAOwithMR, Loader.Core.RootNode, "babylonjs_mergeAOwithMR", 1);
            Tools.PrepareCheckBox(chkDracoCompression, Loader.Core.RootNode, "babylonjs_dracoCompression", 0);
            Tools.PrepareCheckBox(chkKHRLightsPunctual, Loader.Core.RootNode, "babylonjs_khrLightsPunctual");
            Tools.PrepareCheckBox(chkKHRTextureTransform, Loader.Core.RootNode, "babylonjs_khrTextureTransform");
            Tools.PrepareCheckBox(chkAnimgroupExportNonAnimated, Loader.Core.RootNode, "babylonjs_animgroupexportnonanimated");
            Tools.PrepareCheckBox(chkDoNotOptimizeAnimations, Loader.Core.RootNode, "babylonjs_donotoptimizeanimations");
            Tools.PrepareCheckBox(chkKHRMaterialsUnlit, Loader.Core.RootNode, "babylonjs_khr_materials_unlit");
            Tools.PrepareCheckBox(chkExportMaterials, Loader.Core.RootNode, "babylonjs_export_materials", 1);
            Tools.PrepareCheckBox(chkExportMorphTangents, Loader.Core.RootNode, "babylonjs_export_Morph_Tangents", 0);
            Tools.PrepareCheckBox(chkExportMorphNormals, Loader.Core.RootNode, "babylonjs_export_Morph_Normals", 1);

            if (comboOutputFormat.SelectedText == "babylon" || comboOutputFormat.SelectedText == "binary babylon" || !gltfPipelineInstalled)
            {
                chkDracoCompression.Checked = false;
                chkDracoCompression.Enabled = false;
            }

            Tools.PrepareCheckBox(chkFullPBR, Loader.Core.RootNode, ExportParameters.PBRFullPropertyName);
            Tools.PrepareCheckBox(chkNoAutoLight, Loader.Core.RootNode, ExportParameters.PBRNoLightPropertyName);
            string storedEnvironmentPath = Loader.Core.RootNode.GetStringProperty(ExportParameters.PBREnvironmentPathPropertyName, string.Empty);
            string formatedEnvironmentPath = Tools.ResolveRelativePath(storedEnvironmentPath);
            txtEnvironmentName.Text = formatedEnvironmentPath;

            Tools.PrepareCheckBox(chkUsePreExportProces, Loader.Core.RootNode, "babylonjs_preproces", 0);
            Tools.PrepareCheckBox(chkFlatten, Loader.Core.RootNode, "babylonjs_flattenScene", 0);
            Tools.PrepareCheckBox(chkMrgInheritedContainers, Loader.Core.RootNode, "babylonjs_mergeinheritedcontainers",0);
        }

        private void butModelBrowse_Click(object sender, EventArgs e)
        {
            if (saveFileDialog.ShowDialog(this) == DialogResult.OK)
            {
                txtModelName.Text = Tools.FormatPath(saveFileDialog.FileName);
            }
        }

        private void btnTextureBrowse_Click(object sender, EventArgs e)
        {
            if (string.IsNullOrWhiteSpace(txtModelName.Text))
            {
                MessageBox.Show("Select model file path first");
                return;
            }

            if (folderBrowserDialog1.ShowDialog() == DialogResult.OK)
            {
                string selectedFolderPath = folderBrowserDialog1.SelectedPath;
                string absoluteModelPath = PathUtilities.UnformatPath(txtModelName.Text);
                if (!PathUtilities.IsBelowPath(selectedFolderPath, absoluteModelPath))
                {
                    MessageBox.Show("WARNING: folderPath should be below model file path");
                }

                txtTextureName.Text = Tools.FormatPath(folderBrowserDialog1.SelectedPath);
            }
        }

        private void btnEnvBrowse_Click(object sender, EventArgs e)
        {
            if (envFileDialog.ShowDialog() == DialogResult.OK)
            {
                txtEnvironmentName.Text = Tools.FormatPath(envFileDialog.FileName);
            }
        }

        private async void butExport_Click(object sender, EventArgs e)
        {
            try
            {
                if (chkUsePreExportProces.Checked)
                {
                    Loader.Core.FileHold();
                }

            await DoExport(singleExportItem);
        }
            catch{}
            finally
            {
                if (chkUsePreExportProces.Checked)
                {
                    Loader.Core.SetQuietMode(true);
                    Loader.Core.FileFetch();
                    Loader.Core.SetQuietMode(false);
                }
            }
        }

        private async Task<bool> DoExport(ExportItemList exportItemList)
        {
            treeView.Nodes.Clear();

            bool allSucceeded = true;
            foreach (ExportItem item in exportItemList)
            {
                if (!item.Selected) continue;

                allSucceeded = allSucceeded && await DoExport(item, true, false);

                if (exporter.IsCancelled)
                    break;
            }

            return allSucceeded;
        }

        private void saveOptionBtn_Click(object sender, EventArgs e)
        {
            SaveOptions();
        }

        private void SaveOptions()
        {
            Tools.UpdateCheckBox(chkManifest, Loader.Core.RootNode, "babylonjs_generatemanifest");
            Tools.UpdateCheckBox(chkWriteTextures, Loader.Core.RootNode, "babylonjs_writetextures");
            Tools.UpdateCheckBox(chkOverwriteTextures, Loader.Core.RootNode, "babylonjs_overwritetextures");
            Tools.UpdateCheckBox(chkHidden, Loader.Core.RootNode, "babylonjs_exporthidden");
            Tools.UpdateCheckBox(chkAutoSave, Loader.Core.RootNode, "babylonjs_autosave");
            Tools.UpdateCheckBox(chkOnlySelected, Loader.Core.RootNode, "babylonjs_onlySelected");
            Tools.UpdateCheckBox(chkExportTangents, Loader.Core.RootNode, "babylonjs_exporttangents");
            Tools.UpdateComboBox(comboOutputFormat, Loader.Core.RootNode, "babylonjs_outputFormat");
            Tools.UpdateTextBox(txtScaleFactor, Loader.Core.RootNode, "babylonjs_txtScaleFactor");
            Tools.UpdateTextBox(txtQuality, Loader.Core.RootNode, "babylonjs_txtCompression");
            Tools.UpdateCheckBox(chkMergeAOwithMR, Loader.Core.RootNode, "babylonjs_mergeAOwithMR");
            Tools.UpdateCheckBox(chkDracoCompression, Loader.Core.RootNode, "babylonjs_dracoCompression");
            Tools.UpdateCheckBox(chkKHRTextureTransform, Loader.Core.RootNode, "babylonjs_khrTextureTransform");
            Tools.UpdateCheckBox(chkKHRLightsPunctual, Loader.Core.RootNode, "babylonjs_khrLightsPunctual");
            Tools.UpdateCheckBox(chkKHRMaterialsUnlit, Loader.Core.RootNode, "babylonjs_khr_materials_unlit");
            Tools.UpdateCheckBox(chkExportMaterials, Loader.Core.RootNode, "babylonjs_export_materials");
            Tools.UpdateCheckBox(chkAnimgroupExportNonAnimated, Loader.Core.RootNode, "babylonjs_animgroupexportnonanimated");
            Tools.UpdateCheckBox(chkDoNotOptimizeAnimations, Loader.Core.RootNode, "babylonjs_donotoptimizeanimations");
            Tools.UpdateCheckBox(chkExportMorphTangents, Loader.Core.RootNode, "babylonjs_export_Morph_Tangents");
            Tools.UpdateCheckBox(chkExportMorphNormals, Loader.Core.RootNode, "babylonjs_export_Morph_Normals");

            string unformattedPath = PathUtilities.UnformatPath(txtModelName.Text);
            Loader.Core.RootNode.SetStringProperty(ExportParameters.ModelFilePathProperty, Tools.RelativePathStore(unformattedPath));

            string unformattedTextureFolderPath = PathUtilities.UnformatPath(txtTextureName.Text);
            Loader.Core.RootNode.SetStringProperty(ExportParameters.TextureFolderPathProperty, Tools.RelativePathStore(unformattedTextureFolderPath));

            Tools.UpdateCheckBox(chkFullPBR, Loader.Core.RootNode, ExportParameters.PBRFullPropertyName);
            Tools.UpdateCheckBox(chkNoAutoLight, Loader.Core.RootNode, ExportParameters.PBRNoLightPropertyName);
            string unformattedEnvironmentPath = PathUtilities.UnformatPath(txtEnvironmentName.Text);
            Loader.Core.RootNode.SetStringProperty(ExportParameters.PBREnvironmentPathPropertyName, Tools.RelativePathStore(unformattedEnvironmentPath));

            Tools.UpdateCheckBox(chkUsePreExportProces, Loader.Core.RootNode, "babylonjs_preproces");
            Tools.UpdateCheckBox(chkFlatten, Loader.Core.RootNode, "babylonjs_flattenScene");
            Tools.UpdateCheckBox(chkMrgInheritedContainers, Loader.Core.RootNode, "babylonjs_mergeinheritedcontainers");
        }

        private async Task<bool> DoExport(ExportItem exportItem, bool multiExport = false, bool clearLogs = true)
        {
            SaveOptions();

            exporter = new BabylonExporter();

            if (clearLogs)
                treeView.Nodes.Clear();

            exporter.OnImportProgressChanged += progress =>
            {
                progressBar.Value = progress;
                Application.DoEvents();
            };

            exporter.OnWarning += (warning, rank) =>
            {
                try
                {
                    currentNode = CreateTreeNode(rank, warning, Color.DarkOrange);
                    currentNode.EnsureVisible();
                }
                catch
                {
                }
                Application.DoEvents();
            };

            exporter.OnError += (error, rank) =>
            {
                try
                {
                    currentNode = CreateTreeNode(rank, error, Color.Red);
                    currentNode.EnsureVisible();
                }
                catch
                {
                }
                Application.DoEvents();
            };

            exporter.OnMessage += (message, color, rank, emphasis) =>
            {
                try
                {
                    currentNode = CreateTreeNode(rank, message, color);

                    if (emphasis)
                    {
                        currentNode.EnsureVisible();
                    }
                }
                catch
                {
                }
                Application.DoEvents();
            };

            butExport.Enabled = false;
            butExportAndRun.Enabled = false;
            butMultiExport.Enabled = false;
            butCancel.Enabled = true;

            bool success = true;
            try
            {
                string modelAbsolutePath = multiExport ? exportItem.ExportFilePathAbsolute : PathUtilities.UnformatPath(txtModelName.Text);
                string textureExportPath = multiExport ? exportItem.ExportTexturesesFolderPath : PathUtilities.UnformatPath(txtTextureName.Text);
                ExportParameters exportParameters = new MaxExportParameters
                {
                    outputPath = modelAbsolutePath,
                    textureFolder = textureExportPath,
                    outputFormat = comboOutputFormat.SelectedItem.ToString(),
                    scaleFactor = float.Parse(txtScaleFactor.Text),
                    writeTextures = chkWriteTextures.Checked,
                    overwriteTextures = chkOverwriteTextures.Checked,
                    exportHiddenObjects = chkHidden.Checked,
                    exportOnlySelected = chkOnlySelected.Checked,
                    generateManifest = chkManifest.Checked,
                    autoSaveSceneFile = chkAutoSave.Checked,
                    exportTangents = chkExportTangents.Checked,
                    exportMorphTangents = chkExportMorphTangents.Checked,
                    exportMorphNormals = chkExportMorphNormals.Checked,
                    txtQuality = long.Parse(txtQuality.Text),
                    mergeAOwithMR = chkMergeAOwithMR.Checked,
                    dracoCompression = chkDracoCompression.Checked,
                    enableKHRLightsPunctual = chkKHRLightsPunctual.Checked,
                    enableKHRTextureTransform = chkKHRTextureTransform.Checked,
                    enableKHRMaterialsUnlit = chkKHRMaterialsUnlit.Checked,
                    exportMaterials = chkExportMaterials.Checked,
                    optimizeAnimations = !chkDoNotOptimizeAnimations.Checked,
                    animgroupExportNonAnimated = chkAnimgroupExportNonAnimated.Checked,
                    exportNode = exportItem != null ? exportItem.Node : null,
                    pbrNoLight = chkNoAutoLight.Checked,
                    pbrFull = chkFullPBR.Checked,
                    pbrEnvironment = txtEnvironmentName.Text,
                    usePreExportProcess = chkUsePreExportProces.Checked,
                    flattenScene = chkFlatten.Checked,
                    mergeInheritedContainers = chkMrgInheritedContainers.Checked
                };

                exporter.callerForm = this;

                //if (exportParameters.usePreExportProcess && !m)
                //{

                //}

                //if (!multiExport && chkUsePreExportProces.Checked)
                //{
                //    Loader.Core.FileHold();
                //}

                exporter.Export(exportParameters);
            }
            catch (OperationCanceledException)
            {
                progressBar.Value = 0;
                success = false;
            }
            catch (Exception ex)
            {
                IUTF8Str operationStatus = GlobalInterface.Instance.UTF8Str.Create("BabylonExportAborted");
                Loader.Global.BroadcastNotification(SystemNotificationCode.PreExport, operationStatus);

                currentNode = CreateTreeNode(0, "Export cancelled: " + ex.Message, Color.Red);
                currentNode = CreateTreeNode(1, ex.ToString(), Color.Red);
                currentNode.EnsureVisible();

                progressBar.Value = 0;
                success = false;
            }
            //finally
            //{
            //    if (!multiExport && chkUsePreExportProces.Checked)
            //    {
            //        Loader.Core.SetQuietMode(true);
            //        Loader.Core.FileFetch();
            //        Loader.Core.SetQuietMode(false);
            //    }
            //}

            butCancel.Enabled = false;
            butExport.Enabled = true;
            butMultiExport.Enabled = true;
            butExportAndRun.Enabled = WebServer.IsSupported;

            BringToFront();

            return success;
        }

        private TreeNode CreateTreeNode(int rank, string text, Color color)
        {
            TreeNode newNode = null;

            Invoke(new Action(() =>
            {
                newNode = new TreeNode(text) { ForeColor = color };
                if (rank < 0 || rank > currentRank + 1)
                {
                    rank = 0;
                    treeView.Nodes.Add(new TreeNode("Invalid rank passed to CreateTreeNode (through RaiseMessage, RaiseWarning or RaiseError)!") { ForeColor = Color.DarkOrange });
                }
                if (rank == 0)
                {
                    treeView.Nodes.Add(newNode);
                }
                else if (rank == currentRank + 1)
                {
                    currentNode.Nodes.Add(newNode);
                }
                else
                {
                    var parentNode = currentNode;
                    while (currentRank != rank - 1)
                    {
                        parentNode = parentNode.Parent;
                        currentRank--;
                    }
                    parentNode.Nodes.Add(newNode);
                }

                currentRank = rank;
            }));

            return newNode;
        }

        private void ExporterForm_FormClosed(object sender, FormClosedEventArgs e)
        {
            if (exporter != null)
            {
                exporter.IsCancelled = true;                
            }
            babylonExportAction.Close();
        }

        private void txtFilename_TextChanged(object sender, EventArgs e)
        {
            butExport.Enabled = !string.IsNullOrEmpty(txtModelName.Text.Trim());
            butExportAndRun.Enabled = butExport.Enabled && WebServer.IsSupported;
        }

        private void butCancel_Click(object sender, EventArgs e)
        {
            exporter.IsCancelled = true;
        }

        private void ExporterForm_Activated(object sender, EventArgs e)
        {
            Loader.Global.DisableAccelerators();
        }

        private void ExporterForm_Deactivate(object sender, EventArgs e)
        {
            Loader.Global.EnableAccelerators();
        }

        private async void butExportAndRun_Click(object sender, EventArgs e)
        {
            try
            {
                if (chkUsePreExportProces.Checked)
                {
                    Loader.Core.FileHold();
                }

            if (await DoExport(singleExportItem))
            {
                WebServer.SceneFilename = Path.GetFileName(PathUtilities.UnformatPath(txtModelName.Text));
                WebServer.SceneFolder = Path.GetDirectoryName(PathUtilities.UnformatPath(txtModelName.Text));

                Process.Start(WebServer.url + WebServer.SceneFilename);

                WindowState = FormWindowState.Minimized;
            }
        }
            catch{}
            finally
            {
                if (chkUsePreExportProces.Checked)
                {
                    Loader.Core.SetQuietMode(true);
                    Loader.Core.FileFetch();
                    Loader.Core.SetQuietMode(false);
                }
            }
        }

        private void butClose_Click(object sender, EventArgs e)
        {
            Close();
        }

        private void comboOutputFormat_SelectedIndexChanged(object sender, EventArgs e)
        {
            var outputFormat = comboOutputFormat.SelectedItem.ToString();
            switch (outputFormat)
            {
                case "babylon":
                case "binary babylon":
                    this.saveFileDialog.DefaultExt = "babylon";
                    this.saveFileDialog.Filter = "Babylon files|*.babylon";
                    chkDracoCompression.Checked = false;
                    chkDracoCompression.Enabled = false;
                    chkWriteTextures.Enabled = true;
                    chkOverwriteTextures.Enabled = true;
                    txtTextureName.Text = string.Empty;
                    txtTextureName.Enabled = false;
                    textureLabel.Enabled = false;
                    btnTxtBrowse.Enabled = false;
                    chkNoAutoLight.Enabled = true;
                    chkFullPBR.Enabled = true;
                    btnEnvBrowse.Enabled = true;
                    txtEnvironmentName.Enabled = true;
                    chkKHRMaterialsUnlit.Enabled = false;
                    chkKHRLightsPunctual.Enabled = false;
                    chkKHRTextureTransform.Enabled = false;
                    break;
                case "gltf":
                    this.saveFileDialog.DefaultExt = "gltf";
                    this.saveFileDialog.Filter = "glTF files|*.gltf";
                    chkDracoCompression.Enabled = gltfPipelineInstalled;
                    chkWriteTextures.Enabled = true;
                    chkOverwriteTextures.Enabled = true;
                    txtTextureName.Enabled = true;
                    textureLabel.Enabled = true;
                    btnTxtBrowse.Enabled = true;
                    chkNoAutoLight.Enabled = false;
                    chkNoAutoLight.Checked = false;
                    chkFullPBR.Enabled = false;
                    chkFullPBR.Checked = false;
                    btnEnvBrowse.Enabled = false;
                    txtEnvironmentName.Enabled = false;
                    txtEnvironmentName.Text = string.Empty;
                    chkKHRMaterialsUnlit.Enabled = true;
                    chkKHRLightsPunctual.Enabled = true;
                    chkKHRTextureTransform.Enabled = true;
                    break;
                case "glb":
                    this.saveFileDialog.DefaultExt = "glb";
                    this.saveFileDialog.Filter = "glb files|*.glb";
                    chkDracoCompression.Enabled = gltfPipelineInstalled;
                    chkWriteTextures.Checked = true;
                    chkWriteTextures.Enabled = false;
                    chkOverwriteTextures.Checked = true;
                    chkOverwriteTextures.Enabled = false;
                    txtTextureName.Text = string.Empty;
                    txtTextureName.Enabled = false;
                    textureLabel.Enabled = false;
                    btnTxtBrowse.Enabled = false;
                    chkNoAutoLight.Enabled = false;
                    chkNoAutoLight.Checked = false;
                    chkFullPBR.Enabled = false;
                    chkFullPBR.Checked = false;
                    btnEnvBrowse.Enabled = false;
                    txtEnvironmentName.Enabled = false;
                    txtEnvironmentName.Text = string.Empty;
                    chkKHRMaterialsUnlit.Enabled = true;
                    chkKHRLightsPunctual.Enabled = true;
                    chkKHRTextureTransform.Enabled = true;
                    break;
            }
            this.txtModelName.Text = Path.ChangeExtension(txtModelName.Text, this.saveFileDialog.DefaultExt);
        }

        /// <summary>
        /// Show a toolTip when the mouse is over the chkDracoCompression checkBox
        /// </summary>
        /// <param name="sender"></param>
        /// <param name="e"></param>
        bool IsShown = false;
        private void groupBox1_MouseMove(object sender, MouseEventArgs e)
        {
            Control ctrl = groupBox1.GetChildAtPoint(e.Location);

            if (ctrl != null)
            {
                if (ctrl == chkDracoCompression && !ctrl.Enabled && !IsShown)
                {
                    string tip = "For glTF and glb export only.\nNode.js and gltf-pipeline modules are required.";
                    toolTipDracoCompression.Show(tip, chkDracoCompression, chkDracoCompression.Width / 2, chkDracoCompression.Height / 2);
                    IsShown = true;
                }
            }
            else
            {
                toolTipDracoCompression.Hide(chkDracoCompression);
                IsShown = false;
            }
        }

        /// <summary>
        /// Handle the tab navigation
        /// </summary>
        /// <param name="sender"></param>
        /// <param name="e"></param>
        private void ExporterForm_KeyDown(object sender, KeyEventArgs e)
        {
            if (e.KeyCode == Keys.Tab)
            {
                if (e.Modifiers == Keys.Shift)
                    ProcessTabKey(false);
                else
                    ProcessTabKey(true);
            }
        }

        private async void butMultiExport_Click(object sender, EventArgs e)
        {
            string outputFileExt;
            outputFileExt = comboOutputFormat.SelectedItem.ToString();
            if (outputFileExt.Contains("binary babylon"))
                outputFileExt = "babylon";

            ExportItemList exportItemList = new ExportItemList(outputFileExt);

            exportItemList.LoadFromData();

            int numLoadedItems = exportItemList.Count;

            if (ModifierKeys == Keys.Shift)
            {
                MultiExportForm form = new MultiExportForm(exportItemList);
                form.ShowDialog(this);
            }
            else if (numLoadedItems > 0)
            {
                try
                {
<<<<<<< HEAD
                    if	 (chkFlatten.Checked)
=======
                    if (chkUsePreExportProces.Checked)
>>>>>>> 2245e1d7
                    {
                        Loader.Core.FileHold();
                    }

                await DoExport(exportItemList);
<<<<<<< HEAD
                }
=======
            }
>>>>>>> 2245e1d7
                catch{}
                finally
                {
                    if (chkUsePreExportProces.Checked)
                    {
                        Loader.Core.SetQuietMode(true);
                        Loader.Core.FileFetch();
                        Loader.Core.SetQuietMode(false);
                    }
                }
            }
        }

        private void chkUsePreExportProces_CheckedChanged(object sender, EventArgs e)
        {
            if (!chkUsePreExportProces.Checked)
            {
                chkMrgInheritedContainers.Enabled = false;
                chkFlatten.Enabled = false;
            }
            else
            {
                chkMrgInheritedContainers.Enabled = true;
                chkFlatten.Enabled = true;
            }
        }
    }
}<|MERGE_RESOLUTION|>--- conflicted
+++ resolved
@@ -30,7 +30,7 @@
             this.Text = $"Babylon.js - Export scene to babylon or glTF format v{BabylonExporter.exporterVersion}";
 
             this.babylonExportAction = babylonExportAction;
-            
+
             // Check if the gltf-pipeline module is installed
             try
             {
@@ -148,8 +148,8 @@
                     Loader.Core.FileHold();
                 }
 
-            await DoExport(singleExportItem);
-        }
+                await DoExport(singleExportItem);
+            }
             catch{}
             finally
             {
@@ -417,7 +417,7 @@
         {
             if (exporter != null)
             {
-                exporter.IsCancelled = true;                
+                exporter.IsCancelled = true;
             }
             babylonExportAction.Close();
         }
@@ -452,16 +452,16 @@
                     Loader.Core.FileHold();
                 }
 
-            if (await DoExport(singleExportItem))
-            {
-                WebServer.SceneFilename = Path.GetFileName(PathUtilities.UnformatPath(txtModelName.Text));
-                WebServer.SceneFolder = Path.GetDirectoryName(PathUtilities.UnformatPath(txtModelName.Text));
-
-                Process.Start(WebServer.url + WebServer.SceneFilename);
-
-                WindowState = FormWindowState.Minimized;
-            }
-        }
+                if (await DoExport(singleExportItem))
+                {
+                    WebServer.SceneFilename = Path.GetFileName(PathUtilities.UnformatPath(txtModelName.Text));
+                    WebServer.SceneFolder = Path.GetDirectoryName(PathUtilities.UnformatPath(txtModelName.Text));
+
+                    Process.Start(WebServer.url + WebServer.SceneFilename);
+
+                    WindowState = FormWindowState.Minimized;
+                }
+            }
             catch{}
             finally
             {
@@ -615,21 +615,13 @@
             {
                 try
                 {
-<<<<<<< HEAD
-                    if	 (chkFlatten.Checked)
-=======
                     if (chkUsePreExportProces.Checked)
->>>>>>> 2245e1d7
                     {
                         Loader.Core.FileHold();
                     }
 
-                await DoExport(exportItemList);
-<<<<<<< HEAD
-                }
-=======
-            }
->>>>>>> 2245e1d7
+                    await DoExport(exportItemList);
+                }
                 catch{}
                 finally
                 {
