﻿using Autodesk.Max;
using BabylonExport.Entities;
using System;
using System.Diagnostics;
using System.IO;
using System.Threading.Tasks;
using System.Windows.Forms;
using Utilities;
using Color = System.Drawing.Color;

namespace Max2Babylon
{
    public partial class ExporterForm : Form
    {
        private const string ModelFilePathProperty = "modelFilePathProperty";
        private const string TextureFolderPathProperty = "textureFolderPathProperty";

        private readonly BabylonExportActionItem babylonExportAction;
        private BabylonExporter exporter;
        private bool gltfPipelineInstalled = true;  // true if the gltf-pipeline is installed and runnable.

        TreeNode currentNode;
        int currentRank;

        private ExportItem singleExportItem;

        public ExporterForm(BabylonExportActionItem babylonExportAction)
        {
            InitializeComponent();
            this.Text = $"Babylon.js - Export scene to babylon or glTF format v{BabylonExporter.exporterVersion}";

            this.babylonExportAction = babylonExportAction;

            // Check if the gltf-pipeline module is installed
            try
            {
                Process gltfPipeline = new Process();
                gltfPipeline.StartInfo.FileName = "gltf-pipeline.cmd";

                // Hide the cmd window that show the gltf-pipeline result
                gltfPipeline.StartInfo.UseShellExecute = false;
                gltfPipeline.StartInfo.CreateNoWindow = true;

                gltfPipeline.Start();
                gltfPipeline.WaitForExit();
            }
            catch
            {
                gltfPipelineInstalled = false;
            }

            groupBox1.MouseMove += groupBox1_MouseMove;
        }

        private void ExporterForm_Load(object sender, EventArgs e)
        {
            string storedModelPath = Loader.Core.RootNode.GetStringProperty(ExportParameters.ModelFilePathProperty, string.Empty);
            string userRelativePath = Tools.ResolveRelativePath(storedModelPath);
            txtModelName.Text = userRelativePath;
            string absoluteModelPath = PathUtilities.UnformatPath(txtModelName.Text);
            singleExportItem = new ExportItem(absoluteModelPath);

            string storedFolderPath = Loader.Core.RootNode.GetStringProperty(ExportParameters.TextureFolderPathProperty, string.Empty);
            string formatedFolderPath = Tools.ResolveRelativePath(storedFolderPath);
            txtTextureName.Text = formatedFolderPath;

            Tools.PrepareCheckBox(chkManifest, Loader.Core.RootNode, "babylonjs_generatemanifest");
            Tools.PrepareCheckBox(chkWriteTextures, Loader.Core.RootNode, "babylonjs_writetextures", 1);
            Tools.PrepareCheckBox(chkOverwriteTextures, Loader.Core.RootNode, "babylonjs_overwritetextures", 1);
            Tools.PrepareCheckBox(chkHidden, Loader.Core.RootNode, "babylonjs_exporthidden");
            Tools.PrepareCheckBox(chkAutoSave, Loader.Core.RootNode, "babylonjs_autosave", 1);
            Tools.PrepareCheckBox(chkOnlySelected, Loader.Core.RootNode, "babylonjs_onlySelected");
            Tools.PrepareCheckBox(chkExportTangents, Loader.Core.RootNode, "babylonjs_exporttangents");
            Tools.PrepareComboBox(comboOutputFormat, Loader.Core.RootNode, "babylonjs_outputFormat", "babylon");
            Tools.PrepareTextBox(txtScaleFactor, Loader.Core.RootNode, "babylonjs_txtScaleFactor", "1");
            Tools.PrepareTextBox(txtQuality, Loader.Core.RootNode, "babylonjs_txtCompression", "100");
            Tools.PrepareCheckBox(chkMergeAOwithMR, Loader.Core.RootNode, "babylonjs_mergeAOwithMR", 1);
            Tools.PrepareCheckBox(chkDracoCompression, Loader.Core.RootNode, "babylonjs_dracoCompression", 0);
            Tools.PrepareCheckBox(chkKHRLightsPunctual, Loader.Core.RootNode, "babylonjs_khrLightsPunctual");
            Tools.PrepareCheckBox(chkKHRTextureTransform, Loader.Core.RootNode, "babylonjs_khrTextureTransform");
            Tools.PrepareCheckBox(chkAnimgroupExportNonAnimated, Loader.Core.RootNode, "babylonjs_animgroupexportnonanimated");
            Tools.PrepareCheckBox(chkDoNotOptimizeAnimations, Loader.Core.RootNode, "babylonjs_donotoptimizeanimations");
            Tools.PrepareCheckBox(chkKHRMaterialsUnlit, Loader.Core.RootNode, "babylonjs_khr_materials_unlit");
            Tools.PrepareCheckBox(chkExportMaterials, Loader.Core.RootNode, "babylonjs_export_materials", 1);
            Tools.PrepareCheckBox(chkExportMorphTangents, Loader.Core.RootNode, "babylonjs_export_Morph_Tangents", 0);
            Tools.PrepareCheckBox(chkExportMorphNormals, Loader.Core.RootNode, "babylonjs_export_Morph_Normals", 1);

            if (comboOutputFormat.SelectedText == "babylon" || comboOutputFormat.SelectedText == "binary babylon" || !gltfPipelineInstalled)
            {
                chkDracoCompression.Checked = false;
                chkDracoCompression.Enabled = false;
            }

            Tools.PrepareCheckBox(chkFullPBR, Loader.Core.RootNode, ExportParameters.PBRFullPropertyName);
            Tools.PrepareCheckBox(chkNoAutoLight, Loader.Core.RootNode, ExportParameters.PBRNoLightPropertyName);
            string storedEnvironmentPath = Loader.Core.RootNode.GetStringProperty(ExportParameters.PBREnvironmentPathPropertyName, string.Empty);
            string formatedEnvironmentPath = Tools.ResolveRelativePath(storedEnvironmentPath);
            txtEnvironmentName.Text = formatedEnvironmentPath;


            Tools.PrepareCheckBox(chkFlatten, Loader.Core.RootNode, "babylonjs_flattenScene", 1);
        }

        private void butModelBrowse_Click(object sender, EventArgs e)
        {
            if (saveFileDialog.ShowDialog(this) == DialogResult.OK)
            {
                txtModelName.Text = Tools.FormatPath(saveFileDialog.FileName);
            }
        }

        private void btnTextureBrowse_Click(object sender, EventArgs e)
        {
            if (string.IsNullOrWhiteSpace(txtModelName.Text))
            {
                MessageBox.Show("Select model file path first");
                return;
            }

            if (folderBrowserDialog1.ShowDialog() == DialogResult.OK)
            {
                string selectedFolderPath = folderBrowserDialog1.SelectedPath;
                string absoluteModelPath = PathUtilities.UnformatPath(txtModelName.Text);
                if (!PathUtilities.IsBelowPath(selectedFolderPath, absoluteModelPath))
                {
                    MessageBox.Show("WARNING: folderPath should be below model file path");
                }

                txtTextureName.Text = Tools.FormatPath(folderBrowserDialog1.SelectedPath);
            }
        }

        private void btnEnvBrowse_Click(object sender, EventArgs e)
        {
            if (envFileDialog.ShowDialog() == DialogResult.OK)
            {
                txtEnvironmentName.Text = Tools.FormatPath(envFileDialog.FileName);
            }
        }

        private async void butExport_Click(object sender, EventArgs e)
        {
            try
            {
                if (chkFlatten.Checked)
                {
                    Loader.Core.FileHold();
                }

                await DoExport(singleExportItem);
            }
            catch{}
            finally
            {
                if (chkFlatten.Checked)
                {
                    Loader.Core.SetQuietMode(true);
                    Loader.Core.FileFetch();
                    Loader.Core.SetQuietMode(false);
                }
            }
        }

        private async Task<bool> DoExport(ExportItemList exportItemList)
        {
            treeView.Nodes.Clear();

            bool allSucceeded = true;
            foreach (ExportItem item in exportItemList)
            {
                if (!item.Selected) continue;

                allSucceeded = allSucceeded && await DoExport(item, true, false);

                if (exporter.IsCancelled)
                    break;
            }

            return allSucceeded;
        }

        private void saveOptionBtn_Click(object sender, EventArgs e)
        {
            SaveOptions();
        }

        private void SaveOptions()
        {
            Tools.UpdateCheckBox(chkManifest, Loader.Core.RootNode, "babylonjs_generatemanifest");
            Tools.UpdateCheckBox(chkWriteTextures, Loader.Core.RootNode, "babylonjs_writetextures");
            Tools.UpdateCheckBox(chkOverwriteTextures, Loader.Core.RootNode, "babylonjs_overwritetextures");
            Tools.UpdateCheckBox(chkHidden, Loader.Core.RootNode, "babylonjs_exporthidden");
            Tools.UpdateCheckBox(chkAutoSave, Loader.Core.RootNode, "babylonjs_autosave");
            Tools.UpdateCheckBox(chkOnlySelected, Loader.Core.RootNode, "babylonjs_onlySelected");
            Tools.UpdateCheckBox(chkExportTangents, Loader.Core.RootNode, "babylonjs_exporttangents");
            Tools.UpdateComboBox(comboOutputFormat, Loader.Core.RootNode, "babylonjs_outputFormat");
            Tools.UpdateTextBox(txtScaleFactor, Loader.Core.RootNode, "babylonjs_txtScaleFactor");
            Tools.UpdateTextBox(txtQuality, Loader.Core.RootNode, "babylonjs_txtCompression");
            Tools.UpdateCheckBox(chkMergeAOwithMR, Loader.Core.RootNode, "babylonjs_mergeAOwithMR");
            Tools.UpdateCheckBox(chkDracoCompression, Loader.Core.RootNode, "babylonjs_dracoCompression");
            Tools.UpdateCheckBox(chkKHRTextureTransform, Loader.Core.RootNode, "babylonjs_khrTextureTransform");
            Tools.UpdateCheckBox(chkKHRLightsPunctual, Loader.Core.RootNode, "babylonjs_khrLightsPunctual");
            Tools.UpdateCheckBox(chkKHRMaterialsUnlit, Loader.Core.RootNode, "babylonjs_khr_materials_unlit");
            Tools.UpdateCheckBox(chkExportMaterials, Loader.Core.RootNode, "babylonjs_export_materials");
            Tools.UpdateCheckBox(chkAnimgroupExportNonAnimated, Loader.Core.RootNode, "babylonjs_animgroupexportnonanimated");
            Tools.UpdateCheckBox(chkDoNotOptimizeAnimations, Loader.Core.RootNode, "babylonjs_donotoptimizeanimations");
            Tools.UpdateCheckBox(chkExportMorphTangents, Loader.Core.RootNode, "babylonjs_export_Morph_Tangents");
            Tools.UpdateCheckBox(chkExportMorphNormals, Loader.Core.RootNode, "babylonjs_export_Morph_Normals");

            string unformattedPath = PathUtilities.UnformatPath(txtModelName.Text);
            Loader.Core.RootNode.SetStringProperty(ExportParameters.ModelFilePathProperty, Tools.RelativePathStore(unformattedPath));

            string unformattedTextureFolderPath = PathUtilities.UnformatPath(txtTextureName.Text);
            Loader.Core.RootNode.SetStringProperty(ExportParameters.TextureFolderPathProperty, Tools.RelativePathStore(unformattedTextureFolderPath));

            Tools.UpdateCheckBox(chkFullPBR, Loader.Core.RootNode, ExportParameters.PBRFullPropertyName);
            Tools.UpdateCheckBox(chkNoAutoLight, Loader.Core.RootNode, ExportParameters.PBRNoLightPropertyName);
            string unformattedEnvironmentPath = PathUtilities.UnformatPath(txtEnvironmentName.Text);
            Loader.Core.RootNode.SetStringProperty(ExportParameters.PBREnvironmentPathPropertyName, Tools.RelativePathStore(unformattedEnvironmentPath));

            Tools.UpdateCheckBox(chkFlatten, Loader.Core.RootNode, "babylonjs_flattenScene");
        }

        private async Task<bool> DoExport(ExportItem exportItem, bool multiExport = false, bool clearLogs = true)
        {
            SaveOptions();

            exporter = new BabylonExporter();

            if (clearLogs)
                treeView.Nodes.Clear();

            exporter.OnImportProgressChanged += progress =>
            {
                progressBar.Value = progress;
                Application.DoEvents();
            };

            exporter.OnWarning += (warning, rank) =>
            {
                try
                {
                    currentNode = CreateTreeNode(rank, warning, Color.DarkOrange);
                    currentNode.EnsureVisible();
                }
                catch
                {
                }
                Application.DoEvents();
            };

            exporter.OnError += (error, rank) =>
            {
                try
                {
                    currentNode = CreateTreeNode(rank, error, Color.Red);
                    currentNode.EnsureVisible();
                }
                catch
                {
                }
                Application.DoEvents();
            };

            exporter.OnMessage += (message, color, rank, emphasis) =>
            {
                try
                {
                    currentNode = CreateTreeNode(rank, message, color);

                    if (emphasis)
                    {
                        currentNode.EnsureVisible();
                    }
                }
                catch
                {
                }
                Application.DoEvents();
            };

            butExport.Enabled = false;
            butExportAndRun.Enabled = false;
            butMultiExport.Enabled = false;
            butCancel.Enabled = true;

            bool success = true;
            try
            {
                string modelAbsolutePath = multiExport ? exportItem.ExportFilePathAbsolute : PathUtilities.UnformatPath(txtModelName.Text);
<<<<<<< HEAD
                string textureExportPath = multiExport ? exportItem.ExportTexturesesFolderPath : PathUtilities.UnformatPath(txtTextureName.Text);
                //if (!string.IsNullOrWhiteSpace(txtTextureName.Text))
                //{
                //    textureExportPath = PathUtilities.GetRelativePath(), PathUtilities.UnformatPath(txtModelName.Text));
                //}
                ExportParameters exportParameters = new MaxExportParameters
                {
                    outputPath = modelAbsolutePath,
                    textureFolder = textureExportPath,
=======
                MaxExportParameters exportParameters = new MaxExportParameters
                {
                    outputPath = modelAbsolutePath,
                    outputTexturePath = textureExportPath,
                    textureFolder = PathUtilities.UnformatPath(txtTextureName.Text),
>>>>>>> db4dea44
                    outputFormat = comboOutputFormat.SelectedItem.ToString(),
                    scaleFactor = float.Parse(txtScaleFactor.Text),
                    writeTextures = chkWriteTextures.Checked,
                    overwriteTextures = chkOverwriteTextures.Checked,
                    exportHiddenObjects = chkHidden.Checked,
                    exportOnlySelected = chkOnlySelected.Checked,
                    generateManifest = chkManifest.Checked,
                    autoSaveSceneFile = chkAutoSave.Checked,
                    exportTangents = chkExportTangents.Checked,
                    exportMorphTangents = chkExportMorphTangents.Checked,
                    exportMorphNormals = chkExportMorphNormals.Checked,
                    txtQuality = long.Parse(txtQuality.Text),
                    mergeAOwithMR = chkMergeAOwithMR.Checked,
                    dracoCompression = chkDracoCompression.Checked,
                    enableKHRLightsPunctual = chkKHRLightsPunctual.Checked,
                    enableKHRTextureTransform = chkKHRTextureTransform.Checked,
                    enableKHRMaterialsUnlit = chkKHRMaterialsUnlit.Checked,
                    exportMaterials = chkExportMaterials.Checked,
                    optimizeAnimations = !chkDoNotOptimizeAnimations.Checked,
                    animgroupExportNonAnimated = chkAnimgroupExportNonAnimated.Checked,
                    exportNode = exportItem != null ? exportItem.Node : null,
                    pbrNoLight = chkNoAutoLight.Checked,
                    pbrFull = chkFullPBR.Checked,
                    pbrEnvironment = txtEnvironmentName.Text,
                    flattenScene = chkFlatten.Checked
                };

                exporter.callerForm = this;

                if (!multiExport && chkFlatten.Checked)
                {
                    Loader.Core.FileHold();
                }

                exporter.Export(exportParameters);
            }
            catch (OperationCanceledException)
            {
                progressBar.Value = 0;
                success = false;
            }
            catch (Exception ex)
            {
                IUTF8Str operationStatus = GlobalInterface.Instance.UTF8Str.Create("BabylonExportAborted");
                Loader.Global.BroadcastNotification(SystemNotificationCode.PreExport, operationStatus);

                currentNode = CreateTreeNode(0, "Export cancelled: " + ex.Message, Color.Red);
                currentNode = CreateTreeNode(1, ex.ToString(), Color.Red);
                currentNode.EnsureVisible();

                progressBar.Value = 0;
                success = false;
            }
            finally
            {
                if (!multiExport && chkFlatten.Checked)
                {
                    Loader.Core.SetQuietMode(true);
                    Loader.Core.FileFetch();
                    Loader.Core.SetQuietMode(false);
                }
            }

            butCancel.Enabled = false;
            butExport.Enabled = true;
            butMultiExport.Enabled = true;
            butExportAndRun.Enabled = WebServer.IsSupported;

            BringToFront();

            return success;
        }

        private TreeNode CreateTreeNode(int rank, string text, Color color)
        {
            TreeNode newNode = null;

            Invoke(new Action(() =>
            {
                newNode = new TreeNode(text) { ForeColor = color };
                if (rank < 0 || rank > currentRank + 1)
                {
                    rank = 0;
                    treeView.Nodes.Add(new TreeNode("Invalid rank passed to CreateTreeNode (through RaiseMessage, RaiseWarning or RaiseError)!") { ForeColor = Color.DarkOrange });
                }
                if (rank == 0)
                {
                    treeView.Nodes.Add(newNode);
                }
                else if (rank == currentRank + 1)
                {
                    currentNode.Nodes.Add(newNode);
                }
                else
                {
                    var parentNode = currentNode;
                    while (currentRank != rank - 1)
                    {
                        parentNode = parentNode.Parent;
                        currentRank--;
                    }
                    parentNode.Nodes.Add(newNode);
                }

                currentRank = rank;
            }));

            return newNode;
        }

        private void ExporterForm_FormClosed(object sender, FormClosedEventArgs e)
        {
            if (exporter != null)
            {
                exporter.IsCancelled = true;
            }
            babylonExportAction.Close();
        }

        private void txtFilename_TextChanged(object sender, EventArgs e)
        {
            butExport.Enabled = !string.IsNullOrEmpty(txtModelName.Text.Trim());
            butExportAndRun.Enabled = butExport.Enabled && WebServer.IsSupported;
        }

        private void butCancel_Click(object sender, EventArgs e)
        {
            exporter.IsCancelled = true;
        }

        private void ExporterForm_Activated(object sender, EventArgs e)
        {
            Loader.Global.DisableAccelerators();
        }

        private void ExporterForm_Deactivate(object sender, EventArgs e)
        {
            Loader.Global.EnableAccelerators();
        }

        private async void butExportAndRun_Click(object sender, EventArgs e)
        {
            try
            {
                if (chkFlatten.Checked)
                {
                    Loader.Core.FileHold();
                }

                if (await DoExport(singleExportItem))
                {
                    WebServer.SceneFilename = Path.GetFileName(PathUtilities.UnformatPath(txtModelName.Text));
                    WebServer.SceneFolder = Path.GetDirectoryName(PathUtilities.UnformatPath(txtModelName.Text));

                    Process.Start(WebServer.url + WebServer.SceneFilename);

                    WindowState = FormWindowState.Minimized;
                }
            }
            catch{}
            finally
            {
                if (chkFlatten.Checked)
                {
                    Loader.Core.SetQuietMode(true);
                    Loader.Core.FileFetch();
                    Loader.Core.SetQuietMode(false);
                }
            }
        }

        private void butClose_Click(object sender, EventArgs e)
        {
            Close();
        }

        private void comboOutputFormat_SelectedIndexChanged(object sender, EventArgs e)
        {
            var outputFormat = comboOutputFormat.SelectedItem.ToString();
            switch (outputFormat)
            {
                case "babylon":
                case "binary babylon":
                    this.saveFileDialog.DefaultExt = "babylon";
                    this.saveFileDialog.Filter = "Babylon files|*.babylon";
                    chkDracoCompression.Checked = false;
                    chkDracoCompression.Enabled = false;
                    chkWriteTextures.Enabled = true;
                    chkOverwriteTextures.Enabled = true;
                    txtTextureName.Text = string.Empty;
                    txtTextureName.Enabled = false;
                    textureLabel.Enabled = false;
                    btnTxtBrowse.Enabled = false;
                    chkNoAutoLight.Enabled = true;
                    chkFullPBR.Enabled = true;
                    btnEnvBrowse.Enabled = true;
                    txtEnvironmentName.Enabled = true;
                    chkKHRMaterialsUnlit.Enabled = false;
                    chkKHRLightsPunctual.Enabled = false;
                    chkKHRTextureTransform.Enabled = false;
                    break;
                case "gltf":
                    this.saveFileDialog.DefaultExt = "gltf";
                    this.saveFileDialog.Filter = "glTF files|*.gltf";
                    chkDracoCompression.Enabled = gltfPipelineInstalled;
                    chkWriteTextures.Enabled = true;
                    chkOverwriteTextures.Enabled = true;
                    txtTextureName.Enabled = true;
                    textureLabel.Enabled = true;
                    btnTxtBrowse.Enabled = true;
                    chkNoAutoLight.Enabled = false;
                    chkNoAutoLight.Checked = false;
                    chkFullPBR.Enabled = false;
                    chkFullPBR.Checked = false;
                    btnEnvBrowse.Enabled = false;
                    txtEnvironmentName.Enabled = false;
                    txtEnvironmentName.Text = string.Empty;
                    chkKHRMaterialsUnlit.Enabled = true;
                    chkKHRLightsPunctual.Enabled = true;
                    chkKHRTextureTransform.Enabled = true;
                    break;
                case "glb":
                    this.saveFileDialog.DefaultExt = "glb";
                    this.saveFileDialog.Filter = "glb files|*.glb";
                    chkDracoCompression.Enabled = gltfPipelineInstalled;
                    chkWriteTextures.Checked = true;
                    chkWriteTextures.Enabled = false;
                    chkOverwriteTextures.Checked = true;
                    chkOverwriteTextures.Enabled = false;
                    txtTextureName.Text = string.Empty;
                    txtTextureName.Enabled = false;
                    textureLabel.Enabled = false;
                    btnTxtBrowse.Enabled = false;
                    chkNoAutoLight.Enabled = false;
                    chkNoAutoLight.Checked = false;
                    chkFullPBR.Enabled = false;
                    chkFullPBR.Checked = false;
                    btnEnvBrowse.Enabled = false;
                    txtEnvironmentName.Enabled = false;
                    txtEnvironmentName.Text = string.Empty;
                    chkKHRMaterialsUnlit.Enabled = true;
                    chkKHRLightsPunctual.Enabled = true;
                    chkKHRTextureTransform.Enabled = true;
                    break;
            }
            this.txtModelName.Text = Path.ChangeExtension(txtModelName.Text, this.saveFileDialog.DefaultExt);
        }

        /// <summary>
        /// Show a toolTip when the mouse is over the chkDracoCompression checkBox
        /// </summary>
        /// <param name="sender"></param>
        /// <param name="e"></param>
        bool IsShown = false;
        private void groupBox1_MouseMove(object sender, MouseEventArgs e)
        {
            Control ctrl = groupBox1.GetChildAtPoint(e.Location);

            if (ctrl != null)
            {
                if (ctrl == chkDracoCompression && !ctrl.Enabled && !IsShown)
                {
                    string tip = "For glTF and glb export only.\nNode.js and gltf-pipeline modules are required.";
                    toolTipDracoCompression.Show(tip, chkDracoCompression, chkDracoCompression.Width / 2, chkDracoCompression.Height / 2);
                    IsShown = true;
                }
            }
            else
            {
                toolTipDracoCompression.Hide(chkDracoCompression);
                IsShown = false;
            }
        }

        /// <summary>
        /// Handle the tab navigation
        /// </summary>
        /// <param name="sender"></param>
        /// <param name="e"></param>
        private void ExporterForm_KeyDown(object sender, KeyEventArgs e)
        {
            if (e.KeyCode == Keys.Tab)
            {
                if (e.Modifiers == Keys.Shift)
                    ProcessTabKey(false);
                else
                    ProcessTabKey(true);
            }
        }

        private async void butMultiExport_Click(object sender, EventArgs e)
        {
            string outputFileExt;
            outputFileExt = comboOutputFormat.SelectedItem.ToString();
            if (outputFileExt.Contains("binary babylon"))
                outputFileExt = "babylon";

            ExportItemList exportItemList = new ExportItemList(outputFileExt);

            exportItemList.LoadFromData();

            int numLoadedItems = exportItemList.Count;

            if (ModifierKeys == Keys.Shift)
            {
                MultiExportForm form = new MultiExportForm(exportItemList);
                form.ShowDialog(this);
            }
            else if (numLoadedItems > 0)
            {
<<<<<<< HEAD
                await DoExport(exportItemList);
=======
                if (chkWriteTextures.Checked || chkOverwriteTextures.Checked)
                {
                    MessageBox.Show("Cannot write textures with Multi-File Export");
                    return;
                }
                try
                {
                    if (chkFlatten.Checked)
                    {
                        Loader.Core.FileHold();
                    }

                    await DoExport(exportItemList);
                }
                catch{}
                finally
                {
                    if (chkFlatten.Checked)
                    {
                        Loader.Core.SetQuietMode(true);
                        Loader.Core.FileFetch();
                        Loader.Core.SetQuietMode(false);
                    }
                }
>>>>>>> db4dea44
            }
        }
    }
}<|MERGE_RESOLUTION|>--- conflicted
+++ resolved
@@ -30,7 +30,7 @@
             this.Text = $"Babylon.js - Export scene to babylon or glTF format v{BabylonExporter.exporterVersion}";
 
             this.babylonExportAction = babylonExportAction;
-
+            
             // Check if the gltf-pipeline module is installed
             try
             {
@@ -147,8 +147,8 @@
                     Loader.Core.FileHold();
                 }
 
-                await DoExport(singleExportItem);
-            }
+            await DoExport(singleExportItem);
+        }
             catch{}
             finally
             {
@@ -288,23 +288,11 @@
             try
             {
                 string modelAbsolutePath = multiExport ? exportItem.ExportFilePathAbsolute : PathUtilities.UnformatPath(txtModelName.Text);
-<<<<<<< HEAD
                 string textureExportPath = multiExport ? exportItem.ExportTexturesesFolderPath : PathUtilities.UnformatPath(txtTextureName.Text);
-                //if (!string.IsNullOrWhiteSpace(txtTextureName.Text))
-                //{
-                //    textureExportPath = PathUtilities.GetRelativePath(), PathUtilities.UnformatPath(txtModelName.Text));
-                //}
                 ExportParameters exportParameters = new MaxExportParameters
                 {
                     outputPath = modelAbsolutePath,
                     textureFolder = textureExportPath,
-=======
-                MaxExportParameters exportParameters = new MaxExportParameters
-                {
-                    outputPath = modelAbsolutePath,
-                    outputTexturePath = textureExportPath,
-                    textureFolder = PathUtilities.UnformatPath(txtTextureName.Text),
->>>>>>> db4dea44
                     outputFormat = comboOutputFormat.SelectedItem.ToString(),
                     scaleFactor = float.Parse(txtScaleFactor.Text),
                     writeTextures = chkWriteTextures.Checked,
@@ -419,7 +407,7 @@
         {
             if (exporter != null)
             {
-                exporter.IsCancelled = true;
+                exporter.IsCancelled = true;                
             }
             babylonExportAction.Close();
         }
@@ -454,16 +442,16 @@
                     Loader.Core.FileHold();
                 }
 
-                if (await DoExport(singleExportItem))
-                {
-                    WebServer.SceneFilename = Path.GetFileName(PathUtilities.UnformatPath(txtModelName.Text));
-                    WebServer.SceneFolder = Path.GetDirectoryName(PathUtilities.UnformatPath(txtModelName.Text));
-
-                    Process.Start(WebServer.url + WebServer.SceneFilename);
-
-                    WindowState = FormWindowState.Minimized;
-                }
-            }
+            if (await DoExport(singleExportItem))
+            {
+                WebServer.SceneFilename = Path.GetFileName(PathUtilities.UnformatPath(txtModelName.Text));
+                WebServer.SceneFolder = Path.GetDirectoryName(PathUtilities.UnformatPath(txtModelName.Text));
+
+                Process.Start(WebServer.url + WebServer.SceneFilename);
+
+                WindowState = FormWindowState.Minimized;
+            }
+        }
             catch{}
             finally
             {
@@ -615,22 +603,14 @@
             }
             else if (numLoadedItems > 0)
             {
-<<<<<<< HEAD
-                await DoExport(exportItemList);
-=======
-                if (chkWriteTextures.Checked || chkOverwriteTextures.Checked)
-                {
-                    MessageBox.Show("Cannot write textures with Multi-File Export");
-                    return;
-                }
                 try
                 {
-                    if (chkFlatten.Checked)
+                    if	 (chkFlatten.Checked)
                     {
                         Loader.Core.FileHold();
                     }
 
-                    await DoExport(exportItemList);
+                await DoExport(exportItemList);
                 }
                 catch{}
                 finally
@@ -642,7 +622,6 @@
                         Loader.Core.SetQuietMode(false);
                     }
                 }
->>>>>>> db4dea44
             }
         }
     }
