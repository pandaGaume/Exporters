﻿namespace Max2Babylon
{
    partial class ExporterForm
    {
        /// <summary>
        /// Required designer variable.
        /// </summary>
        private System.ComponentModel.IContainer components = null;

        /// <summary>
        /// Clean up any resources being used.
        /// </summary>
        /// <param name="disposing">true if managed resources should be disposed; otherwise, false.</param>
        protected override void Dispose(bool disposing)
        {
            if (disposing && (components != null))
            {
                components.Dispose();
            }
            base.Dispose(disposing);
        }

        #region Windows Form Designer generated code

        /// <summary>
        /// Required method for Designer support - do not modify
        /// the contents of this method with the code editor.
        /// </summary>
        private void InitializeComponent()
        {
            this.components = new System.ComponentModel.Container();
            this.butExport = new System.Windows.Forms.Button();
            this.label1 = new System.Windows.Forms.Label();
            this.txtModelName = new System.Windows.Forms.TextBox();
            this.butModelBrowse = new System.Windows.Forms.Button();
            this.saveFileDialog = new System.Windows.Forms.SaveFileDialog();
            this.progressBar = new System.Windows.Forms.ProgressBar();
            this.treeView = new System.Windows.Forms.TreeView();
            this.butCancel = new System.Windows.Forms.Button();
            this.pictureBox2 = new System.Windows.Forms.PictureBox();
            this.chkManifest = new System.Windows.Forms.CheckBox();
            this.label2 = new System.Windows.Forms.Label();
            this.chkWriteTextures = new System.Windows.Forms.CheckBox();
            this.groupBox1 = new System.Windows.Forms.GroupBox();
            this.textureLabel = new System.Windows.Forms.Label();
            this.txtTextureName = new System.Windows.Forms.TextBox();
            this.btnTxtBrowse = new System.Windows.Forms.Button();
            this.chkExportMaterials = new System.Windows.Forms.CheckBox();
            this.chkKHRMaterialsUnlit = new System.Windows.Forms.CheckBox();
            this.chkKHRTextureTransform = new System.Windows.Forms.CheckBox();
            this.chkKHRLightsPunctual = new System.Windows.Forms.CheckBox();
            this.chkOverwriteTextures = new System.Windows.Forms.CheckBox();
            this.chkDracoCompression = new System.Windows.Forms.CheckBox();
            this.chkMergeAOwithMR = new System.Windows.Forms.CheckBox();
            this.txtQuality = new System.Windows.Forms.TextBox();
            this.labelQuality = new System.Windows.Forms.Label();
            this.chkExportTangents = new System.Windows.Forms.CheckBox();
            this.label4 = new System.Windows.Forms.Label();
            this.txtScaleFactor = new System.Windows.Forms.TextBox();
            this.label3 = new System.Windows.Forms.Label();
            this.comboOutputFormat = new System.Windows.Forms.ComboBox();
            this.chkOnlySelected = new System.Windows.Forms.CheckBox();
            this.chkAutoSave = new System.Windows.Forms.CheckBox();
            this.chkHidden = new System.Windows.Forms.CheckBox();
            this.butExportAndRun = new System.Windows.Forms.Button();
            this.butClose = new System.Windows.Forms.Button();
            this.toolTipDracoCompression = new System.Windows.Forms.ToolTip(this.components);
            this.butMultiExport = new System.Windows.Forms.Button();
<<<<<<< HEAD
            this.saveOptionBtn = new System.Windows.Forms.Button();
=======
>>>>>>> ced3cbdb
            this.folderBrowserDialog1 = new System.Windows.Forms.FolderBrowserDialog();
            ((System.ComponentModel.ISupportInitialize)(this.pictureBox2)).BeginInit();
            this.groupBox1.SuspendLayout();
            this.SuspendLayout();
            // 
            // butExport
            // 
            this.butExport.Anchor = System.Windows.Forms.AnchorStyles.Top;
            this.butExport.Enabled = false;
            this.butExport.FlatStyle = System.Windows.Forms.FlatStyle.Flat;
<<<<<<< HEAD
            this.butExport.Location = new System.Drawing.Point(215, 261);
=======
            this.butExport.Location = new System.Drawing.Point(114, 261);
>>>>>>> ced3cbdb
            this.butExport.Name = "butExport";
            this.butExport.Size = new System.Drawing.Size(197, 27);
            this.butExport.TabIndex = 100;
            this.butExport.Text = "Export";
            this.butExport.UseVisualStyleBackColor = true;
            this.butExport.Click += new System.EventHandler(this.butExport_Click);
            this.butExport.KeyDown += new System.Windows.Forms.KeyEventHandler(this.ExporterForm_KeyDown);
            // 
            // label1
            // 
            this.label1.AutoSize = true;
            this.label1.Location = new System.Drawing.Point(6, 17);
            this.label1.Name = "label1";
            this.label1.Size = new System.Drawing.Size(68, 13);
            this.label1.TabIndex = 1;
            this.label1.Text = "Model name:";
            // 
            // txtModelName
            // 
            this.txtModelName.Anchor = ((System.Windows.Forms.AnchorStyles)(((System.Windows.Forms.AnchorStyles.Top | System.Windows.Forms.AnchorStyles.Left) 
            | System.Windows.Forms.AnchorStyles.Right)));
            this.txtModelName.Location = new System.Drawing.Point(86, 14);
            this.txtModelName.Name = "txtModelName";
            this.txtModelName.Size = new System.Drawing.Size(324, 20);
            this.txtModelName.TabIndex = 2;
            this.txtModelName.TextChanged += new System.EventHandler(this.txtFilename_TextChanged);
            this.txtModelName.KeyDown += new System.Windows.Forms.KeyEventHandler(this.ExporterForm_KeyDown);
            // 
            // butModelBrowse
            // 
            this.butModelBrowse.Anchor = ((System.Windows.Forms.AnchorStyles)((System.Windows.Forms.AnchorStyles.Top | System.Windows.Forms.AnchorStyles.Right)));
            this.butModelBrowse.FlatStyle = System.Windows.Forms.FlatStyle.Flat;
            this.butModelBrowse.Location = new System.Drawing.Point(416, 12);
            this.butModelBrowse.Name = "butModelBrowse";
            this.butModelBrowse.Size = new System.Drawing.Size(28, 23);
            this.butModelBrowse.TabIndex = 3;
            this.butModelBrowse.Text = "...";
            this.butModelBrowse.UseVisualStyleBackColor = true;
            this.butModelBrowse.Click += new System.EventHandler(this.butModelBrowse_Click);
            this.butModelBrowse.KeyDown += new System.Windows.Forms.KeyEventHandler(this.ExporterForm_KeyDown);
            // 
            // saveFileDialog
            // 
            this.saveFileDialog.DefaultExt = "babylon";
            this.saveFileDialog.Filter = "Babylon files|*.babylon";
            this.saveFileDialog.RestoreDirectory = true;
            // 
            // progressBar
            // 
            this.progressBar.Anchor = ((System.Windows.Forms.AnchorStyles)(((System.Windows.Forms.AnchorStyles.Bottom | System.Windows.Forms.AnchorStyles.Left) 
            | System.Windows.Forms.AnchorStyles.Right)));
            this.progressBar.Location = new System.Drawing.Point(12, 581);
            this.progressBar.Name = "progressBar";
            this.progressBar.Size = new System.Drawing.Size(638, 23);
            this.progressBar.TabIndex = 104;
            // 
            // treeView
            // 
            this.treeView.Anchor = ((System.Windows.Forms.AnchorStyles)((((System.Windows.Forms.AnchorStyles.Top | System.Windows.Forms.AnchorStyles.Bottom) 
            | System.Windows.Forms.AnchorStyles.Left) 
            | System.Windows.Forms.AnchorStyles.Right)));
            this.treeView.Location = new System.Drawing.Point(12, 294);
            this.treeView.Name = "treeView";
<<<<<<< HEAD
            this.treeView.Size = new System.Drawing.Size(810, 224);
=======
            this.treeView.Size = new System.Drawing.Size(810, 281);
>>>>>>> ced3cbdb
            this.treeView.TabIndex = 103;
            this.treeView.KeyDown += new System.Windows.Forms.KeyEventHandler(this.ExporterForm_KeyDown);
            // 
            // butCancel
            // 
            this.butCancel.Anchor = ((System.Windows.Forms.AnchorStyles)((System.Windows.Forms.AnchorStyles.Bottom | System.Windows.Forms.AnchorStyles.Right)));
            this.butCancel.Enabled = false;
            this.butCancel.FlatStyle = System.Windows.Forms.FlatStyle.Flat;
            this.butCancel.Location = new System.Drawing.Point(656, 581);
            this.butCancel.Name = "butCancel";
            this.butCancel.Size = new System.Drawing.Size(80, 23);
            this.butCancel.TabIndex = 105;
            this.butCancel.Text = "Cancel";
            this.butCancel.UseVisualStyleBackColor = true;
            this.butCancel.Click += new System.EventHandler(this.butCancel_Click);
            this.butCancel.KeyDown += new System.Windows.Forms.KeyEventHandler(this.ExporterForm_KeyDown);
            // 
            // pictureBox2
            // 
            this.pictureBox2.Anchor = ((System.Windows.Forms.AnchorStyles)((System.Windows.Forms.AnchorStyles.Top | System.Windows.Forms.AnchorStyles.Right)));
            this.pictureBox2.Image = global::Max2Babylon.Properties.Resources.Logo_Exporter_v4;
            this.pictureBox2.Location = new System.Drawing.Point(468, 12);
            this.pictureBox2.Name = "pictureBox2";
            this.pictureBox2.Size = new System.Drawing.Size(354, 207);
            this.pictureBox2.SizeMode = System.Windows.Forms.PictureBoxSizeMode.StretchImage;
            this.pictureBox2.TabIndex = 9;
            this.pictureBox2.TabStop = false;
            // 
            // chkManifest
            // 
            this.chkManifest.AutoSize = true;
            this.chkManifest.FlatStyle = System.Windows.Forms.FlatStyle.Flat;
            this.chkManifest.Location = new System.Drawing.Point(320, 171);
            this.chkManifest.Name = "chkManifest";
            this.chkManifest.Size = new System.Drawing.Size(112, 17);
            this.chkManifest.TabIndex = 14;
            this.chkManifest.Text = "Generate .manifest";
            this.chkManifest.UseVisualStyleBackColor = true;
            this.chkManifest.KeyDown += new System.Windows.Forms.KeyEventHandler(this.ExporterForm_KeyDown);
            // 
            // label2
            // 
            this.label2.AutoSize = true;
            this.label2.Location = new System.Drawing.Point(6, 106);
            this.label2.Name = "label2";
            this.label2.Size = new System.Drawing.Size(46, 13);
            this.label2.TabIndex = 10;
            this.label2.Text = "Options:";
            // 
            // chkWriteTextures
            // 
            this.chkWriteTextures.AutoSize = true;
            this.chkWriteTextures.Checked = true;
            this.chkWriteTextures.CheckState = System.Windows.Forms.CheckState.Checked;
            this.chkWriteTextures.FlatStyle = System.Windows.Forms.FlatStyle.Flat;
            this.chkWriteTextures.Location = new System.Drawing.Point(18, 125);
            this.chkWriteTextures.Name = "chkWriteTextures";
            this.chkWriteTextures.Size = new System.Drawing.Size(92, 17);
            this.chkWriteTextures.TabIndex = 11;
            this.chkWriteTextures.Text = "Write Textures";
            this.chkWriteTextures.UseVisualStyleBackColor = true;
            this.chkWriteTextures.KeyDown += new System.Windows.Forms.KeyEventHandler(this.ExporterForm_KeyDown);
            // 
            // groupBox1
            // 
            this.groupBox1.Anchor = ((System.Windows.Forms.AnchorStyles)(((System.Windows.Forms.AnchorStyles.Top | System.Windows.Forms.AnchorStyles.Left) 
            | System.Windows.Forms.AnchorStyles.Right)));
            this.groupBox1.Controls.Add(this.textureLabel);
            this.groupBox1.Controls.Add(this.txtTextureName);
            this.groupBox1.Controls.Add(this.btnTxtBrowse);
            this.groupBox1.Controls.Add(this.chkExportMaterials);
            this.groupBox1.Controls.Add(this.chkKHRMaterialsUnlit);
            this.groupBox1.Controls.Add(this.chkKHRTextureTransform);
            this.groupBox1.Controls.Add(this.chkKHRLightsPunctual);
            this.groupBox1.Controls.Add(this.chkOverwriteTextures);
            this.groupBox1.Controls.Add(this.chkDracoCompression);
            this.groupBox1.Controls.Add(this.chkMergeAOwithMR);
            this.groupBox1.Controls.Add(this.txtQuality);
            this.groupBox1.Controls.Add(this.labelQuality);
            this.groupBox1.Controls.Add(this.chkExportTangents);
            this.groupBox1.Controls.Add(this.label4);
            this.groupBox1.Controls.Add(this.txtScaleFactor);
            this.groupBox1.Controls.Add(this.label3);
            this.groupBox1.Controls.Add(this.comboOutputFormat);
            this.groupBox1.Controls.Add(this.chkOnlySelected);
            this.groupBox1.Controls.Add(this.chkAutoSave);
            this.groupBox1.Controls.Add(this.chkHidden);
            this.groupBox1.Controls.Add(this.label1);
            this.groupBox1.Controls.Add(this.chkWriteTextures);
            this.groupBox1.Controls.Add(this.txtModelName);
            this.groupBox1.Controls.Add(this.chkManifest);
            this.groupBox1.Controls.Add(this.butModelBrowse);
            this.groupBox1.Controls.Add(this.label2);
            this.groupBox1.Location = new System.Drawing.Point(12, 6);
            this.groupBox1.Name = "groupBox1";
            this.groupBox1.Size = new System.Drawing.Size(450, 249);
            this.groupBox1.TabIndex = 1;
            this.groupBox1.TabStop = false;
            // 
            // textureLabel
            // 
            this.textureLabel.AutoSize = true;
            this.textureLabel.Location = new System.Drawing.Point(6, 43);
            this.textureLabel.Name = "textureLabel";
            this.textureLabel.Size = new System.Drawing.Size(75, 13);
            this.textureLabel.TabIndex = 24;
            this.textureLabel.Text = "Texture folder:";
            // 
            // txtTextureName
            // 
            this.txtTextureName.Anchor = ((System.Windows.Forms.AnchorStyles)(((System.Windows.Forms.AnchorStyles.Top | System.Windows.Forms.AnchorStyles.Left) 
            | System.Windows.Forms.AnchorStyles.Right)));
            this.txtTextureName.Location = new System.Drawing.Point(86, 40);
            this.txtTextureName.Name = "txtTextureName";
            this.txtTextureName.Size = new System.Drawing.Size(324, 20);
            this.txtTextureName.TabIndex = 25;
            // 
            // btnTxtBrowse
            // 
            this.btnTxtBrowse.Anchor = ((System.Windows.Forms.AnchorStyles)((System.Windows.Forms.AnchorStyles.Top | System.Windows.Forms.AnchorStyles.Right)));
            this.btnTxtBrowse.FlatStyle = System.Windows.Forms.FlatStyle.Flat;
            this.btnTxtBrowse.Location = new System.Drawing.Point(416, 38);
            this.btnTxtBrowse.Name = "btnTxtBrowse";
            this.btnTxtBrowse.Size = new System.Drawing.Size(28, 23);
            this.btnTxtBrowse.TabIndex = 26;
            this.btnTxtBrowse.Text = "...";
            this.btnTxtBrowse.UseVisualStyleBackColor = true;
            this.btnTxtBrowse.Click += new System.EventHandler(this.btnTextureBrowse_Click);
            // 
            // chkExportMaterials
            // 
            this.chkExportMaterials.AutoSize = true;
            this.chkExportMaterials.Checked = true;
            this.chkExportMaterials.CheckState = System.Windows.Forms.CheckState.Checked;
            this.chkExportMaterials.FlatStyle = System.Windows.Forms.FlatStyle.Flat;
            this.chkExportMaterials.Location = new System.Drawing.Point(18, 195);
            this.chkExportMaterials.Name = "chkExportMaterials";
            this.chkExportMaterials.Size = new System.Drawing.Size(98, 17);
            this.chkExportMaterials.TabIndex = 23;
            this.chkExportMaterials.Text = "Export Materials";
            this.chkExportMaterials.UseVisualStyleBackColor = true;
            // 
            // chkKHRMaterialsUnlit
            // 
            this.chkKHRMaterialsUnlit.AutoSize = true;
            this.chkKHRMaterialsUnlit.FlatStyle = System.Windows.Forms.FlatStyle.Flat;
            this.chkKHRMaterialsUnlit.Location = new System.Drawing.Point(317, 218);
            this.chkKHRMaterialsUnlit.Name = "chkKHRMaterialsUnlit";
            this.chkKHRMaterialsUnlit.Size = new System.Drawing.Size(118, 17);
            this.chkKHRMaterialsUnlit.TabIndex = 22;
            this.chkKHRMaterialsUnlit.Text = "KHR_materials_unlit";
            this.chkKHRMaterialsUnlit.UseVisualStyleBackColor = true;
            // 
            // chkKHRTextureTransform
            // 
            this.chkKHRTextureTransform.AutoSize = true;
            this.chkKHRTextureTransform.FlatStyle = System.Windows.Forms.FlatStyle.Flat;
            this.chkKHRTextureTransform.Location = new System.Drawing.Point(166, 218);
            this.chkKHRTextureTransform.Name = "chkKHRTextureTransform";
            this.chkKHRTextureTransform.Size = new System.Drawing.Size(133, 17);
            this.chkKHRTextureTransform.TabIndex = 21;
            this.chkKHRTextureTransform.Text = "KHR_texture_transform";
            this.chkKHRTextureTransform.UseVisualStyleBackColor = true;
            // 
            // chkKHRLightsPunctual
            // 
            this.chkKHRLightsPunctual.AutoSize = true;
            this.chkKHRLightsPunctual.FlatStyle = System.Windows.Forms.FlatStyle.Flat;
            this.chkKHRLightsPunctual.Location = new System.Drawing.Point(18, 218);
            this.chkKHRLightsPunctual.Name = "chkKHRLightsPunctual";
            this.chkKHRLightsPunctual.Size = new System.Drawing.Size(123, 17);
            this.chkKHRLightsPunctual.TabIndex = 20;
            this.chkKHRLightsPunctual.Text = "KHR_lights_punctual";
            this.chkKHRLightsPunctual.UseVisualStyleBackColor = true;
            // 
            // chkOverwriteTextures
            // 
            this.chkOverwriteTextures.AutoSize = true;
            this.chkOverwriteTextures.Checked = true;
            this.chkOverwriteTextures.CheckState = System.Windows.Forms.CheckState.Checked;
            this.chkOverwriteTextures.FlatStyle = System.Windows.Forms.FlatStyle.Flat;
            this.chkOverwriteTextures.Location = new System.Drawing.Point(18, 149);
            this.chkOverwriteTextures.Name = "chkOverwriteTextures";
            this.chkOverwriteTextures.Size = new System.Drawing.Size(112, 17);
            this.chkOverwriteTextures.TabIndex = 19;
            this.chkOverwriteTextures.Text = "Overwrite Textures";
            this.chkOverwriteTextures.UseVisualStyleBackColor = true;
            // 
            // chkDracoCompression
            // 
            this.chkDracoCompression.AutoSize = true;
            this.chkDracoCompression.FlatStyle = System.Windows.Forms.FlatStyle.Flat;
            this.chkDracoCompression.Location = new System.Drawing.Point(166, 171);
            this.chkDracoCompression.Name = "chkDracoCompression";
            this.chkDracoCompression.Size = new System.Drawing.Size(136, 17);
            this.chkDracoCompression.TabIndex = 18;
            this.chkDracoCompression.Text = "Use Draco compression";
            this.chkDracoCompression.UseVisualStyleBackColor = true;
            this.chkDracoCompression.KeyDown += new System.Windows.Forms.KeyEventHandler(this.ExporterForm_KeyDown);
            // 
            // chkMergeAOwithMR
            // 
            this.chkMergeAOwithMR.AutoSize = true;
            this.chkMergeAOwithMR.Checked = true;
            this.chkMergeAOwithMR.CheckState = System.Windows.Forms.CheckState.Checked;
            this.chkMergeAOwithMR.FlatStyle = System.Windows.Forms.FlatStyle.Flat;
            this.chkMergeAOwithMR.Location = new System.Drawing.Point(18, 171);
            this.chkMergeAOwithMR.Name = "chkMergeAOwithMR";
            this.chkMergeAOwithMR.Size = new System.Drawing.Size(94, 17);
            this.chkMergeAOwithMR.TabIndex = 17;
            this.chkMergeAOwithMR.Text = "Merge AO map";
            this.chkMergeAOwithMR.UseVisualStyleBackColor = true;
            this.chkMergeAOwithMR.KeyDown += new System.Windows.Forms.KeyEventHandler(this.ExporterForm_KeyDown);
            // 
            // txtQuality
            // 
            this.txtQuality.Location = new System.Drawing.Point(401, 98);
            this.txtQuality.Name = "txtQuality";
            this.txtQuality.Size = new System.Drawing.Size(43, 20);
            this.txtQuality.TabIndex = 9;
            this.txtQuality.Text = "100";
            this.txtQuality.TextAlign = System.Windows.Forms.HorizontalAlignment.Right;
            this.txtQuality.KeyDown += new System.Windows.Forms.KeyEventHandler(this.ExporterForm_KeyDown);
            // 
            // labelQuality
            // 
            this.labelQuality.AutoSize = true;
            this.labelQuality.Location = new System.Drawing.Point(317, 101);
            this.labelQuality.Name = "labelQuality";
            this.labelQuality.Size = new System.Drawing.Size(79, 13);
            this.labelQuality.TabIndex = 8;
            this.labelQuality.Text = "Texture quality:";
            // 
            // chkExportTangents
            // 
            this.chkExportTangents.AutoSize = true;
            this.chkExportTangents.Checked = true;
            this.chkExportTangents.CheckState = System.Windows.Forms.CheckState.Checked;
            this.chkExportTangents.FlatStyle = System.Windows.Forms.FlatStyle.Flat;
            this.chkExportTangents.Location = new System.Drawing.Point(320, 148);
            this.chkExportTangents.Name = "chkExportTangents";
            this.chkExportTangents.Size = new System.Drawing.Size(97, 17);
            this.chkExportTangents.TabIndex = 16;
            this.chkExportTangents.Text = "Export tangents";
            this.chkExportTangents.UseVisualStyleBackColor = true;
            this.chkExportTangents.KeyDown += new System.Windows.Forms.KeyEventHandler(this.ExporterForm_KeyDown);
            // 
            // label4
            // 
            this.label4.AutoSize = true;
            this.label4.Location = new System.Drawing.Point(329, 77);
            this.label4.Name = "label4";
            this.label4.Size = new System.Drawing.Size(67, 13);
            this.label4.TabIndex = 6;
            this.label4.Text = "Scale factor:";
            // 
            // txtScaleFactor
            // 
            this.txtScaleFactor.Location = new System.Drawing.Point(402, 74);
            this.txtScaleFactor.Name = "txtScaleFactor";
            this.txtScaleFactor.Size = new System.Drawing.Size(42, 20);
            this.txtScaleFactor.TabIndex = 7;
            this.txtScaleFactor.Text = "1";
            this.txtScaleFactor.TextAlign = System.Windows.Forms.HorizontalAlignment.Right;
            this.txtScaleFactor.KeyDown += new System.Windows.Forms.KeyEventHandler(this.ExporterForm_KeyDown);
            // 
            // label3
            // 
            this.label3.AutoSize = true;
            this.label3.Location = new System.Drawing.Point(6, 77);
            this.label3.Name = "label3";
            this.label3.Size = new System.Drawing.Size(74, 13);
            this.label3.TabIndex = 4;
            this.label3.Text = "Output format:";
            // 
            // comboOutputFormat
            // 
            this.comboOutputFormat.DropDownStyle = System.Windows.Forms.ComboBoxStyle.DropDownList;
            this.comboOutputFormat.Items.AddRange(new object[] {
            "babylon",
            "binary babylon",
            "gltf",
            "glb"});
            this.comboOutputFormat.Location = new System.Drawing.Point(86, 74);
            this.comboOutputFormat.Name = "comboOutputFormat";
            this.comboOutputFormat.Size = new System.Drawing.Size(121, 21);
            this.comboOutputFormat.TabIndex = 5;
            this.comboOutputFormat.SelectedIndexChanged += new System.EventHandler(this.comboOutputFormat_SelectedIndexChanged);
            this.comboOutputFormat.KeyDown += new System.Windows.Forms.KeyEventHandler(this.ExporterForm_KeyDown);
            // 
            // chkOnlySelected
            // 
            this.chkOnlySelected.AutoSize = true;
            this.chkOnlySelected.FlatStyle = System.Windows.Forms.FlatStyle.Flat;
            this.chkOnlySelected.Location = new System.Drawing.Point(320, 125);
            this.chkOnlySelected.Name = "chkOnlySelected";
            this.chkOnlySelected.Size = new System.Drawing.Size(118, 17);
            this.chkOnlySelected.TabIndex = 13;
            this.chkOnlySelected.Text = "Export only selected";
            this.chkOnlySelected.UseVisualStyleBackColor = true;
            this.chkOnlySelected.KeyDown += new System.Windows.Forms.KeyEventHandler(this.ExporterForm_KeyDown);
            // 
            // chkAutoSave
            // 
            this.chkAutoSave.AutoSize = true;
            this.chkAutoSave.FlatStyle = System.Windows.Forms.FlatStyle.Flat;
            this.chkAutoSave.Location = new System.Drawing.Point(166, 148);
            this.chkAutoSave.Name = "chkAutoSave";
            this.chkAutoSave.Size = new System.Drawing.Size(130, 17);
            this.chkAutoSave.TabIndex = 15;
            this.chkAutoSave.Text = "Auto save 3ds Max file";
            this.chkAutoSave.UseVisualStyleBackColor = true;
            this.chkAutoSave.KeyDown += new System.Windows.Forms.KeyEventHandler(this.ExporterForm_KeyDown);
            // 
            // chkHidden
            // 
            this.chkHidden.AutoSize = true;
            this.chkHidden.FlatStyle = System.Windows.Forms.FlatStyle.Flat;
            this.chkHidden.Location = new System.Drawing.Point(166, 125);
            this.chkHidden.Name = "chkHidden";
            this.chkHidden.Size = new System.Drawing.Size(125, 17);
            this.chkHidden.TabIndex = 12;
            this.chkHidden.Text = "Export hidden objects";
            this.chkHidden.UseVisualStyleBackColor = true;
            this.chkHidden.KeyDown += new System.Windows.Forms.KeyEventHandler(this.ExporterForm_KeyDown);
            // 
            // butExportAndRun
            // 
            this.butExportAndRun.Anchor = System.Windows.Forms.AnchorStyles.Top;
            this.butExportAndRun.Enabled = false;
            this.butExportAndRun.FlatStyle = System.Windows.Forms.FlatStyle.Flat;
<<<<<<< HEAD
            this.butExportAndRun.Location = new System.Drawing.Point(418, 261);
=======
            this.butExportAndRun.Location = new System.Drawing.Point(317, 261);
>>>>>>> ced3cbdb
            this.butExportAndRun.Name = "butExportAndRun";
            this.butExportAndRun.Size = new System.Drawing.Size(197, 27);
            this.butExportAndRun.TabIndex = 102;
            this.butExportAndRun.Text = "Export && Run";
            this.butExportAndRun.UseVisualStyleBackColor = true;
            this.butExportAndRun.Click += new System.EventHandler(this.butExportAndRun_Click);
            this.butExportAndRun.KeyDown += new System.Windows.Forms.KeyEventHandler(this.ExporterForm_KeyDown);
            // 
            // butClose
            // 
            this.butClose.Anchor = ((System.Windows.Forms.AnchorStyles)((System.Windows.Forms.AnchorStyles.Bottom | System.Windows.Forms.AnchorStyles.Right)));
            this.butClose.FlatStyle = System.Windows.Forms.FlatStyle.Flat;
            this.butClose.Location = new System.Drawing.Point(742, 581);
            this.butClose.Name = "butClose";
            this.butClose.Size = new System.Drawing.Size(80, 23);
            this.butClose.TabIndex = 106;
            this.butClose.Text = "Close";
            this.butClose.UseVisualStyleBackColor = true;
            this.butClose.Click += new System.EventHandler(this.butClose_Click);
            this.butClose.KeyDown += new System.Windows.Forms.KeyEventHandler(this.ExporterForm_KeyDown);
            // 
            // toolTipDracoCompression
            // 
            this.toolTipDracoCompression.ShowAlways = true;
            // 
            // butMultiExport
            // 
            this.butMultiExport.Anchor = System.Windows.Forms.AnchorStyles.Top;
            this.butMultiExport.FlatStyle = System.Windows.Forms.FlatStyle.Flat;
<<<<<<< HEAD
            this.butMultiExport.Location = new System.Drawing.Point(621, 261);
=======
            this.butMultiExport.Location = new System.Drawing.Point(520, 261);
>>>>>>> ced3cbdb
            this.butMultiExport.Name = "butMultiExport";
            this.butMultiExport.Size = new System.Drawing.Size(197, 27);
            this.butMultiExport.TabIndex = 109;
            this.butMultiExport.Text = "Multi-File Export | Shift-click to edit";
            this.butMultiExport.UseVisualStyleBackColor = true;
            this.butMultiExport.Click += new System.EventHandler(this.butMultiExport_Click);
            // 
            // saveOptionBtn
            // 
            this.saveOptionBtn.Anchor = System.Windows.Forms.AnchorStyles.Top;
            this.saveOptionBtn.FlatStyle = System.Windows.Forms.FlatStyle.Flat;
            this.saveOptionBtn.Location = new System.Drawing.Point(12, 261);
            this.saveOptionBtn.Name = "saveOptionBtn";
            this.saveOptionBtn.Size = new System.Drawing.Size(197, 27);
            this.saveOptionBtn.TabIndex = 110;
            this.saveOptionBtn.Text = "Save";
            this.saveOptionBtn.UseVisualStyleBackColor = true;
            this.saveOptionBtn.Click += new System.EventHandler(this.saveOptionBtn_Click);
            // 
            // ExporterForm
            // 
            this.AutoScaleDimensions = new System.Drawing.SizeF(6F, 13F);
            this.AutoScaleMode = System.Windows.Forms.AutoScaleMode.Font;
<<<<<<< HEAD
            this.ClientSize = new System.Drawing.Size(834, 561);
            this.Controls.Add(this.saveOptionBtn);
=======
            this.ClientSize = new System.Drawing.Size(834, 616);
>>>>>>> ced3cbdb
            this.Controls.Add(this.butMultiExport);
            this.Controls.Add(this.butExportAndRun);
            this.Controls.Add(this.groupBox1);
            this.Controls.Add(this.pictureBox2);
            this.Controls.Add(this.butClose);
            this.Controls.Add(this.butCancel);
            this.Controls.Add(this.treeView);
            this.Controls.Add(this.progressBar);
            this.Controls.Add(this.butExport);
            this.FormBorderStyle = System.Windows.Forms.FormBorderStyle.SizableToolWindow;
            this.MinimumSize = new System.Drawing.Size(848, 394);
            this.Name = "ExporterForm";
            this.StartPosition = System.Windows.Forms.FormStartPosition.CenterScreen;
            this.Text = "Babylon.js - Export scene to babylon or glTF format";
            this.Activated += new System.EventHandler(this.ExporterForm_Activated);
            this.Deactivate += new System.EventHandler(this.ExporterForm_Deactivate);
            this.FormClosed += new System.Windows.Forms.FormClosedEventHandler(this.ExporterForm_FormClosed);
            this.Load += new System.EventHandler(this.ExporterForm_Load);
            this.KeyDown += new System.Windows.Forms.KeyEventHandler(this.ExporterForm_KeyDown);
            ((System.ComponentModel.ISupportInitialize)(this.pictureBox2)).EndInit();
            this.groupBox1.ResumeLayout(false);
            this.groupBox1.PerformLayout();
            this.ResumeLayout(false);

        }

        #endregion

        private System.Windows.Forms.Button butExport;
        private System.Windows.Forms.Label label1;
        private System.Windows.Forms.TextBox txtModelName;
        private System.Windows.Forms.Button butModelBrowse;
        private System.Windows.Forms.SaveFileDialog saveFileDialog;
        private System.Windows.Forms.ProgressBar progressBar;
        private System.Windows.Forms.TreeView treeView;
        private System.Windows.Forms.Button butCancel;
        private System.Windows.Forms.PictureBox pictureBox2;
        private System.Windows.Forms.CheckBox chkManifest;
        private System.Windows.Forms.Label label2;
        private System.Windows.Forms.CheckBox chkWriteTextures;
        private System.Windows.Forms.GroupBox groupBox1;
        private System.Windows.Forms.CheckBox chkHidden;
        private System.Windows.Forms.CheckBox chkAutoSave;
        private System.Windows.Forms.Button butExportAndRun;
        private System.Windows.Forms.CheckBox chkOnlySelected;
        private System.Windows.Forms.Button butClose;
        private System.Windows.Forms.ComboBox comboOutputFormat;
        private System.Windows.Forms.Label label3;
        private System.Windows.Forms.TextBox txtScaleFactor;
        private System.Windows.Forms.Label label4;
        private System.Windows.Forms.CheckBox chkExportTangents;
        private System.Windows.Forms.Label labelQuality;
        private System.Windows.Forms.TextBox txtQuality;
        private System.Windows.Forms.CheckBox chkMergeAOwithMR;
        private System.Windows.Forms.CheckBox chkDracoCompression;
        private System.Windows.Forms.ToolTip toolTipDracoCompression;
        private System.Windows.Forms.CheckBox chkOverwriteTextures;
        private System.Windows.Forms.Button butMultiExport;
        private System.Windows.Forms.CheckBox chkKHRLightsPunctual;
        private System.Windows.Forms.CheckBox chkKHRTextureTransform;
        private System.Windows.Forms.CheckBox chkKHRMaterialsUnlit;
        private System.Windows.Forms.CheckBox chkExportMaterials;
<<<<<<< HEAD
        private System.Windows.Forms.Button saveOptionBtn;
=======
>>>>>>> ced3cbdb
        private System.Windows.Forms.Label textureLabel;
        private System.Windows.Forms.TextBox txtTextureName;
        private System.Windows.Forms.Button btnTxtBrowse;
        private System.Windows.Forms.FolderBrowserDialog folderBrowserDialog1;
    }
}<|MERGE_RESOLUTION|>--- conflicted
+++ resolved
@@ -66,10 +66,7 @@
             this.butClose = new System.Windows.Forms.Button();
             this.toolTipDracoCompression = new System.Windows.Forms.ToolTip(this.components);
             this.butMultiExport = new System.Windows.Forms.Button();
-<<<<<<< HEAD
             this.saveOptionBtn = new System.Windows.Forms.Button();
-=======
->>>>>>> ced3cbdb
             this.folderBrowserDialog1 = new System.Windows.Forms.FolderBrowserDialog();
             ((System.ComponentModel.ISupportInitialize)(this.pictureBox2)).BeginInit();
             this.groupBox1.SuspendLayout();
@@ -80,11 +77,7 @@
             this.butExport.Anchor = System.Windows.Forms.AnchorStyles.Top;
             this.butExport.Enabled = false;
             this.butExport.FlatStyle = System.Windows.Forms.FlatStyle.Flat;
-<<<<<<< HEAD
             this.butExport.Location = new System.Drawing.Point(215, 261);
-=======
-            this.butExport.Location = new System.Drawing.Point(114, 261);
->>>>>>> ced3cbdb
             this.butExport.Name = "butExport";
             this.butExport.Size = new System.Drawing.Size(197, 27);
             this.butExport.TabIndex = 100;
@@ -148,11 +141,7 @@
             | System.Windows.Forms.AnchorStyles.Right)));
             this.treeView.Location = new System.Drawing.Point(12, 294);
             this.treeView.Name = "treeView";
-<<<<<<< HEAD
             this.treeView.Size = new System.Drawing.Size(810, 224);
-=======
-            this.treeView.Size = new System.Drawing.Size(810, 281);
->>>>>>> ced3cbdb
             this.treeView.TabIndex = 103;
             this.treeView.KeyDown += new System.Windows.Forms.KeyEventHandler(this.ExporterForm_KeyDown);
             // 
@@ -484,11 +473,7 @@
             this.butExportAndRun.Anchor = System.Windows.Forms.AnchorStyles.Top;
             this.butExportAndRun.Enabled = false;
             this.butExportAndRun.FlatStyle = System.Windows.Forms.FlatStyle.Flat;
-<<<<<<< HEAD
             this.butExportAndRun.Location = new System.Drawing.Point(418, 261);
-=======
-            this.butExportAndRun.Location = new System.Drawing.Point(317, 261);
->>>>>>> ced3cbdb
             this.butExportAndRun.Name = "butExportAndRun";
             this.butExportAndRun.Size = new System.Drawing.Size(197, 27);
             this.butExportAndRun.TabIndex = 102;
@@ -518,11 +503,7 @@
             // 
             this.butMultiExport.Anchor = System.Windows.Forms.AnchorStyles.Top;
             this.butMultiExport.FlatStyle = System.Windows.Forms.FlatStyle.Flat;
-<<<<<<< HEAD
             this.butMultiExport.Location = new System.Drawing.Point(621, 261);
-=======
-            this.butMultiExport.Location = new System.Drawing.Point(520, 261);
->>>>>>> ced3cbdb
             this.butMultiExport.Name = "butMultiExport";
             this.butMultiExport.Size = new System.Drawing.Size(197, 27);
             this.butMultiExport.TabIndex = 109;
@@ -546,12 +527,8 @@
             // 
             this.AutoScaleDimensions = new System.Drawing.SizeF(6F, 13F);
             this.AutoScaleMode = System.Windows.Forms.AutoScaleMode.Font;
-<<<<<<< HEAD
             this.ClientSize = new System.Drawing.Size(834, 561);
             this.Controls.Add(this.saveOptionBtn);
-=======
-            this.ClientSize = new System.Drawing.Size(834, 616);
->>>>>>> ced3cbdb
             this.Controls.Add(this.butMultiExport);
             this.Controls.Add(this.butExportAndRun);
             this.Controls.Add(this.groupBox1);
@@ -614,10 +591,7 @@
         private System.Windows.Forms.CheckBox chkKHRTextureTransform;
         private System.Windows.Forms.CheckBox chkKHRMaterialsUnlit;
         private System.Windows.Forms.CheckBox chkExportMaterials;
-<<<<<<< HEAD
         private System.Windows.Forms.Button saveOptionBtn;
-=======
->>>>>>> ced3cbdb
         private System.Windows.Forms.Label textureLabel;
         private System.Windows.Forms.TextBox txtTextureName;
         private System.Windows.Forms.Button btnTxtBrowse;
