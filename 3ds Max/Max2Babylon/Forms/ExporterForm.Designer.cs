--- conflicted
+++ resolved
@@ -66,7 +66,6 @@
             this.butClose = new System.Windows.Forms.Button();
             this.toolTipDracoCompression = new System.Windows.Forms.ToolTip(this.components);
             this.butMultiExport = new System.Windows.Forms.Button();
-            this.folderBrowserDialog1 = new System.Windows.Forms.FolderBrowserDialog();
             this.saveOptionBtn = new System.Windows.Forms.Button();
             this.folderBrowserDialog1 = new System.Windows.Forms.FolderBrowserDialog();
             ((System.ComponentModel.ISupportInitialize)(this.pictureBox2)).BeginInit();
@@ -130,7 +129,7 @@
             // 
             this.progressBar.Anchor = ((System.Windows.Forms.AnchorStyles)(((System.Windows.Forms.AnchorStyles.Bottom | System.Windows.Forms.AnchorStyles.Left) 
             | System.Windows.Forms.AnchorStyles.Right)));
-            this.progressBar.Location = new System.Drawing.Point(12, 581);
+            this.progressBar.Location = new System.Drawing.Point(12, 526);
             this.progressBar.Name = "progressBar";
             this.progressBar.Size = new System.Drawing.Size(638, 23);
             this.progressBar.TabIndex = 104;
@@ -142,11 +141,7 @@
             | System.Windows.Forms.AnchorStyles.Right)));
             this.treeView.Location = new System.Drawing.Point(12, 294);
             this.treeView.Name = "treeView";
-<<<<<<< HEAD
-            this.treeView.Size = new System.Drawing.Size(810, 281);
-=======
             this.treeView.Size = new System.Drawing.Size(810, 224);
->>>>>>> 3bf444fb
             this.treeView.TabIndex = 103;
             this.treeView.KeyDown += new System.Windows.Forms.KeyEventHandler(this.ExporterForm_KeyDown);
             // 
@@ -155,7 +150,7 @@
             this.butCancel.Anchor = ((System.Windows.Forms.AnchorStyles)((System.Windows.Forms.AnchorStyles.Bottom | System.Windows.Forms.AnchorStyles.Right)));
             this.butCancel.Enabled = false;
             this.butCancel.FlatStyle = System.Windows.Forms.FlatStyle.Flat;
-            this.butCancel.Location = new System.Drawing.Point(656, 581);
+            this.butCancel.Location = new System.Drawing.Point(656, 526);
             this.butCancel.Name = "butCancel";
             this.butCancel.Size = new System.Drawing.Size(80, 23);
             this.butCancel.TabIndex = 105;
@@ -491,7 +486,7 @@
             // 
             this.butClose.Anchor = ((System.Windows.Forms.AnchorStyles)((System.Windows.Forms.AnchorStyles.Bottom | System.Windows.Forms.AnchorStyles.Right)));
             this.butClose.FlatStyle = System.Windows.Forms.FlatStyle.Flat;
-            this.butClose.Location = new System.Drawing.Point(742, 581);
+            this.butClose.Location = new System.Drawing.Point(742, 526);
             this.butClose.Name = "butClose";
             this.butClose.Size = new System.Drawing.Size(80, 23);
             this.butClose.TabIndex = 106;
@@ -532,7 +527,7 @@
             // 
             this.AutoScaleDimensions = new System.Drawing.SizeF(6F, 13F);
             this.AutoScaleMode = System.Windows.Forms.AutoScaleMode.Font;
-            this.ClientSize = new System.Drawing.Size(834, 616);
+            this.ClientSize = new System.Drawing.Size(834, 561);
             this.Controls.Add(this.saveOptionBtn);
             this.Controls.Add(this.butMultiExport);
             this.Controls.Add(this.butExportAndRun);
@@ -596,10 +591,6 @@
         private System.Windows.Forms.CheckBox chkKHRTextureTransform;
         private System.Windows.Forms.CheckBox chkKHRMaterialsUnlit;
         private System.Windows.Forms.CheckBox chkExportMaterials;
-        private System.Windows.Forms.Label textureLabel;
-        private System.Windows.Forms.TextBox txtTextureName;
-        private System.Windows.Forms.Button btnTxtBrowse;
-        private System.Windows.Forms.FolderBrowserDialog folderBrowserDialog1;
         private System.Windows.Forms.Button saveOptionBtn;
         private System.Windows.Forms.Label textureLabel;
         private System.Windows.Forms.TextBox txtTextureName;
