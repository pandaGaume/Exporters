﻿namespace Max2Babylon
{
    partial class ExporterForm
    {
        /// <summary>
        /// Required designer variable.
        /// </summary>
        private System.ComponentModel.IContainer components = null;

        /// <summary>
        /// Clean up any resources being used.
        /// </summary>
        /// <param name="disposing">true if managed resources should be disposed; otherwise, false.</param>
        protected override void Dispose(bool disposing)
        {
            if (disposing && (components != null))
            {
                components.Dispose();
            }
            base.Dispose(disposing);
        }

        #region Windows Form Designer generated code

        /// <summary>
        /// Required method for Designer support - do not modify
        /// the contents of this method with the code editor.
        /// </summary>
        private void InitializeComponent()
        {
            this.components = new System.ComponentModel.Container();
            this.butExport = new System.Windows.Forms.Button();
            this.label1 = new System.Windows.Forms.Label();
            this.txtModelName = new System.Windows.Forms.TextBox();
            this.butModelBrowse = new System.Windows.Forms.Button();
            this.saveFileDialog = new System.Windows.Forms.SaveFileDialog();
            this.progressBar = new System.Windows.Forms.ProgressBar();
            this.treeView = new System.Windows.Forms.TreeView();
            this.butCancel = new System.Windows.Forms.Button();
            this.pictureBox2 = new System.Windows.Forms.PictureBox();
            this.chkManifest = new System.Windows.Forms.CheckBox();
            this.label2 = new System.Windows.Forms.Label();
            this.chkWriteTextures = new System.Windows.Forms.CheckBox();
            this.groupBox1 = new System.Windows.Forms.GroupBox();
            this.textureLabel = new System.Windows.Forms.Label();
            this.txtTextureName = new System.Windows.Forms.TextBox();
            this.btnTxtBrowse = new System.Windows.Forms.Button();
            this.chkExportMaterials = new System.Windows.Forms.CheckBox();
            this.chkKHRMaterialsUnlit = new System.Windows.Forms.CheckBox();
            this.chkKHRTextureTransform = new System.Windows.Forms.CheckBox();
            this.chkKHRLightsPunctual = new System.Windows.Forms.CheckBox();
            this.chkOverwriteTextures = new System.Windows.Forms.CheckBox();
            this.chkDracoCompression = new System.Windows.Forms.CheckBox();
            this.chkMergeAOwithMR = new System.Windows.Forms.CheckBox();
            this.txtQuality = new System.Windows.Forms.TextBox();
            this.labelQuality = new System.Windows.Forms.Label();
            this.chkExportTangents = new System.Windows.Forms.CheckBox();
            this.label4 = new System.Windows.Forms.Label();
            this.txtScaleFactor = new System.Windows.Forms.TextBox();
            this.label3 = new System.Windows.Forms.Label();
            this.comboOutputFormat = new System.Windows.Forms.ComboBox();
            this.chkOnlySelected = new System.Windows.Forms.CheckBox();
            this.chkAutoSave = new System.Windows.Forms.CheckBox();
            this.chkHidden = new System.Windows.Forms.CheckBox();
            this.butExportAndRun = new System.Windows.Forms.Button();
            this.butClose = new System.Windows.Forms.Button();
            this.toolTipDracoCompression = new System.Windows.Forms.ToolTip(this.components);
            this.butMultiExport = new System.Windows.Forms.Button();
<<<<<<< HEAD
            this.saveOptionBtn = new System.Windows.Forms.Button();
=======
            this.folderBrowserDialog1 = new System.Windows.Forms.FolderBrowserDialog();
>>>>>>> 7986b065
            ((System.ComponentModel.ISupportInitialize)(this.pictureBox2)).BeginInit();
            this.groupBox1.SuspendLayout();
            this.SuspendLayout();
            // 
            // butExport
            // 
            this.butExport.Anchor = System.Windows.Forms.AnchorStyles.Top;
            this.butExport.Enabled = false;
            this.butExport.FlatStyle = System.Windows.Forms.FlatStyle.Flat;
<<<<<<< HEAD
            this.butExport.Location = new System.Drawing.Point(214, 245);
=======
            this.butExport.Location = new System.Drawing.Point(114, 261);
>>>>>>> 7986b065
            this.butExport.Name = "butExport";
            this.butExport.Size = new System.Drawing.Size(197, 27);
            this.butExport.TabIndex = 100;
            this.butExport.Text = "Export";
            this.butExport.UseVisualStyleBackColor = true;
            this.butExport.Click += new System.EventHandler(this.butExport_Click);
            this.butExport.KeyDown += new System.Windows.Forms.KeyEventHandler(this.ExporterForm_KeyDown);
            // 
            // label1
            // 
            this.label1.AutoSize = true;
            this.label1.Location = new System.Drawing.Point(6, 17);
            this.label1.Name = "label1";
            this.label1.Size = new System.Drawing.Size(68, 13);
            this.label1.TabIndex = 1;
            this.label1.Text = "Model name:";
            // 
            // txtModelName
            // 
            this.txtModelName.Anchor = ((System.Windows.Forms.AnchorStyles)(((System.Windows.Forms.AnchorStyles.Top | System.Windows.Forms.AnchorStyles.Left) 
            | System.Windows.Forms.AnchorStyles.Right)));
            this.txtModelName.Location = new System.Drawing.Point(86, 14);
            this.txtModelName.Name = "txtModelName";
            this.txtModelName.Size = new System.Drawing.Size(324, 20);
            this.txtModelName.TabIndex = 2;
            this.txtModelName.TextChanged += new System.EventHandler(this.txtFilename_TextChanged);
            this.txtModelName.KeyDown += new System.Windows.Forms.KeyEventHandler(this.ExporterForm_KeyDown);
            // 
            // butModelBrowse
            // 
            this.butModelBrowse.Anchor = ((System.Windows.Forms.AnchorStyles)((System.Windows.Forms.AnchorStyles.Top | System.Windows.Forms.AnchorStyles.Right)));
            this.butModelBrowse.FlatStyle = System.Windows.Forms.FlatStyle.Flat;
            this.butModelBrowse.Location = new System.Drawing.Point(416, 12);
            this.butModelBrowse.Name = "butModelBrowse";
            this.butModelBrowse.Size = new System.Drawing.Size(28, 23);
            this.butModelBrowse.TabIndex = 3;
            this.butModelBrowse.Text = "...";
            this.butModelBrowse.UseVisualStyleBackColor = true;
            this.butModelBrowse.Click += new System.EventHandler(this.butModelBrowse_Click);
            this.butModelBrowse.KeyDown += new System.Windows.Forms.KeyEventHandler(this.ExporterForm_KeyDown);
            // 
            // saveFileDialog
            // 
            this.saveFileDialog.DefaultExt = "babylon";
            this.saveFileDialog.Filter = "Babylon files|*.babylon";
            this.saveFileDialog.RestoreDirectory = true;
            // 
            // progressBar
            // 
            this.progressBar.Anchor = ((System.Windows.Forms.AnchorStyles)(((System.Windows.Forms.AnchorStyles.Bottom | System.Windows.Forms.AnchorStyles.Left) 
            | System.Windows.Forms.AnchorStyles.Right)));
            this.progressBar.Location = new System.Drawing.Point(12, 581);
            this.progressBar.Name = "progressBar";
            this.progressBar.Size = new System.Drawing.Size(638, 23);
            this.progressBar.TabIndex = 104;
            // 
            // treeView
            // 
            this.treeView.Anchor = ((System.Windows.Forms.AnchorStyles)((((System.Windows.Forms.AnchorStyles.Top | System.Windows.Forms.AnchorStyles.Bottom) 
            | System.Windows.Forms.AnchorStyles.Left) 
            | System.Windows.Forms.AnchorStyles.Right)));
            this.treeView.Location = new System.Drawing.Point(12, 294);
            this.treeView.Name = "treeView";
            this.treeView.Size = new System.Drawing.Size(810, 281);
            this.treeView.TabIndex = 103;
            this.treeView.KeyDown += new System.Windows.Forms.KeyEventHandler(this.ExporterForm_KeyDown);
            // 
            // butCancel
            // 
            this.butCancel.Anchor = ((System.Windows.Forms.AnchorStyles)((System.Windows.Forms.AnchorStyles.Bottom | System.Windows.Forms.AnchorStyles.Right)));
            this.butCancel.Enabled = false;
            this.butCancel.FlatStyle = System.Windows.Forms.FlatStyle.Flat;
            this.butCancel.Location = new System.Drawing.Point(656, 581);
            this.butCancel.Name = "butCancel";
            this.butCancel.Size = new System.Drawing.Size(80, 23);
            this.butCancel.TabIndex = 105;
            this.butCancel.Text = "Cancel";
            this.butCancel.UseVisualStyleBackColor = true;
            this.butCancel.Click += new System.EventHandler(this.butCancel_Click);
            this.butCancel.KeyDown += new System.Windows.Forms.KeyEventHandler(this.ExporterForm_KeyDown);
            // 
            // pictureBox2
            // 
            this.pictureBox2.Anchor = ((System.Windows.Forms.AnchorStyles)((System.Windows.Forms.AnchorStyles.Top | System.Windows.Forms.AnchorStyles.Right)));
            this.pictureBox2.Image = global::Max2Babylon.Properties.Resources.Logo_Exporter_v4;
            this.pictureBox2.Location = new System.Drawing.Point(468, 12);
            this.pictureBox2.Name = "pictureBox2";
            this.pictureBox2.Size = new System.Drawing.Size(354, 207);
            this.pictureBox2.SizeMode = System.Windows.Forms.PictureBoxSizeMode.StretchImage;
            this.pictureBox2.TabIndex = 9;
            this.pictureBox2.TabStop = false;
            // 
            // chkManifest
            // 
            this.chkManifest.AutoSize = true;
            this.chkManifest.FlatStyle = System.Windows.Forms.FlatStyle.Flat;
            this.chkManifest.Location = new System.Drawing.Point(320, 171);
            this.chkManifest.Name = "chkManifest";
            this.chkManifest.Size = new System.Drawing.Size(112, 17);
            this.chkManifest.TabIndex = 14;
            this.chkManifest.Text = "Generate .manifest";
            this.chkManifest.UseVisualStyleBackColor = true;
            this.chkManifest.KeyDown += new System.Windows.Forms.KeyEventHandler(this.ExporterForm_KeyDown);
            // 
            // label2
            // 
            this.label2.AutoSize = true;
            this.label2.Location = new System.Drawing.Point(6, 106);
            this.label2.Name = "label2";
            this.label2.Size = new System.Drawing.Size(46, 13);
            this.label2.TabIndex = 10;
            this.label2.Text = "Options:";
            // 
            // chkWriteTextures
            // 
            this.chkWriteTextures.AutoSize = true;
            this.chkWriteTextures.Checked = true;
            this.chkWriteTextures.CheckState = System.Windows.Forms.CheckState.Checked;
            this.chkWriteTextures.FlatStyle = System.Windows.Forms.FlatStyle.Flat;
            this.chkWriteTextures.Location = new System.Drawing.Point(18, 125);
            this.chkWriteTextures.Name = "chkWriteTextures";
            this.chkWriteTextures.Size = new System.Drawing.Size(92, 17);
            this.chkWriteTextures.TabIndex = 11;
            this.chkWriteTextures.Text = "Write Textures";
            this.chkWriteTextures.UseVisualStyleBackColor = true;
            this.chkWriteTextures.KeyDown += new System.Windows.Forms.KeyEventHandler(this.ExporterForm_KeyDown);
            // 
            // groupBox1
            // 
            this.groupBox1.Anchor = ((System.Windows.Forms.AnchorStyles)(((System.Windows.Forms.AnchorStyles.Top | System.Windows.Forms.AnchorStyles.Left) 
            | System.Windows.Forms.AnchorStyles.Right)));
            this.groupBox1.Controls.Add(this.textureLabel);
            this.groupBox1.Controls.Add(this.txtTextureName);
            this.groupBox1.Controls.Add(this.btnTxtBrowse);
            this.groupBox1.Controls.Add(this.chkExportMaterials);
            this.groupBox1.Controls.Add(this.chkKHRMaterialsUnlit);
            this.groupBox1.Controls.Add(this.chkKHRTextureTransform);
            this.groupBox1.Controls.Add(this.chkKHRLightsPunctual);
            this.groupBox1.Controls.Add(this.chkOverwriteTextures);
            this.groupBox1.Controls.Add(this.chkDracoCompression);
            this.groupBox1.Controls.Add(this.chkMergeAOwithMR);
            this.groupBox1.Controls.Add(this.txtQuality);
            this.groupBox1.Controls.Add(this.labelQuality);
            this.groupBox1.Controls.Add(this.chkExportTangents);
            this.groupBox1.Controls.Add(this.label4);
            this.groupBox1.Controls.Add(this.txtScaleFactor);
            this.groupBox1.Controls.Add(this.label3);
            this.groupBox1.Controls.Add(this.comboOutputFormat);
            this.groupBox1.Controls.Add(this.chkOnlySelected);
            this.groupBox1.Controls.Add(this.chkAutoSave);
            this.groupBox1.Controls.Add(this.chkHidden);
            this.groupBox1.Controls.Add(this.label1);
            this.groupBox1.Controls.Add(this.chkWriteTextures);
            this.groupBox1.Controls.Add(this.txtModelName);
            this.groupBox1.Controls.Add(this.chkManifest);
            this.groupBox1.Controls.Add(this.butModelBrowse);
            this.groupBox1.Controls.Add(this.label2);
            this.groupBox1.Location = new System.Drawing.Point(12, 6);
            this.groupBox1.Name = "groupBox1";
            this.groupBox1.Size = new System.Drawing.Size(450, 249);
            this.groupBox1.TabIndex = 1;
            this.groupBox1.TabStop = false;
            // 
            // textureLabel
            // 
            this.textureLabel.AutoSize = true;
            this.textureLabel.Location = new System.Drawing.Point(6, 43);
            this.textureLabel.Name = "textureLabel";
            this.textureLabel.Size = new System.Drawing.Size(75, 13);
            this.textureLabel.TabIndex = 24;
            this.textureLabel.Text = "Texture folder:";
            // 
            // txtTextureName
            // 
            this.txtTextureName.Anchor = ((System.Windows.Forms.AnchorStyles)(((System.Windows.Forms.AnchorStyles.Top | System.Windows.Forms.AnchorStyles.Left) 
            | System.Windows.Forms.AnchorStyles.Right)));
            this.txtTextureName.Location = new System.Drawing.Point(86, 40);
            this.txtTextureName.Name = "txtTextureName";
            this.txtTextureName.Size = new System.Drawing.Size(324, 20);
            this.txtTextureName.TabIndex = 25;
            // 
            // btnTxtBrowse
            // 
            this.btnTxtBrowse.Anchor = ((System.Windows.Forms.AnchorStyles)((System.Windows.Forms.AnchorStyles.Top | System.Windows.Forms.AnchorStyles.Right)));
            this.btnTxtBrowse.FlatStyle = System.Windows.Forms.FlatStyle.Flat;
            this.btnTxtBrowse.Location = new System.Drawing.Point(416, 38);
            this.btnTxtBrowse.Name = "btnTxtBrowse";
            this.btnTxtBrowse.Size = new System.Drawing.Size(28, 23);
            this.btnTxtBrowse.TabIndex = 26;
            this.btnTxtBrowse.Text = "...";
            this.btnTxtBrowse.UseVisualStyleBackColor = true;
            this.btnTxtBrowse.Click += new System.EventHandler(this.btnTextureBrowse_Click);
            // 
            // chkExportMaterials
            // 
            this.chkExportMaterials.AutoSize = true;
            this.chkExportMaterials.Checked = true;
            this.chkExportMaterials.CheckState = System.Windows.Forms.CheckState.Checked;
            this.chkExportMaterials.FlatStyle = System.Windows.Forms.FlatStyle.Flat;
            this.chkExportMaterials.Location = new System.Drawing.Point(18, 195);
            this.chkExportMaterials.Name = "chkExportMaterials";
            this.chkExportMaterials.Size = new System.Drawing.Size(98, 17);
            this.chkExportMaterials.TabIndex = 23;
            this.chkExportMaterials.Text = "Export Materials";
            this.chkExportMaterials.UseVisualStyleBackColor = true;
            // 
            // chkKHRMaterialsUnlit
            // 
            this.chkKHRMaterialsUnlit.AutoSize = true;
            this.chkKHRMaterialsUnlit.FlatStyle = System.Windows.Forms.FlatStyle.Flat;
            this.chkKHRMaterialsUnlit.Location = new System.Drawing.Point(317, 218);
            this.chkKHRMaterialsUnlit.Name = "chkKHRMaterialsUnlit";
            this.chkKHRMaterialsUnlit.Size = new System.Drawing.Size(118, 17);
            this.chkKHRMaterialsUnlit.TabIndex = 22;
            this.chkKHRMaterialsUnlit.Text = "KHR_materials_unlit";
            this.chkKHRMaterialsUnlit.UseVisualStyleBackColor = true;
            // 
            // chkKHRTextureTransform
            // 
            this.chkKHRTextureTransform.AutoSize = true;
            this.chkKHRTextureTransform.FlatStyle = System.Windows.Forms.FlatStyle.Flat;
            this.chkKHRTextureTransform.Location = new System.Drawing.Point(166, 218);
            this.chkKHRTextureTransform.Name = "chkKHRTextureTransform";
            this.chkKHRTextureTransform.Size = new System.Drawing.Size(133, 17);
            this.chkKHRTextureTransform.TabIndex = 21;
            this.chkKHRTextureTransform.Text = "KHR_texture_transform";
            this.chkKHRTextureTransform.UseVisualStyleBackColor = true;
            // 
            // chkKHRLightsPunctual
            // 
            this.chkKHRLightsPunctual.AutoSize = true;
            this.chkKHRLightsPunctual.FlatStyle = System.Windows.Forms.FlatStyle.Flat;
            this.chkKHRLightsPunctual.Location = new System.Drawing.Point(18, 218);
            this.chkKHRLightsPunctual.Name = "chkKHRLightsPunctual";
            this.chkKHRLightsPunctual.Size = new System.Drawing.Size(123, 17);
            this.chkKHRLightsPunctual.TabIndex = 20;
            this.chkKHRLightsPunctual.Text = "KHR_lights_punctual";
            this.chkKHRLightsPunctual.UseVisualStyleBackColor = true;
            // 
            // chkOverwriteTextures
            // 
            this.chkOverwriteTextures.AutoSize = true;
            this.chkOverwriteTextures.Checked = true;
            this.chkOverwriteTextures.CheckState = System.Windows.Forms.CheckState.Checked;
            this.chkOverwriteTextures.FlatStyle = System.Windows.Forms.FlatStyle.Flat;
            this.chkOverwriteTextures.Location = new System.Drawing.Point(18, 149);
            this.chkOverwriteTextures.Name = "chkOverwriteTextures";
            this.chkOverwriteTextures.Size = new System.Drawing.Size(112, 17);
            this.chkOverwriteTextures.TabIndex = 19;
            this.chkOverwriteTextures.Text = "Overwrite Textures";
            this.chkOverwriteTextures.UseVisualStyleBackColor = true;
            // 
            // chkDracoCompression
            // 
            this.chkDracoCompression.AutoSize = true;
            this.chkDracoCompression.FlatStyle = System.Windows.Forms.FlatStyle.Flat;
            this.chkDracoCompression.Location = new System.Drawing.Point(166, 171);
            this.chkDracoCompression.Name = "chkDracoCompression";
            this.chkDracoCompression.Size = new System.Drawing.Size(136, 17);
            this.chkDracoCompression.TabIndex = 18;
            this.chkDracoCompression.Text = "Use Draco compression";
            this.chkDracoCompression.UseVisualStyleBackColor = true;
            this.chkDracoCompression.KeyDown += new System.Windows.Forms.KeyEventHandler(this.ExporterForm_KeyDown);
            // 
            // chkMergeAOwithMR
            // 
            this.chkMergeAOwithMR.AutoSize = true;
            this.chkMergeAOwithMR.Checked = true;
            this.chkMergeAOwithMR.CheckState = System.Windows.Forms.CheckState.Checked;
            this.chkMergeAOwithMR.FlatStyle = System.Windows.Forms.FlatStyle.Flat;
            this.chkMergeAOwithMR.Location = new System.Drawing.Point(18, 171);
            this.chkMergeAOwithMR.Name = "chkMergeAOwithMR";
            this.chkMergeAOwithMR.Size = new System.Drawing.Size(94, 17);
            this.chkMergeAOwithMR.TabIndex = 17;
            this.chkMergeAOwithMR.Text = "Merge AO map";
            this.chkMergeAOwithMR.UseVisualStyleBackColor = true;
            this.chkMergeAOwithMR.KeyDown += new System.Windows.Forms.KeyEventHandler(this.ExporterForm_KeyDown);
            // 
            // txtQuality
            // 
            this.txtQuality.Location = new System.Drawing.Point(401, 98);
            this.txtQuality.Name = "txtQuality";
            this.txtQuality.Size = new System.Drawing.Size(43, 20);
            this.txtQuality.TabIndex = 9;
            this.txtQuality.Text = "100";
            this.txtQuality.TextAlign = System.Windows.Forms.HorizontalAlignment.Right;
            this.txtQuality.KeyDown += new System.Windows.Forms.KeyEventHandler(this.ExporterForm_KeyDown);
            // 
            // labelQuality
            // 
            this.labelQuality.AutoSize = true;
            this.labelQuality.Location = new System.Drawing.Point(317, 101);
            this.labelQuality.Name = "labelQuality";
            this.labelQuality.Size = new System.Drawing.Size(79, 13);
            this.labelQuality.TabIndex = 8;
            this.labelQuality.Text = "Texture quality:";
            // 
            // chkExportTangents
            // 
            this.chkExportTangents.AutoSize = true;
            this.chkExportTangents.Checked = true;
            this.chkExportTangents.CheckState = System.Windows.Forms.CheckState.Checked;
            this.chkExportTangents.FlatStyle = System.Windows.Forms.FlatStyle.Flat;
            this.chkExportTangents.Location = new System.Drawing.Point(320, 148);
            this.chkExportTangents.Name = "chkExportTangents";
            this.chkExportTangents.Size = new System.Drawing.Size(97, 17);
            this.chkExportTangents.TabIndex = 16;
            this.chkExportTangents.Text = "Export tangents";
            this.chkExportTangents.UseVisualStyleBackColor = true;
            this.chkExportTangents.KeyDown += new System.Windows.Forms.KeyEventHandler(this.ExporterForm_KeyDown);
            // 
            // label4
            // 
            this.label4.AutoSize = true;
            this.label4.Location = new System.Drawing.Point(329, 77);
            this.label4.Name = "label4";
            this.label4.Size = new System.Drawing.Size(67, 13);
            this.label4.TabIndex = 6;
            this.label4.Text = "Scale factor:";
            // 
            // txtScaleFactor
            // 
            this.txtScaleFactor.Location = new System.Drawing.Point(402, 74);
            this.txtScaleFactor.Name = "txtScaleFactor";
            this.txtScaleFactor.Size = new System.Drawing.Size(42, 20);
            this.txtScaleFactor.TabIndex = 7;
            this.txtScaleFactor.Text = "1";
            this.txtScaleFactor.TextAlign = System.Windows.Forms.HorizontalAlignment.Right;
            this.txtScaleFactor.KeyDown += new System.Windows.Forms.KeyEventHandler(this.ExporterForm_KeyDown);
            // 
            // label3
            // 
            this.label3.AutoSize = true;
            this.label3.Location = new System.Drawing.Point(6, 77);
            this.label3.Name = "label3";
            this.label3.Size = new System.Drawing.Size(74, 13);
            this.label3.TabIndex = 4;
            this.label3.Text = "Output format:";
            // 
            // comboOutputFormat
            // 
            this.comboOutputFormat.DropDownStyle = System.Windows.Forms.ComboBoxStyle.DropDownList;
            this.comboOutputFormat.Items.AddRange(new object[] {
            "babylon",
            "binary babylon",
            "gltf",
            "glb"});
            this.comboOutputFormat.Location = new System.Drawing.Point(86, 74);
            this.comboOutputFormat.Name = "comboOutputFormat";
            this.comboOutputFormat.Size = new System.Drawing.Size(121, 21);
            this.comboOutputFormat.TabIndex = 5;
            this.comboOutputFormat.SelectedIndexChanged += new System.EventHandler(this.comboOutputFormat_SelectedIndexChanged);
            this.comboOutputFormat.KeyDown += new System.Windows.Forms.KeyEventHandler(this.ExporterForm_KeyDown);
            // 
            // chkOnlySelected
            // 
            this.chkOnlySelected.AutoSize = true;
            this.chkOnlySelected.FlatStyle = System.Windows.Forms.FlatStyle.Flat;
            this.chkOnlySelected.Location = new System.Drawing.Point(320, 125);
            this.chkOnlySelected.Name = "chkOnlySelected";
            this.chkOnlySelected.Size = new System.Drawing.Size(118, 17);
            this.chkOnlySelected.TabIndex = 13;
            this.chkOnlySelected.Text = "Export only selected";
            this.chkOnlySelected.UseVisualStyleBackColor = true;
            this.chkOnlySelected.KeyDown += new System.Windows.Forms.KeyEventHandler(this.ExporterForm_KeyDown);
            // 
            // chkAutoSave
            // 
            this.chkAutoSave.AutoSize = true;
            this.chkAutoSave.FlatStyle = System.Windows.Forms.FlatStyle.Flat;
            this.chkAutoSave.Location = new System.Drawing.Point(166, 148);
            this.chkAutoSave.Name = "chkAutoSave";
            this.chkAutoSave.Size = new System.Drawing.Size(130, 17);
            this.chkAutoSave.TabIndex = 15;
            this.chkAutoSave.Text = "Auto save 3ds Max file";
            this.chkAutoSave.UseVisualStyleBackColor = true;
            this.chkAutoSave.KeyDown += new System.Windows.Forms.KeyEventHandler(this.ExporterForm_KeyDown);
            // 
            // chkHidden
            // 
            this.chkHidden.AutoSize = true;
            this.chkHidden.FlatStyle = System.Windows.Forms.FlatStyle.Flat;
            this.chkHidden.Location = new System.Drawing.Point(166, 125);
            this.chkHidden.Name = "chkHidden";
            this.chkHidden.Size = new System.Drawing.Size(125, 17);
            this.chkHidden.TabIndex = 12;
            this.chkHidden.Text = "Export hidden objects";
            this.chkHidden.UseVisualStyleBackColor = true;
            this.chkHidden.KeyDown += new System.Windows.Forms.KeyEventHandler(this.ExporterForm_KeyDown);
            // 
            // butExportAndRun
            // 
            this.butExportAndRun.Anchor = System.Windows.Forms.AnchorStyles.Top;
            this.butExportAndRun.Enabled = false;
            this.butExportAndRun.FlatStyle = System.Windows.Forms.FlatStyle.Flat;
<<<<<<< HEAD
            this.butExportAndRun.Location = new System.Drawing.Point(417, 245);
=======
            this.butExportAndRun.Location = new System.Drawing.Point(317, 261);
>>>>>>> 7986b065
            this.butExportAndRun.Name = "butExportAndRun";
            this.butExportAndRun.Size = new System.Drawing.Size(197, 27);
            this.butExportAndRun.TabIndex = 102;
            this.butExportAndRun.Text = "Export && Run";
            this.butExportAndRun.UseVisualStyleBackColor = true;
            this.butExportAndRun.Click += new System.EventHandler(this.butExportAndRun_Click);
            this.butExportAndRun.KeyDown += new System.Windows.Forms.KeyEventHandler(this.ExporterForm_KeyDown);
            // 
            // butClose
            // 
            this.butClose.Anchor = ((System.Windows.Forms.AnchorStyles)((System.Windows.Forms.AnchorStyles.Bottom | System.Windows.Forms.AnchorStyles.Right)));
            this.butClose.FlatStyle = System.Windows.Forms.FlatStyle.Flat;
            this.butClose.Location = new System.Drawing.Point(742, 581);
            this.butClose.Name = "butClose";
            this.butClose.Size = new System.Drawing.Size(80, 23);
            this.butClose.TabIndex = 106;
            this.butClose.Text = "Close";
            this.butClose.UseVisualStyleBackColor = true;
            this.butClose.Click += new System.EventHandler(this.butClose_Click);
            this.butClose.KeyDown += new System.Windows.Forms.KeyEventHandler(this.ExporterForm_KeyDown);
            // 
            // toolTipDracoCompression
            // 
            this.toolTipDracoCompression.ShowAlways = true;
            // 
            // butMultiExport
            // 
            this.butMultiExport.Anchor = System.Windows.Forms.AnchorStyles.Top;
            this.butMultiExport.FlatStyle = System.Windows.Forms.FlatStyle.Flat;
<<<<<<< HEAD
            this.butMultiExport.Location = new System.Drawing.Point(620, 245);
=======
            this.butMultiExport.Location = new System.Drawing.Point(520, 261);
>>>>>>> 7986b065
            this.butMultiExport.Name = "butMultiExport";
            this.butMultiExport.Size = new System.Drawing.Size(197, 27);
            this.butMultiExport.TabIndex = 109;
            this.butMultiExport.Text = "Multi-File Export | Shift-click to edit";
            this.butMultiExport.UseVisualStyleBackColor = true;
            this.butMultiExport.Click += new System.EventHandler(this.butMultiExport_Click);
            // 
            // saveOptionBtn
            // 
            this.saveOptionBtn.Anchor = System.Windows.Forms.AnchorStyles.Top;
            this.saveOptionBtn.FlatStyle = System.Windows.Forms.FlatStyle.Flat;
            this.saveOptionBtn.Location = new System.Drawing.Point(12, 245);
            this.saveOptionBtn.Name = "saveOptionBtn";
            this.saveOptionBtn.Size = new System.Drawing.Size(197, 27);
            this.saveOptionBtn.TabIndex = 110;
            this.saveOptionBtn.Text = "Save";
            this.saveOptionBtn.UseVisualStyleBackColor = true;
            this.saveOptionBtn.Click += new System.EventHandler(this.saveOptionBtn_Click);
            // 
            // ExporterForm
            // 
            this.AutoScaleDimensions = new System.Drawing.SizeF(6F, 13F);
            this.AutoScaleMode = System.Windows.Forms.AutoScaleMode.Font;
<<<<<<< HEAD
            this.ClientSize = new System.Drawing.Size(834, 561);
            this.Controls.Add(this.saveOptionBtn);
=======
            this.ClientSize = new System.Drawing.Size(834, 616);
>>>>>>> 7986b065
            this.Controls.Add(this.butMultiExport);
            this.Controls.Add(this.butExportAndRun);
            this.Controls.Add(this.groupBox1);
            this.Controls.Add(this.pictureBox2);
            this.Controls.Add(this.butClose);
            this.Controls.Add(this.butCancel);
            this.Controls.Add(this.treeView);
            this.Controls.Add(this.progressBar);
            this.Controls.Add(this.butExport);
            this.FormBorderStyle = System.Windows.Forms.FormBorderStyle.SizableToolWindow;
            this.MinimumSize = new System.Drawing.Size(848, 394);
            this.Name = "ExporterForm";
            this.StartPosition = System.Windows.Forms.FormStartPosition.CenterScreen;
            this.Text = "Babylon.js - Export scene to babylon or glTF format";
            this.Activated += new System.EventHandler(this.ExporterForm_Activated);
            this.Deactivate += new System.EventHandler(this.ExporterForm_Deactivate);
            this.FormClosed += new System.Windows.Forms.FormClosedEventHandler(this.ExporterForm_FormClosed);
            this.Load += new System.EventHandler(this.ExporterForm_Load);
            this.KeyDown += new System.Windows.Forms.KeyEventHandler(this.ExporterForm_KeyDown);
            ((System.ComponentModel.ISupportInitialize)(this.pictureBox2)).EndInit();
            this.groupBox1.ResumeLayout(false);
            this.groupBox1.PerformLayout();
            this.ResumeLayout(false);

        }

        #endregion

        private System.Windows.Forms.Button butExport;
        private System.Windows.Forms.Label label1;
        private System.Windows.Forms.TextBox txtModelName;
        private System.Windows.Forms.Button butModelBrowse;
        private System.Windows.Forms.SaveFileDialog saveFileDialog;
        private System.Windows.Forms.ProgressBar progressBar;
        private System.Windows.Forms.TreeView treeView;
        private System.Windows.Forms.Button butCancel;
        private System.Windows.Forms.PictureBox pictureBox2;
        private System.Windows.Forms.CheckBox chkManifest;
        private System.Windows.Forms.Label label2;
        private System.Windows.Forms.CheckBox chkWriteTextures;
        private System.Windows.Forms.GroupBox groupBox1;
        private System.Windows.Forms.CheckBox chkHidden;
        private System.Windows.Forms.CheckBox chkAutoSave;
        private System.Windows.Forms.Button butExportAndRun;
        private System.Windows.Forms.CheckBox chkOnlySelected;
        private System.Windows.Forms.Button butClose;
        private System.Windows.Forms.ComboBox comboOutputFormat;
        private System.Windows.Forms.Label label3;
        private System.Windows.Forms.TextBox txtScaleFactor;
        private System.Windows.Forms.Label label4;
        private System.Windows.Forms.CheckBox chkExportTangents;
        private System.Windows.Forms.Label labelQuality;
        private System.Windows.Forms.TextBox txtQuality;
        private System.Windows.Forms.CheckBox chkMergeAOwithMR;
        private System.Windows.Forms.CheckBox chkDracoCompression;
        private System.Windows.Forms.ToolTip toolTipDracoCompression;
        private System.Windows.Forms.CheckBox chkOverwriteTextures;
        private System.Windows.Forms.Button butMultiExport;
        private System.Windows.Forms.CheckBox chkKHRLightsPunctual;
        private System.Windows.Forms.CheckBox chkKHRTextureTransform;
        private System.Windows.Forms.CheckBox chkKHRMaterialsUnlit;
        private System.Windows.Forms.CheckBox chkExportMaterials;
<<<<<<< HEAD
        private System.Windows.Forms.Button saveOptionBtn;
=======
        private System.Windows.Forms.Label textureLabel;
        private System.Windows.Forms.TextBox txtTextureName;
        private System.Windows.Forms.Button btnTxtBrowse;
        private System.Windows.Forms.FolderBrowserDialog folderBrowserDialog1;
>>>>>>> 7986b065
    }
}<|MERGE_RESOLUTION|>--- conflicted
+++ resolved
@@ -66,11 +66,8 @@
             this.butClose = new System.Windows.Forms.Button();
             this.toolTipDracoCompression = new System.Windows.Forms.ToolTip(this.components);
             this.butMultiExport = new System.Windows.Forms.Button();
-<<<<<<< HEAD
             this.saveOptionBtn = new System.Windows.Forms.Button();
-=======
             this.folderBrowserDialog1 = new System.Windows.Forms.FolderBrowserDialog();
->>>>>>> 7986b065
             ((System.ComponentModel.ISupportInitialize)(this.pictureBox2)).BeginInit();
             this.groupBox1.SuspendLayout();
             this.SuspendLayout();
@@ -80,11 +77,7 @@
             this.butExport.Anchor = System.Windows.Forms.AnchorStyles.Top;
             this.butExport.Enabled = false;
             this.butExport.FlatStyle = System.Windows.Forms.FlatStyle.Flat;
-<<<<<<< HEAD
-            this.butExport.Location = new System.Drawing.Point(214, 245);
-=======
-            this.butExport.Location = new System.Drawing.Point(114, 261);
->>>>>>> 7986b065
+            this.butExport.Location = new System.Drawing.Point(215, 261);
             this.butExport.Name = "butExport";
             this.butExport.Size = new System.Drawing.Size(197, 27);
             this.butExport.TabIndex = 100;
@@ -136,7 +129,7 @@
             // 
             this.progressBar.Anchor = ((System.Windows.Forms.AnchorStyles)(((System.Windows.Forms.AnchorStyles.Bottom | System.Windows.Forms.AnchorStyles.Left) 
             | System.Windows.Forms.AnchorStyles.Right)));
-            this.progressBar.Location = new System.Drawing.Point(12, 581);
+            this.progressBar.Location = new System.Drawing.Point(12, 526);
             this.progressBar.Name = "progressBar";
             this.progressBar.Size = new System.Drawing.Size(638, 23);
             this.progressBar.TabIndex = 104;
@@ -148,7 +141,7 @@
             | System.Windows.Forms.AnchorStyles.Right)));
             this.treeView.Location = new System.Drawing.Point(12, 294);
             this.treeView.Name = "treeView";
-            this.treeView.Size = new System.Drawing.Size(810, 281);
+            this.treeView.Size = new System.Drawing.Size(810, 224);
             this.treeView.TabIndex = 103;
             this.treeView.KeyDown += new System.Windows.Forms.KeyEventHandler(this.ExporterForm_KeyDown);
             // 
@@ -157,7 +150,7 @@
             this.butCancel.Anchor = ((System.Windows.Forms.AnchorStyles)((System.Windows.Forms.AnchorStyles.Bottom | System.Windows.Forms.AnchorStyles.Right)));
             this.butCancel.Enabled = false;
             this.butCancel.FlatStyle = System.Windows.Forms.FlatStyle.Flat;
-            this.butCancel.Location = new System.Drawing.Point(656, 581);
+            this.butCancel.Location = new System.Drawing.Point(656, 526);
             this.butCancel.Name = "butCancel";
             this.butCancel.Size = new System.Drawing.Size(80, 23);
             this.butCancel.TabIndex = 105;
@@ -480,11 +473,7 @@
             this.butExportAndRun.Anchor = System.Windows.Forms.AnchorStyles.Top;
             this.butExportAndRun.Enabled = false;
             this.butExportAndRun.FlatStyle = System.Windows.Forms.FlatStyle.Flat;
-<<<<<<< HEAD
-            this.butExportAndRun.Location = new System.Drawing.Point(417, 245);
-=======
-            this.butExportAndRun.Location = new System.Drawing.Point(317, 261);
->>>>>>> 7986b065
+            this.butExportAndRun.Location = new System.Drawing.Point(418, 261);
             this.butExportAndRun.Name = "butExportAndRun";
             this.butExportAndRun.Size = new System.Drawing.Size(197, 27);
             this.butExportAndRun.TabIndex = 102;
@@ -497,7 +486,7 @@
             // 
             this.butClose.Anchor = ((System.Windows.Forms.AnchorStyles)((System.Windows.Forms.AnchorStyles.Bottom | System.Windows.Forms.AnchorStyles.Right)));
             this.butClose.FlatStyle = System.Windows.Forms.FlatStyle.Flat;
-            this.butClose.Location = new System.Drawing.Point(742, 581);
+            this.butClose.Location = new System.Drawing.Point(742, 526);
             this.butClose.Name = "butClose";
             this.butClose.Size = new System.Drawing.Size(80, 23);
             this.butClose.TabIndex = 106;
@@ -514,11 +503,7 @@
             // 
             this.butMultiExport.Anchor = System.Windows.Forms.AnchorStyles.Top;
             this.butMultiExport.FlatStyle = System.Windows.Forms.FlatStyle.Flat;
-<<<<<<< HEAD
-            this.butMultiExport.Location = new System.Drawing.Point(620, 245);
-=======
-            this.butMultiExport.Location = new System.Drawing.Point(520, 261);
->>>>>>> 7986b065
+            this.butMultiExport.Location = new System.Drawing.Point(621, 261);
             this.butMultiExport.Name = "butMultiExport";
             this.butMultiExport.Size = new System.Drawing.Size(197, 27);
             this.butMultiExport.TabIndex = 109;
@@ -530,7 +515,7 @@
             // 
             this.saveOptionBtn.Anchor = System.Windows.Forms.AnchorStyles.Top;
             this.saveOptionBtn.FlatStyle = System.Windows.Forms.FlatStyle.Flat;
-            this.saveOptionBtn.Location = new System.Drawing.Point(12, 245);
+            this.saveOptionBtn.Location = new System.Drawing.Point(12, 261);
             this.saveOptionBtn.Name = "saveOptionBtn";
             this.saveOptionBtn.Size = new System.Drawing.Size(197, 27);
             this.saveOptionBtn.TabIndex = 110;
@@ -542,12 +527,8 @@
             // 
             this.AutoScaleDimensions = new System.Drawing.SizeF(6F, 13F);
             this.AutoScaleMode = System.Windows.Forms.AutoScaleMode.Font;
-<<<<<<< HEAD
             this.ClientSize = new System.Drawing.Size(834, 561);
             this.Controls.Add(this.saveOptionBtn);
-=======
-            this.ClientSize = new System.Drawing.Size(834, 616);
->>>>>>> 7986b065
             this.Controls.Add(this.butMultiExport);
             this.Controls.Add(this.butExportAndRun);
             this.Controls.Add(this.groupBox1);
@@ -610,13 +591,10 @@
         private System.Windows.Forms.CheckBox chkKHRTextureTransform;
         private System.Windows.Forms.CheckBox chkKHRMaterialsUnlit;
         private System.Windows.Forms.CheckBox chkExportMaterials;
-<<<<<<< HEAD
         private System.Windows.Forms.Button saveOptionBtn;
-=======
         private System.Windows.Forms.Label textureLabel;
         private System.Windows.Forms.TextBox txtTextureName;
         private System.Windows.Forms.Button btnTxtBrowse;
         private System.Windows.Forms.FolderBrowserDialog folderBrowserDialog1;
->>>>>>> 7986b065
     }
 }