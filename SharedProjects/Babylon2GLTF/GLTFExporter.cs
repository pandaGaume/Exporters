﻿using BabylonExport.Entities;
using GLTFExport.Entities;
using Newtonsoft.Json;
using System;
using System.Collections.Generic;
using System.Drawing;
using System.Globalization;
using System.IO;
using System.Text;
using Color = System.Drawing.Color;
using System.Linq;
using System.Diagnostics;
using Utilities;

namespace Babylon2GLTF
{
    internal partial class GLTFExporter
    {
        List<BabylonMaterial> babylonMaterialsToExport;
        ExportParameters exportParameters;

        private List<BabylonNode> babylonNodes;

        ILoggingProvider logger;

        // from BabylonNode to GLTFNode
        Dictionary<BabylonNode, GLTFNode> nodeToGltfNodeMap;

        public void ExportGltf(ExportParameters exportParameters, BabylonScene babylonScene, string outputDirectory, string outputFileName, bool generateBinary, ILoggingProvider logger)
        {
            this.exportParameters = exportParameters;
            this.logger = logger;

            logger.RaiseMessage("GLTFExporter | Exportation started", Color.Blue);
#if DEBUG
            var watch = new Stopwatch();
            watch.Start();
#endif

            // Force output file extension to be gltf
            outputFileName = Path.ChangeExtension(outputFileName, "gltf");

            // Update path of output .gltf file to include subdirectory
            var outputFile = Path.Combine(outputDirectory, outputFileName);

            float progressionStep;
            var progression = 0.0f;
            logger.ReportProgressChanged((int)progression);

            babylonMaterialsToExport = new List<BabylonMaterial>();

            var gltf = new GLTF(outputFile);

            // Asset
            gltf.asset = new GLTFAsset
            {
                version = "2.0"
                // no minVersion
            };

            var softwarePackageName = babylonScene.producer != null ? babylonScene.producer.name : "";
            var softwareVersion = babylonScene.producer != null ? babylonScene.producer.version : "";
            var exporterVersion = babylonScene.producer != null ? babylonScene.producer.exporter_version : "";

            gltf.asset.generator = $"babylon.js glTF exporter for {softwarePackageName} {softwareVersion} v{exporterVersion}";

            // Scene
            gltf.scene = 0;

            // Scenes
            GLTFScene scene = new GLTFScene();
            GLTFScene[] scenes = { scene };
            gltf.scenes = scenes;

            // Initialization
            initBabylonNodes(babylonScene,gltf);            
 

            // Root nodes
            logger.RaiseMessage("GLTFExporter | Exporting nodes");
            progression = 30.0f;
            logger.ReportProgressChanged((int)progression);
            List<BabylonNode> babylonRootNodes = babylonNodes.FindAll(node => node.parentId == null);
            progressionStep = 30.0f / babylonRootNodes.Count;
            alreadyExportedSkeletons = new Dictionary<BabylonSkeleton, BabylonSkeletonExportData>();
            nodeToGltfNodeMap = new Dictionary<BabylonNode, GLTFNode>();
            NbNodesByName = new Dictionary<string, int>();
            babylonRootNodes.ForEach(babylonNode =>
            {
                exportNodeRec(babylonNode, gltf, babylonScene);
                progression += progressionStep;
                logger.ReportProgressChanged((int)progression);
                logger.CheckCancelled();
            });


            // Meshes
            logger.RaiseMessage("GLTFExporter | Exporting meshes");
            progression = 10.0f;
            logger.ReportProgressChanged((int)progression);
            progressionStep = 40.0f / babylonScene.meshes.Length;
            foreach (var babylonMesh in babylonScene.meshes)
            {
                ExportMesh(babylonMesh, gltf, babylonScene);
                progression += progressionStep;
                logger.ReportProgressChanged((int)progression);
                logger.CheckCancelled();
            }
<<<<<<< HEAD
=======
#if DEBUG
            var meshesExportTime = watch.ElapsedMilliseconds / 1000.0;
            logger.RaiseMessage(string.Format("GLTFMeshes exported in {0:0.00}s", meshesExportTime), Color.Blue);
#endif
 
>>>>>>> 7122d7df

            //Mesh Skins, light and Cameras
            logger.RaiseMessage("GLTFExporter | Exporting skins, lights and cameras");
            progression = 50.0f;
            logger.ReportProgressChanged((int)progression);
            progressionStep = 50.0f / babylonRootNodes.Count;
            babylonRootNodes.ForEach(babylonNode =>
            {
                exportNodeTypeRec(babylonNode, gltf, babylonScene);
                progression += progressionStep;
                logger.ReportProgressChanged((int)progression);
                logger.CheckCancelled();
            });
#if DEBUG
            var nodesExportTime = watch.ElapsedMilliseconds / 1000.0 -meshesExportTime;
            logger.RaiseMessage(string.Format("GLTFNodes exported in {0:0.00}s", nodesExportTime), Color.Blue);
#endif
            // Materials
            progression = 70.0f;
            logger.ReportProgressChanged((int)progression);
            logger.RaiseMessage("GLTFExporter | Exporting materials");
            foreach (var babylonMaterial in babylonMaterialsToExport)
            {
                ExportMaterial(babylonMaterial, gltf);
                logger.CheckCancelled();
            };
            logger.RaiseMessage(string.Format("GLTFExporter | Nb materials exported: {0}", gltf.MaterialsList.Count), Color.Gray, 1);
#if DEBUG
            var materialsExportTime = watch.ElapsedMilliseconds / 1000.0 -nodesExportTime;
            logger.RaiseMessage(string.Format("GLTFMaterials exported in {0:0.00}s", materialsExportTime), Color.Blue);
#endif
            // Animations
            progression = 90.0f;
            logger.ReportProgressChanged((int)progression);
            logger.RaiseMessage("GLTFExporter | Exporting Animations");
            ExportAnimationGroups(gltf, babylonScene);
#if DEBUG
            var animationGroupsExportTime = watch.ElapsedMilliseconds / 1000.0 -materialsExportTime;
            logger.RaiseMessage(string.Format("GLTFAnimations exported in {0:0.00}s", animationGroupsExportTime), Color.Blue);
#endif
            // Prepare buffers
            gltf.BuffersList.ForEach(buffer =>
            {
                buffer.BufferViews.ForEach(bufferView =>
                {
                    bufferView.Accessors.ForEach(accessor =>
                    {
                        // Chunk must be padded with trailing zeros (0x00) to satisfy alignment requirements
                        accessor.bytesList = new List<byte>(padChunk(accessor.bytesList.ToArray(), 4, 0x00));

                        // Update byte properties
                        accessor.byteOffset = bufferView.byteLength;
                        bufferView.byteLength += accessor.bytesList.Count;
                        // Merge bytes
                        bufferView.bytesList.AddRange(accessor.bytesList);
                    });
                    // Update byte properties
                    bufferView.byteOffset = buffer.byteLength;
                    buffer.byteLength += bufferView.bytesList.Count;
                    // Merge bytes
                    buffer.bytesList.AddRange(bufferView.bytesList);
                });
            });

            // Cast lists to arrays
            gltf.Prepare();

            // Output
            logger.RaiseMessage("GLTFExporter | Saving to output file");
            if (!generateBinary) {

                // Write .gltf file
                string outputGltfFile = Path.ChangeExtension(outputFile, "gltf");
                File.WriteAllText(outputGltfFile, gltfToJson(gltf));

                // Write .bin file
                string outputBinaryFile = Path.ChangeExtension(outputFile, "bin");
                using (BinaryWriter writer = new BinaryWriter(File.Open(outputBinaryFile, FileMode.Create)))
                {
                    gltf.BuffersList.ForEach(buffer =>
                    {
                        buffer.bytesList.ForEach(b => writer.Write(b));
                    });
                }
            }
            else
            {
                // Export glTF data to binary format .glb

                // Header
                UInt32 magic = 0x46546C67; // ASCII code for glTF
                UInt32 version = 2;
                UInt32 length = 12; // Header length

                // --- JSON chunk ---
                UInt32 chunkTypeJson = 0x4E4F534A; // ASCII code for JSON
                // Remove buffers uri
                foreach (GLTFBuffer gltfBuffer in gltf.BuffersList)
                {
                    gltfBuffer.uri = null;
                }
                // Switch images to binary
                var imageBufferViews = SwitchImagesFromUriToBinary(gltf);
                imageBufferViews.ForEach(imageBufferView =>
                {
                    imageBufferView.Buffer.bytesList.AddRange(imageBufferView.bytesList);
                });
                gltf.Prepare();
                // Serialize gltf data to JSON string then convert it to bytes
                byte[] chunkDataJson = Encoding.ASCII.GetBytes(gltfToJson(gltf));
                // JSON chunk must be padded with trailing Space chars (0x20) to satisfy alignment requirements 
                chunkDataJson = padChunk(chunkDataJson, 4, 0x20);
                UInt32 chunkLengthJson = (UInt32)chunkDataJson.Length;
                length += chunkLengthJson + 8; // 8 = JSON chunk header length
                
                // bin chunk
                UInt32 chunkTypeBin = 0x004E4942; // ASCII code for BIN
                UInt32 chunkLengthBin = 0;
                if (gltf.BuffersList.Count > 0)
                {
                    foreach (GLTFBuffer gltfBuffer in gltf.BuffersList)
                    {
                        chunkLengthBin += (uint)gltfBuffer.byteLength;
                    }
                    length += chunkLengthBin + 8; // 8 = bin chunk header length
                }

                // Write binary file
                string outputGlbFile = Path.ChangeExtension(outputFile, "glb");
                using (BinaryWriter writer = new BinaryWriter(File.Open(outputGlbFile, FileMode.Create)))
                {
                    // Header
                    writer.Write(magic);
                    writer.Write(version);
                    writer.Write(length);
                    
                    // JSON chunk
                    writer.Write(chunkLengthJson);
                    writer.Write(chunkTypeJson);
                    writer.Write(chunkDataJson);

                    // bin chunk
                    if (gltf.BuffersList.Count > 0)
                    {
                        writer.Write(chunkLengthBin);
                        writer.Write(chunkTypeBin);
                        gltf.BuffersList[0].bytesList.ForEach(b => writer.Write(b));
                    }
                };
            }

            // Draco compression
            if(exportParameters.dracoCompression)
            {
                logger.RaiseMessage("GLTFExporter | Draco compression");

                try
                {
                    Process gltfPipeline = new Process();

                    // Hide the cmd window that show the gltf-pipeline result
                    //gltfPipeline.StartInfo.UseShellExecute = false;
                    //gltfPipeline.StartInfo.CreateNoWindow = true;
                    gltfPipeline.StartInfo.WindowStyle = ProcessWindowStyle.Hidden;

                    string arg;
                    if (generateBinary)
                    {
                        string outputGlbFile = Path.ChangeExtension(outputFile, "glb");
                        arg = $" -i {outputGlbFile} -o {outputGlbFile} -d";
                    }
                    else
                    {
                        string outputGltfFile = Path.ChangeExtension(outputFile, "gltf");
                        arg = $" -i {outputGltfFile} -o {outputGltfFile} -d -s";
                    }
                    gltfPipeline.StartInfo.FileName = "gltf-pipeline.cmd";
                    gltfPipeline.StartInfo.Arguments = arg;

                    gltfPipeline.Start();
                    gltfPipeline.WaitForExit();
                }
                catch
                {
                    logger.RaiseError("gltf-pipeline module not found.", 1);
                    logger.RaiseError("The exported file wasn't compressed.");
                }
            }

            logger.ReportProgressChanged(100);
        }

        private List<BabylonNode> initBabylonNodes(BabylonScene babylonScene,GLTF gltf)
        {
            babylonNodes = new List<BabylonNode>();
            if (babylonScene.meshes != null)
            {
                int idGroupInstance = 0;
                foreach (var babylonMesh in babylonScene.meshes)
                {
                    var babylonAbstractMeshes = new List<BabylonAbstractMesh>();
                    babylonAbstractMeshes.Add(babylonMesh);
                    if (babylonMesh.instances != null)
                    {
                        babylonAbstractMeshes.AddRange(babylonMesh.instances);
                    }

                    // Add mesh and instances to node list
                    babylonNodes.AddRange(babylonAbstractMeshes);

                    // Tag mesh and instances with an identifier
                    babylonAbstractMeshes.ForEach(babylonAbstractMesh => babylonAbstractMesh.idGroupInstance = idGroupInstance);

                    idGroupInstance++;
                }
            }
            if (babylonScene.lights != null)
            {
                babylonNodes.AddRange(babylonScene.lights);
            }
            if (babylonScene.cameras != null)
            {
                babylonNodes.AddRange(babylonScene.cameras);
            }

            if (babylonScene.SkeletonsList != null)
            {
                foreach (BabylonSkeleton babylonSkeleton in babylonScene.SkeletonsList)
                {
                    foreach (BabylonBone babylonSkeletonBone in babylonSkeleton.bones)
                    {
                        if(!babylonNodes.Exists(x => x.id == babylonSkeletonBone.id))
                        {
                            babylonNodes.Add(BoneToNode(babylonSkeletonBone));
                        }
                    }
                   
                }
            }

            return babylonNodes;
        }

        private void exportNodeRec(BabylonNode babylonNode, GLTF gltf, BabylonScene babylonScene, GLTFNode gltfParentNode = null)
        {
            GLTFNode gltfNode = ExportNode(babylonNode, gltf, babylonScene, gltfParentNode);

            if (gltfNode != null)
            {
                logger.CheckCancelled();

                // export its tag
                if(!string.IsNullOrEmpty(babylonNode.tags))
                {
                    if (gltfNode.extras == null)
                    {
                        gltfNode.extras = new Dictionary<string, object>();
                    }
                    gltfNode.extras["tags"] = babylonNode.tags;
                }

                // ...export its children
                List<BabylonNode> babylonDescendants = getDescendants(babylonNode);
                babylonDescendants.ForEach(descendant => exportNodeRec(descendant, gltf, babylonScene, gltfNode));
            }
        }

        
        private void exportNodeTypeRec(BabylonNode babylonNode, GLTF gltf, BabylonScene babylonScene, GLTFNode gltfParentNode = null)
        {
            var type = babylonNode.GetType();
            logger.RaiseMessage($"GLTFExporter | ExportNode {babylonNode.name} of Type {type.ToString()}", 1);

            var nodeNodePair = nodeToGltfNodeMap.FirstOrDefault(pair => pair.Key.id.Equals(babylonNode.id));
            GLTFNode gltfNode = nodeNodePair.Value;

            if (gltfNode != null)
            {
                if (type == typeof(BabylonAbstractMesh) || type.IsSubclassOf(typeof(BabylonAbstractMesh)))
                {
                    gltfNode = ExportAbstractMesh(ref gltfNode, babylonNode as BabylonAbstractMesh, gltf, gltfParentNode, babylonScene);
                }
                else if (type == typeof(BabylonCamera))
                {
                    GLTFCamera gltfCamera = ExportCamera(ref gltfNode, babylonNode as BabylonCamera, gltf, gltfParentNode);
                }
                else if (type == typeof(BabylonLight) || type.IsSubclassOf(typeof(BabylonLight)))
                {
                    if(((BabylonLight)babylonNode).type != 3)
                    {
                        ExportLight(ref gltfNode, babylonNode as BabylonLight, gltf, gltfParentNode, babylonScene);
                    }
                }
                else if (type == typeof(BabylonNode))
                {
                    logger.RaiseVerbose($"Node named {babylonNode.name} already exported as gltfNode", 1);
                }
                else
                {
                    logger.RaiseError($"Node named {babylonNode.name} has no exporter", 1);
                }

                logger.CheckCancelled();

                // ...export its children
                List<BabylonNode> babylonDescendants = getDescendants(babylonNode);
                babylonDescendants.ForEach(descendant => exportNodeTypeRec(descendant, gltf, babylonScene, gltfNode));
            }
        }




        private List<BabylonNode> getDescendants(BabylonNode babylonNode)
        {
            return babylonNodes.FindAll(node => node.parentId == babylonNode.id);
        }

        /// <summary>
        /// Return true if node descendant hierarchy has any Mesh or Camera to export
        /// </summary>
        private bool isNodeRelevantToExport(BabylonNode babylonNode)
        {
            var type = babylonNode.GetType();
            if (type == typeof(BabylonAbstractMesh) ||
                type.IsSubclassOf(typeof(BabylonAbstractMesh)) ||
                type == typeof(BabylonCamera))
            {
                return true;
            }

            // Descandant recursivity
            List<BabylonNode> babylonDescendants = getDescendants(babylonNode);
            int indexDescendant = 0;
            while (indexDescendant < babylonDescendants.Count) // while instead of for to stop as soon as a relevant node has been found
            {
                if (isNodeRelevantToExport(babylonDescendants[indexDescendant]))
                {
                    return true;
                }
                indexDescendant++;
            }

            // No relevant node found in hierarchy
            return false;
        }

        private string gltfToJson(GLTF gltf)
        {
            var jsonSerializer = JsonSerializer.Create(new JsonSerializerSettings());
            var sb = new StringBuilder();
            var sw = new StringWriter(sb, CultureInfo.InvariantCulture);

            // Do not use the optimized writer because it's not necessary to truncate values
            // Use the bounded writer in case some values are infinity ()
            using (var jsonWriter = new JsonTextWriterBounded(sw))
            {
                jsonWriter.Formatting = Formatting.None;
                jsonSerializer.Serialize(jsonWriter, gltf);
            }
            return sb.ToString();
        }

        private List<GLTFBufferView> SwitchImagesFromUriToBinary(GLTF gltf)
        {
            var imageBufferViews = new List<GLTFBufferView>();

            foreach (GLTFImage gltfImage in gltf.ImagesList)
            {
                var path = Path.Combine(gltf.OutputFolder, Uri.UnescapeDataString(gltfImage.uri));
                byte[] imageBytes = File.ReadAllBytes(path);

                // Chunk must be padded with trailing zeros (0x00) to satisfy alignment requirements
                imageBytes = padChunk(imageBytes, 4, 0x00);

                // BufferView - Image
                var buffer = gltf.buffer;
                var bufferViewImage = new GLTFBufferView
                {
                    name = "bufferViewImage",
                    buffer = buffer.index,
                    Buffer = buffer,
                    byteOffset = buffer.byteLength
                };
                bufferViewImage.index = gltf.BufferViewsList.Count;
                gltf.BufferViewsList.Add(bufferViewImage);
                imageBufferViews.Add(bufferViewImage);


                gltfImage.uri = null;
                gltfImage.bufferView = bufferViewImage.index;
                gltfImage.mimeType = "image/" + gltfImage.FileExtension;

                bufferViewImage.bytesList.AddRange(imageBytes);
                bufferViewImage.byteLength += imageBytes.Length;
                bufferViewImage.Buffer.byteLength += imageBytes.Length;
            }
            return imageBufferViews;
        }
        private byte[] padChunk(byte[] chunk, int padding, byte trailingChar)
        {
            var chunkModuloPadding = chunk.Length % padding;
            var nbCharacterToAdd = chunkModuloPadding == 0 ? 0 : (padding - chunkModuloPadding);
            var chunkList = new List<byte>(chunk);
            for (int i = 0; i < nbCharacterToAdd; i++)
            {
                chunkList.Add(trailingChar);
            }
            return chunkList.ToArray();
        }


        /// <summary>
        /// Create a gltf node from the babylon node.
        /// </summary>
        /// <param name="babylonNode"></param>
        /// <param name="gltf"></param>
        /// <param name="babylonScene"></param>
        /// <param name="gltfParentNode">The parent of the glTF node that will be created.</param>
        /// <returns>The gltf node created.</returns>
        private GLTFNode ExportNode(BabylonNode babylonNode, GLTF gltf, BabylonScene babylonScene, GLTFNode gltfParentNode)
        {
            logger.RaiseMessage($"GLTFExporter | ExportNode {babylonNode.name}", 1);
            GLTFNode gltfNode = null;
            var type = babylonNode.GetType();

            var nodeNodePair = nodeToGltfNodeMap.FirstOrDefault(pair => pair.Key.id.Equals(babylonNode.id));
            if (nodeNodePair.Key != null)
            {
                return nodeNodePair.Value;
            }

            // Node
            gltfNode = new GLTFNode
            {
                name = GetUniqueNodeName(babylonNode.name),
                index = gltf.NodesList.Count
            };
            gltf.NodesList.Add(gltfNode);   // add the node to the gltf list
            nodeToGltfNodeMap.Add(babylonNode, gltfNode);   // add the node to the global map

            // Hierarchy
            if (gltfParentNode != null)
            {
                logger.RaiseMessage("GLTFExporter.Node| Add " + babylonNode.name + " as child to " + gltfParentNode.name, 2);
                gltfParentNode.ChildrenList.Add(gltfNode.index);
                gltfNode.parent = gltfParentNode;
            }
            else
            {
                // It's a root node
                // Only root nodes are listed in a gltf scene
                logger.RaiseMessage("GLTFExporter.Node | Add " + babylonNode.name + " as root node to scene", 2);
                gltf.scenes[0].NodesList.Add(gltfNode.index);
            }

            // Transform
            // Position
            gltfNode.translation = babylonNode.position;

            // Rotation
            if (babylonNode.rotationQuaternion != null)
            {
                gltfNode.rotation = babylonNode.rotationQuaternion;
            }
            else
            {
                // Convert rotation vector to quaternion
                BabylonVector3 rotationVector3 = new BabylonVector3
                {
                    X = babylonNode.rotation[0],
                    Y = babylonNode.rotation[1],
                    Z = babylonNode.rotation[2]
                };
                gltfNode.rotation = rotationVector3.toQuaternion().ToArray();
                }

            // Scale
            gltfNode.scale = babylonNode.scaling;

            // Switch coordinate system at object level
            gltfNode.translation[2] *= -1;
            gltfNode.translation[0] *= exportParameters.scaleFactor;
            gltfNode.translation[1] *= exportParameters.scaleFactor;
            gltfNode.translation[2] *= exportParameters.scaleFactor;
            gltfNode.rotation[0] *= -1;
            gltfNode.rotation[1] *= -1;

            return gltfNode;
        }
    }
}<|MERGE_RESOLUTION|>--- conflicted
+++ resolved
@@ -36,7 +36,7 @@
             var watch = new Stopwatch();
             watch.Start();
 #endif
-
+            
             // Force output file extension to be gltf
             outputFileName = Path.ChangeExtension(outputFileName, "gltf");
 
@@ -106,15 +106,11 @@
                 logger.ReportProgressChanged((int)progression);
                 logger.CheckCancelled();
             }
-<<<<<<< HEAD
-=======
 #if DEBUG
             var meshesExportTime = watch.ElapsedMilliseconds / 1000.0;
             logger.RaiseMessage(string.Format("GLTFMeshes exported in {0:0.00}s", meshesExportTime), Color.Blue);
 #endif
  
->>>>>>> 7122d7df
-
             //Mesh Skins, light and Cameras
             logger.RaiseMessage("GLTFExporter | Exporting skins, lights and cameras");
             progression = 50.0f;
